# Next

* Items in the postmaster now have quality ratings, can use the infusion fuel finder, show up in the infusion fuel finder, compare against currently equipped items, etc. They behave just like a normal item except you can't move them and they're in a different spot.
* The vault width preference has been removed - the vault now always takes up all the remaining space on the screen.
* Section headers don't repeat themselves anymore.
* Drop zones for items are larger.
* Returning from the min-max tool no longer greets you with a blank, item-less screen.
* Fixed a bug where loadouts were not properly restricted to the platform they were created for.
* Xur's menu item will properly disappear when he leaves for the week.
<<<<<<< HEAD
* Show current vendor item rolls
=======
* New items are marked with a "shiny" animation, and there are notifications when new items appear.
* The loadout menu may expand to fill the height of the window, but no more.
* Items can now be made larger (or smaller) in settings. Pick the perfect size for your screen!
>>>>>>> da766179

# 3.7.4

* Removed the option to hide or show the primary stat of items - it's always shown now.
* Add mode selection full/fast for users willing to wait for all best sets.
* Loadout menus are now scrollable for users with over 8 custom loadouts on a single character.
* Changing the character sort order now applies live, rather than requiring a refresh.
* Use most recently logged in player to start with loadout builder.
* Search queries will exlude the token `" and "` as some users were including that when chaining multiple filters.
* Fix UI issue on move popup dialog that had some numbers expanding outside the dialog.
* Consolidate beta icons to the icons folder.

# 3.7.3

* Fix rounding error that prevented some loadout sets from showing up.
* Added filter for quality rating, ex - quality:>90 or percentage:<=94

# 3.7.2

* Always show locked section in loadout builder.
* Fix NaN issue in loadout builder.
* Fix issues with 'create loadout' button in loadout builder.
* For item lvling dont prefer unlvled equiped items on other characters.
* Various Loadout builder bug fixes and performance updates.

# 3.7.1

* Various Loadout builder bug fixes and performance updates.

# 3.7.0

* Added new armor/loadout tier builder.
* Fix for all numbers appearing red in comparison view.
* Updated to latest stat estimation forumla.
* Use directive for percentage width.

# 3.6.5

* Fix an issue where warlocks would see loadouts for all the other classes.

# 3.6.2 & 3.6.3

* Add warning if the lost items section of the postmaster has 20 items.
* Stat bars are more accurately sized.
* Add vendor progress
* Add prestige level with xp bar under characters to replace normal xp bar after level 40.
* It is no longer possible to choose column sizes that cause the vault to disappear.
* The Vault now has a character-style header, and can have loadouts applied to it. Full-ness of each vault is displayed below the vault header.
* New option to restore all the items that were in your inventory before applying a loadout, rather than just the equipped ones.
* You can now undo multiple loadouts, going backwards in time.

# 3.6.1

* Removed the "Only blues" option in the infusion fuel finder, because it wasn't necessary.
* Engram searches and the engram loadout features won't mistake Candy Engrams for real engrams.
* Items in the Postmaster include their type in the move popup, so they're easier to distinguish.
* Sometimes equipping loadouts would fail to equip one of your exotics. No more!
* Add an 'is:infusable' search filter.
* Add 'is:intellect', 'is:discipline', 'is:strength' search filters for armor.
* XP Progress on bar items

# 3.6.0

* Bring back the infusion dialog as an Infusion Fuel Finder. It doesn't do as much as it used to, but now it's optimized for quickly finding eligable infusion items.
* Fix a bug where hovering over a drop zone with a consumable/material stack and waiting for the message to turn green still wouldn't trigger the partial move dialog.
* Added a new "Item Leveling" auto-loadout. This loadout finds items for you to dump XP into. It strongly favors locked items, and won't replace an incomplete item that you have equipped. Otherwise, it goes after items that already have the most XP (closest to completion), preferring exotics and legendaries if they are locked, and rares and legendaries if they're not locked (because you get more materials out of disassembling them that way).
* There's a new setting that will show elemental damage icons on your weapons. Elemental damage icons are now always shown in the title of the item popup.
* Elder's Sigil won't go above 100% completion for the score portion anymore.
* Added roll quality percentage indicator. You can now see how your intellect/discipline/strength stacks up against the maximum stat roll for your armor.
* DIM is smarter about what items it chooses to move aside, or to equip in the place of a dequipped item.
* Added a new "Gather Engrams" loadout that will pull all engrams to your character.

# 3.5.4

* We won't try to equip an item that is too high-level for your character when dequipping items.
* Fix a regression where subclasses wouldn't show up in Loadouts. They're still there, they just show up now!
* Fixed another bug that could prevent item popups from showing up.
* The vault can now be up to 12 items wide.
* Sterling Treasure, Junk Items, and SLR Record Book added to DIM.
* Manifest file updated.

# 3.5.3

* Fixed a bug that would prevent the loading of DIM if Spark of Light was in the postmaster.
* Fixed a bug that prevented the Xur dialog from rendering.

# 3.5.2

* Fix a bug where item details popups would show above the header.
* Fix showing Sterling Treasures in Messages.
* Better error handling when Bungie.net is down.
* Fix a bug where having items in the postmaster would confuse moves of the same item elsewhere.
* Fix a bug where item comparisons no longer worked.
* Added support for the classified shader "Walkabout".

# 3.5.1

* The Infusion Calculator has been removed, now that infusions are much more straightforward.
* Pressing the "i" key on the keyboard will toggle showing item details in the item popup.
* Add a menu item for when Xur is in town. This brings up a panel with Xur's wares, how much everything costs, how many strange coins you have, and lets you show the item details popup plus compare against any version of exotics you might already have to see if there's a better roll.

# 3.5

* DIM will now go to great lengths to make sure your transfer will succeed, even if your target's inventory is full, or the vault is full. It does this by moving stuff aside to make space, automatically.
* Fixed a bug that would cause applying loadouts to fill up the vault and then fail.
* Fixed a bug where DIM would refuse to equip an exotic when dequipping something else, even if the exotic was OK to equip.
* When applying a loadout, DIM will now equip and dequip loadout items all at once, in order to speed up applying the loadout.
* The search box has a new style.
* Item moves and loadouts will now wait for each other, to prevent errors when they would collide. This means if you apply two loadouts, the second will wait for the first to complete before starting.
* Item details are now toggled by clicking the "i" icon on the item popup, rather than just by hovering over it.

# 3.4.1

* Bugfix to address an infinite loop while moving emotes.

# 3.4.0

* Moving and equipping items, especially many at a time (loadouts) is faster.
* When you save a loadout, it is now scoped to the platform it's created on, rather than applying across accounts. Loadouts created on one account used to show on both accounts, but wouldn't work on the wrong account.
* You can now move partial amounts of materials. There's a slider in the move popup, and holding "shift" or hovering over the drop area will pop up a dialog for draggers. You can choose to move more than one stack's worth of an item, up to the total amount on a character.
* New commands for materials to consolidate (move them all to this character) and distribute (divide evenly between all characters).
* Loadouts can now contain materials and consumables. Add or remove 5 at a time by holding shift while clicking. When the loadout is applied, we'll make sure your character has *at least* that much of the consumable.
* Loadouts can now contain 10 weapons or armor of a single type, not just 9.
* When making space for a loadout, we'll prefer putting extra stuff in the vault rather than putting it on other characters. We'll also prefer moving aside non-equipped items of low rarity and light level.
* The is:engram search filter actually works.
* Fixed an error where DIM would not replace an equipped item with an instance of the same item hash. This would cause an error with loadouts and moving items. [448](https://github.com/DestinyItemManager/DIM/issues/448)
* Loadouts can now display more than one line of items, for you mega-loadout lovers.
* Items in the loadout editor are sorted according to your sort preference.

# 3.3.3

* Infusion calculator performance enhancements
* Larger lock icon
* Completed segments of Intelligence, Discipline, and Strength are now colored orange.

# 3.3.2

* If multiple items in the infusion calculator have the same light, but different XP completion percentage, favor suggesting the item with the least XP for infusion.
* Keyword search also searches perks on items.
* New search terms for is:engram, is:sword, is:artifact, is:ghost, is:consumable, is:material, etc.
* Items can be locked and unlocked by clicking the log icon next to their name.
* Display intellect/discipline/strength bars and cooldown for each character
* Loadouts have a "Save as New" button which will let you save your modified loadout as a new loadout without changing the loadout you started editing.
* Autocomplete for search filters.
* Comparing stats for armor now shows red and green better/worse bars correctly.
* Fixed showing magazine stat for weapons in the vault.
* Fixed infusion material cost for Ghosts and Artifacts (they cost motes of light).
* Fix a case where the item properties popup may be cut off above the top of the screen.
* Transfer/equip/dequip actions for edge cases will now succeed as expected without errors.
* Manifest file update.

# 3.3.1

* Updated the manifest file.

# 3.3

* Infusion auto calculator is much faster.
* Items in the infusion calculator don't grey out when a search is active anymore.
* Full cost of infusions is now shown, including exotic shards, weapon parts / armor materials, and glimmer.
* Show a better error message when trying to equip an item for the wrong class. Before it would say you weren't experienced enough.
* Add a button to the infusion calculator that moves the planned items to your character.
* Add a filter to the infusion calculator to limit the search to only rare (blue) items.
* The infusion auto calculator runs automatically, and now presents a list of different attack/defense values for you to choose from. Selecting one will show the best path to get to that light level.
* The infusion calculator greys out items that are already used or are too low light to use, rather than hiding them.
* The item move popup now has an entry for the infusion calculator, to make it easier to find.
* Hold Shift and click on items in the infusion calculator to prevent the calculator from using that item.
* If you have an exotic class item (with "The Life Exotic" perk) equipped, you can now equip another exotic without having the class item get automatically de-equipped. Previously, this worked only if you equipped the non-class-item exotic first.
* Armor, Artifacts, and Ghosts now show the difference in stats with your currently equipped item. Also, magazine/energy between swords and other heavy weapons compares correctly.
* The is:complete, is:incomplete, is:upgraded, is:xpincomplete, and is:xpcomplete search keywords all work again, and their meanings have been tweaked so they are all useful.
* The talent grid for an item are now shown in the item details, just like in the game, including XP per node.
* Subclasses show a talent grid as well!
* The item stats comparison will no longer be cleared if DIM reloads items while an item popup is open.
* Bounties and quests are now separated, and under their own "Progress" heading.
* Bounties, quests, and anything else that can have objectives (like test weapons and runes) now show their objectives and the progress towards them. As a result, completion percentages are also now accurate for those items.
* Descriptions are now shown for all items.
* Include hidden stats "Aim Assist" and "Equip Speed" for all weapons. You can still see all hidden stats by visiting DTR via the link at the top of item details.
* Weapon types are now included in their popup title.
* Removed Crimson Days theme.  It will return.
* Fixed issue at starts up when DIM cannot resolve if the user is logged into Bungie.net.

# 3.2.3

* Updated Crimson Days Theme.
* Removed verge.js

# 3.2.2

* Updated Crimson Days Theme.

# 3.2.1

* Crimson Days theme.
* Weapons and armor now show all activated perks (including scopes, etc), in the same order they are shown in the game.
* Only display the "more info" detail icon if there's something to show.
* If you try to move an item into a full inventory, we'll reload to see if you've already made space in the game, rather than failing the move immediately.
* The Infusion dialog now has a "Maximize Attack/Defense" button that figures out how to get the highest stats with the fewest number of infusions.
* You can now create a loadout based on what you've got equipped by selecting "From Equipped" in the "Create Loadout" menu item.
* After applying a loadout, a new pseudo-loadout called "Before 'Your Loadout'" appears that will put back the items you had equipped.

# 3.2

* In the "Loadouts" dropdown is a new "Maximize Light" auto-loadout that does what it says, pulling items from all your characters and the vault in order to maximize your character's light.
* Lots of performance improvements! Loading DIM, refreshing, moving items, and searching should all be faster.
* DIM will now refresh immediately when you switch back to its tab, or come back from screensaver, etc. It won't automatically update when it's in the background anymore. It still periodically updates itself when it is the focused tab.
* New "is:year1" and "is:year2" search filters.
* Artifacts now have the right class type (hunter, titan, etc).
* The reload and settings icons are easier to hit (remember you can also hit "R" to reload.
* The move popup closes immediately when you select a move, rather than waiting for the move to start.
* New sort option of "rarity, then primary stat".<|MERGE_RESOLUTION|>--- conflicted
+++ resolved
@@ -7,13 +7,10 @@
 * Returning from the min-max tool no longer greets you with a blank, item-less screen.
 * Fixed a bug where loadouts were not properly restricted to the platform they were created for.
 * Xur's menu item will properly disappear when he leaves for the week.
-<<<<<<< HEAD
-* Show current vendor item rolls
-=======
 * New items are marked with a "shiny" animation, and there are notifications when new items appear.
 * The loadout menu may expand to fill the height of the window, but no more.
 * Items can now be made larger (or smaller) in settings. Pick the perfect size for your screen!
->>>>>>> da766179
+* Show current vendor items being sold in a popup
 
 # 3.7.4
 
