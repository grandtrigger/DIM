--- conflicted
+++ resolved
@@ -1,8 +1,3 @@
-<<<<<<< HEAD
-# 3.3.1
-
-* Updated the manifest file.
-=======
 # 3.3.2
 
 * If multiple items in the infusion calculator have the same light, but different XP completion percentage, favor suggesting the item with the least XP for infusion.
@@ -21,8 +16,7 @@
 
 # 3.3.1
 
-* Manifest file update.
->>>>>>> 3536ebf4
+* Updated the manifest file.
 
 # 3.3
 
