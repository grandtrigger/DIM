--- conflicted
+++ resolved
@@ -19,15 +19,12 @@
 * The buttons on the move item popup are now grouped together by character.
 * When the "Hide Unfiltered Items while Filtering" option is on, things look a lot nicer than they did.
 * DIM is generally just a little bit snappier, especially when scrolling.
-<<<<<<< HEAD
 * Show current vendor items being sold in a popup
-=======
 * Clicking the icon to open DIM will now switch to an active DIM tab if it's already running.
 * Bungie.net will open in a new tab as a convenience for expired cookies.
 * Items in the Postmaster are sorted by the order you got them, so you know what'll get bumped when your postmaster is full.
 * Clicking the loadout builder button again, or the DIM logo, will take you back to the main screen.
 * You may now order your characters by the reverse of the most recent, so the most recent character is next to the vault.
->>>>>>> 62e04a29
 
 # 3.7.4
 
