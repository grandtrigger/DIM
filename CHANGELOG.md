# Next
* Update filter list to include quality/percentage filters
* Add year column to CSV export scripts

# 3.8.1

* Added steps to Moments of Triumph popup (and other record books.)
* Fixed wobbly refresh icon.
<<<<<<< HEAD
* The screen no longer jumps around when clicking on items, and the item details popup should always be visible.
=======
* Fixed single item stat percentages.
* Fixed armor export script.
* Possible fix for loadout builder.
>>>>>>> 8cc57164

# 3.8.0

* Loadout builder redesign and major performance enchancements.
* Items in the postmaster now have quality ratings, can use the infusion fuel finder, show up in the infusion fuel finder, compare against currently equipped items, etc. They behave just like a normal item except you can't move them and they're in a different spot.
* The vault width preference has been removed - the vault now always takes up all the remaining space on the screen.
* Section headers don't repeat themselves anymore.
* Drop zones for items are larger.
* Returning from the min-max tool no longer greets you with a blank, item-less screen.
* Fixed a bug where loadouts were not properly restricted to the platform they were created for.
* Xur's menu item will properly disappear when he leaves for the week.
* New items are marked with a "shiny" animation, and there are notifications when new items appear.
* The loadout menu may expand to fill the height of the window, but no more. The scrollbar looks nicer too.
* Items can now be made larger (or smaller) in settings. Pick the perfect size for your screen!
* The item info popup has a new header design. Let us know what you think!
* Changing settings is faster.
* You can now download your weapon and armor data as spreadsheets for the true data nerds among us.
* The settings dialog is less spacious.
* Engrams and items in the postmaster can now be locked (and unlocked).
* The buttons on the move item popup are now grouped together by character.
* When the "Hide Unfiltered Items while Filtering" option is on, things look a lot nicer than they did.
* DIM is generally just a little bit snappier, especially when scrolling.
* Clicking the icon to open DIM will now switch to an active DIM tab if it's already running.
* Bungie.net will open in a new tab as a convenience for expired cookies.
* Items in the Postmaster are sorted by the order you got them, so you know what'll get bumped when your postmaster is full.
* Clicking the loadout builder button again, or the DIM logo, will take you back to the main screen.
* You may now order your characters by the reverse of the most recent, so the most recent character is next to the vault.

# 3.7.4

* Removed the option to hide or show the primary stat of items - it's always shown now.
* Add mode selection full/fast for users willing to wait for all best sets.
* Loadout menus are now scrollable for users with over 8 custom loadouts on a single character.
* Changing the character sort order now applies live, rather than requiring a refresh.
* Use most recently logged in player to start with loadout builder.
* Search queries will exclude the token `" and "` as some users were including that when chaining multiple filters.
* Fix UI issue on move popup dialog that had some numbers expanding outside the dialog.
* Consolidate beta icons to the icons folder.

# 3.7.3

* Fix rounding error that prevented some loadout sets from showing up.
* Added filter for quality rating, ex - quality:>90 or percentage:<=94

# 3.7.2

* Always show locked section in loadout builder.
* Fix NaN issue in loadout builder.
* Fix issues with 'create loadout' button in loadout builder.
* For item lvling dont prefer unlvled equiped items on other characters.
* Various Loadout builder bug fixes and performance updates.

# 3.7.1

* Various Loadout builder bug fixes and performance updates.

# 3.7.0

* Added new armor/loadout tier builder.
* Fix for all numbers appearing red in comparison view.
* Updated to latest stat estimation forumla.
* Use directive for percentage width.

# 3.6.5

* Fix an issue where warlocks would see loadouts for all the other classes.

# 3.6.2 & 3.6.3

* Add warning if the lost items section of the postmaster has 20 items.
* Stat bars are more accurately sized.
* Add vendor progress
* Add prestige level with xp bar under characters to replace normal xp bar after level 40.
* It is no longer possible to choose column sizes that cause the vault to disappear.
* The Vault now has a character-style header, and can have loadouts applied to it. Full-ness of each vault is displayed below the vault header.
* New option to restore all the items that were in your inventory before applying a loadout, rather than just the equipped ones.
* You can now undo multiple loadouts, going backwards in time.

# 3.6.1

* Removed the "Only blues" option in the infusion fuel finder, because it wasn't necessary.
* Engram searches and the engram loadout features won't mistake Candy Engrams for real engrams.
* Items in the Postmaster include their type in the move popup, so they're easier to distinguish.
* Sometimes equipping loadouts would fail to equip one of your exotics. No more!
* Add an 'is:infusable' search filter.
* Add 'is:intellect', 'is:discipline', 'is:strength' search filters for armor.
* XP Progress on bar items

# 3.6.0

* Bring back the infusion dialog as an Infusion Fuel Finder. It doesn't do as much as it used to, but now it's optimized for quickly finding eligable infusion items.
* Fix a bug where hovering over a drop zone with a consumable/material stack and waiting for the message to turn green still wouldn't trigger the partial move dialog.
* Added a new "Item Leveling" auto-loadout. This loadout finds items for you to dump XP into. It strongly favors locked items, and won't replace an incomplete item that you have equipped. Otherwise, it goes after items that already have the most XP (closest to completion), preferring exotics and legendaries if they are locked, and rares and legendaries if they're not locked (because you get more materials out of disassembling them that way).
* There's a new setting that will show elemental damage icons on your weapons. Elemental damage icons are now always shown in the title of the item popup.
* Elder's Sigil won't go above 100% completion for the score portion anymore.
* Added roll quality percentage indicator. You can now see how your intellect/discipline/strength stacks up against the maximum stat roll for your armor.
* DIM is smarter about what items it chooses to move aside, or to equip in the place of a dequipped item.
* Added a new "Gather Engrams" loadout that will pull all engrams to your character.

# 3.5.4

* We won't try to equip an item that is too high-level for your character when dequipping items.
* Fix a regression where subclasses wouldn't show up in Loadouts. They're still there, they just show up now!
* Fixed another bug that could prevent item popups from showing up.
* The vault can now be up to 12 items wide.
* Sterling Treasure, Junk Items, and SLR Record Book added to DIM.
* Manifest file updated.

# 3.5.3

* Fixed a bug that would prevent the loading of DIM if Spark of Light was in the postmaster.
* Fixed a bug that prevented the Xur dialog from rendering.

# 3.5.2

* Fix a bug where item details popups would show above the header.
* Fix showing Sterling Treasures in Messages.
* Better error handling when Bungie.net is down.
* Fix a bug where having items in the postmaster would confuse moves of the same item elsewhere.
* Fix a bug where item comparisons no longer worked.
* Added support for the classified shader "Walkabout".

# 3.5.1

* The Infusion Calculator has been removed, now that infusions are much more straightforward.
* Pressing the "i" key on the keyboard will toggle showing item details in the item popup.
* Add a menu item for when Xur is in town. This brings up a panel with Xur's wares, how much everything costs, how many strange coins you have, and lets you show the item details popup plus compare against any version of exotics you might already have to see if there's a better roll.

# 3.5

* DIM will now go to great lengths to make sure your transfer will succeed, even if your target's inventory is full, or the vault is full. It does this by moving stuff aside to make space, automatically.
* Fixed a bug that would cause applying loadouts to fill up the vault and then fail.
* Fixed a bug where DIM would refuse to equip an exotic when dequipping something else, even if the exotic was OK to equip.
* When applying a loadout, DIM will now equip and dequip loadout items all at once, in order to speed up applying the loadout.
* The search box has a new style.
* Item moves and loadouts will now wait for each other, to prevent errors when they would collide. This means if you apply two loadouts, the second will wait for the first to complete before starting.
* Item details are now toggled by clicking the "i" icon on the item popup, rather than just by hovering over it.

# 3.4.1

* Bugfix to address an infinite loop while moving emotes.

# 3.4.0

* Moving and equipping items, especially many at a time (loadouts) is faster.
* When you save a loadout, it is now scoped to the platform it's created on, rather than applying across accounts. Loadouts created on one account used to show on both accounts, but wouldn't work on the wrong account.
* You can now move partial amounts of materials. There's a slider in the move popup, and holding "shift" or hovering over the drop area will pop up a dialog for draggers. You can choose to move more than one stack's worth of an item, up to the total amount on a character.
* New commands for materials to consolidate (move them all to this character) and distribute (divide evenly between all characters).
* Loadouts can now contain materials and consumables. Add or remove 5 at a time by holding shift while clicking. When the loadout is applied, we'll make sure your character has *at least* that much of the consumable.
* Loadouts can now contain 10 weapons or armor of a single type, not just 9.
* When making space for a loadout, we'll prefer putting extra stuff in the vault rather than putting it on other characters. We'll also prefer moving aside non-equipped items of low rarity and light level.
* The is:engram search filter actually works.
* Fixed an error where DIM would not replace an equipped item with an instance of the same item hash. This would cause an error with loadouts and moving items. [448](https://github.com/DestinyItemManager/DIM/issues/448)
* Loadouts can now display more than one line of items, for you mega-loadout lovers.
* Items in the loadout editor are sorted according to your sort preference.

# 3.3.3

* Infusion calculator performance enhancements
* Larger lock icon
* Completed segments of Intelligence, Discipline, and Strength are now colored orange.

# 3.3.2

* If multiple items in the infusion calculator have the same light, but different XP completion percentage, favor suggesting the item with the least XP for infusion.
* Keyword search also searches perks on items.
* New search terms for is:engram, is:sword, is:artifact, is:ghost, is:consumable, is:material, etc.
* Items can be locked and unlocked by clicking the log icon next to their name.
* Display intellect/discipline/strength bars and cooldown for each character
* Loadouts have a "Save as New" button which will let you save your modified loadout as a new loadout without changing the loadout you started editing.
* Autocomplete for search filters.
* Comparing stats for armor now shows red and green better/worse bars correctly.
* Fixed showing magazine stat for weapons in the vault.
* Fixed infusion material cost for Ghosts and Artifacts (they cost motes of light).
* Fix a case where the item properties popup may be cut off above the top of the screen.
* Transfer/equip/dequip actions for edge cases will now succeed as expected without errors.
* Manifest file update.

# 3.3.1

* Updated the manifest file.

# 3.3

* Infusion auto calculator is much faster.
* Items in the infusion calculator don't grey out when a search is active anymore.
* Full cost of infusions is now shown, including exotic shards, weapon parts / armor materials, and glimmer.
* Show a better error message when trying to equip an item for the wrong class. Before it would say you weren't experienced enough.
* Add a button to the infusion calculator that moves the planned items to your character.
* Add a filter to the infusion calculator to limit the search to only rare (blue) items.
* The infusion auto calculator runs automatically, and now presents a list of different attack/defense values for you to choose from. Selecting one will show the best path to get to that light level.
* The infusion calculator greys out items that are already used or are too low light to use, rather than hiding them.
* The item move popup now has an entry for the infusion calculator, to make it easier to find.
* Hold Shift and click on items in the infusion calculator to prevent the calculator from using that item.
* If you have an exotic class item (with "The Life Exotic" perk) equipped, you can now equip another exotic without having the class item get automatically de-equipped. Previously, this worked only if you equipped the non-class-item exotic first.
* Armor, Artifacts, and Ghosts now show the difference in stats with your currently equipped item. Also, magazine/energy between swords and other heavy weapons compares correctly.
* The is:complete, is:incomplete, is:upgraded, is:xpincomplete, and is:xpcomplete search keywords all work again, and their meanings have been tweaked so they are all useful.
* The talent grid for an item are now shown in the item details, just like in the game, including XP per node.
* Subclasses show a talent grid as well!
* The item stats comparison will no longer be cleared if DIM reloads items while an item popup is open.
* Bounties and quests are now separated, and under their own "Progress" heading.
* Bounties, quests, and anything else that can have objectives (like test weapons and runes) now show their objectives and the progress towards them. As a result, completion percentages are also now accurate for those items.
* Descriptions are now shown for all items.
* Include hidden stats "Aim Assist" and "Equip Speed" for all weapons. You can still see all hidden stats by visiting DTR via the link at the top of item details.
* Weapon types are now included in their popup title.
* Removed Crimson Days theme.  It will return.
* Fixed issue at starts up when DIM cannot resolve if the user is logged into Bungie.net.

# 3.2.3

* Updated Crimson Days Theme.
* Removed verge.js

# 3.2.2

* Updated Crimson Days Theme.

# 3.2.1

* Crimson Days theme.
* Weapons and armor now show all activated perks (including scopes, etc), in the same order they are shown in the game.
* Only display the "more info" detail icon if there's something to show.
* If you try to move an item into a full inventory, we'll reload to see if you've already made space in the game, rather than failing the move immediately.
* The Infusion dialog now has a "Maximize Attack/Defense" button that figures out how to get the highest stats with the fewest number of infusions.
* You can now create a loadout based on what you've got equipped by selecting "From Equipped" in the "Create Loadout" menu item.
* After applying a loadout, a new pseudo-loadout called "Before 'Your Loadout'" appears that will put back the items you had equipped.

# 3.2

* In the "Loadouts" dropdown is a new "Maximize Light" auto-loadout that does what it says, pulling items from all your characters and the vault in order to maximize your character's light.
* Lots of performance improvements! Loading DIM, refreshing, moving items, and searching should all be faster.
* DIM will now refresh immediately when you switch back to its tab, or come back from screensaver, etc. It won't automatically update when it's in the background anymore. It still periodically updates itself when it is the focused tab.
* New "is:year1" and "is:year2" search filters.
* Artifacts now have the right class type (hunter, titan, etc).
* The reload and settings icons are easier to hit (remember you can also hit "R" to reload.
* The move popup closes immediately when you select a move, rather than waiting for the move to start.
* New sort option of "rarity, then primary stat".<|MERGE_RESOLUTION|>--- conflicted
+++ resolved
@@ -6,13 +6,10 @@
 
 * Added steps to Moments of Triumph popup (and other record books.)
 * Fixed wobbly refresh icon.
-<<<<<<< HEAD
 * The screen no longer jumps around when clicking on items, and the item details popup should always be visible.
-=======
 * Fixed single item stat percentages.
 * Fixed armor export script.
 * Possible fix for loadout builder.
->>>>>>> 8cc57164
 
 # 3.8.0
 
