--- conflicted
+++ resolved
@@ -18,11 +18,8 @@
 * Equipping an exotic emote won't unequip your exotic sparrow and vice versa.
 * Item popups aren't weirdly tall on Firefox anymore.
 * Armor stats now match the order in the game.
-<<<<<<< HEAD
 * Infusion calculator now always gives you the full value of your infusion.
-=======
 * Show a warning that your max light may be wrong if you have classified items.
->>>>>>> ef78256d
 
 # 4.15.0
 
