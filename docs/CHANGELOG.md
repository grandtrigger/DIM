# Next

* Reputation emblems are the same size as items now, however you have item size set.
* Shaders show up in an item's mods now.
* Transfering search loadouts is more reliable.
* Fixed a serious bug with storage that may have deleted your tags and notes. It's fixed now, but hopefully you had a backup...
* Highlight mods that increase an item's power with a gold border. New 'is:powermod' search keyword can find them all.
* Phone mode should trigger even on really big phones.
* More places can be pressed to show a tooltip.
* Fixed showing quality for D1 items.
* D2 subclasses are diamonds instead of squares.
<<<<<<< HEAD
* Max Base Power, Mobility, Resilience, and Recovery are now shown for each character.
=======
* Legendary shards have the right icon now.
* Fix newly created loadouts showing no items.
* Inventory (mods, shaders, and consumables) in your vault now show up separated into the vault, and you can transfer them to and from the vault.
>>>>>>> 09732417

# 4.15.0

* D2 items with objectives now show them, and quests + milestones are displayed for your characters.
* Custom loadouts return for D2.
* D2 items now display their perks and mods.
* DIM won't log you out if you've been idle too long.
* Swipe left or right anywhere on the page in mobile mode to switch characters.
* If you have lots of inventory, it won't make the page scroll anymore.
* Power level will update when you change equipment again.
* Searches will stay searched when you reload info.
* Max light loadout won't try to use two exotics.
* Farming mode looks better on mobile.
* If you're viewing a non-current character in mobile, it won't mess up on reload anymore.
* You can tag and write notes on classified items to help remember which they are.
* The Infusion Fuel Finder is back for D2.
* The "Max Light" calculation is more accurate now.
* Mods now show more detail about what they do.

# 4.14.0

* Added back in Repuation for D2.
* Max Light Loadout, Make Room for Postmaster, Farming Mode, and Search Loadout are all reenabled for D2.
* Classified items can be transferred!
* Fixed search filters for D2.
* Show hidden stats on D2 items.
* D2 inventory (mods, shaders, etc) now take the full width of the screen.

# 4.13.0

* DIM will remember whether you last used D2 or D1.
* Lots of DIM functionality is back for D2.

# 4.12.0

* Early Destiny 2 support! We have really basic support for your Destiny 2 characters. Select your D2 account from the dropdown on the right. This support was built before we even got to start playing, so expect some rough edges.
* There's a new phone-optimized display for your inventory. See one character at a time, with larger items. Swipe between characters by dragging the character header directly.
* Info popups aren't gigantic on mobile anymore.
* Fix a case where changes to preferences may not be saved.

# 4.11.0

* Fix a case where DIM wouldn't work because auth tokens had expired.

# 4.10.0

* You can flag reviews for being offensive or arguing or whatever. Be helpful but also be nice.
* Remove the browser compatibility warning for Opera and prerelease Chrome versions.

# 4.9.0

* No changes!

# 4.8.0

* No changes!

# 4.7.0

* Made loadout builder talent grids tiny again.
* If you autocomplete the entire filter name and hit enter, it will no longer hang the browser.
* Updated the About page and FAQ.
* Fixed a case where DIM would fail to load the latest version, or would load to a blank page unless force-reloaded.
* Added some helpful info for cases where DIM might fail to load or auth with Bungie.net.
* Added a warning when your browser is not supported by DIM.
* DIM no longer supports iOS 9.

# 4.6.0

* Fix a bug where the popup for Xur items was below Xur's own popup.
* Hiding community rating for items with only one (non-highlighted) review.
* The first item in the search autocompleter is once again selected automatically.
* If you don't have the vault width set to "auto", the inventory is once again centered.

# 4.5.0

* Added "reviewcount" filter to filter on the number of reviews on an item.
* Fix slight horizontal scroll on inventory view.
* On mobile, tapping outside of dialogs and dropdowns to dismiss them now works.
* The item detail popup now does a better job of fitting itself onto the screen - it may appear to the left or right of an item now!
* Press on a talent grid node to read its description. The same goes for the stats under your character.
* Subclasses now have the correct elemental type in their header color.
* Drag and drop should be much smoother now.
* You can select Destiny 2 accounts from the account dropdown now - but won't do much until Destiny 2 is released and we have a chance to update DIM to support it!

# 4.4.0

* New filters for ornaments - is:ornament, is:ornamentmissing, is:ornamentunlocked
* Fixed a bug where item data would not respect your language settings.
* Weapon reviews now show up immediately, and can be edited.
  - If you have been less than friendly, now would be a very good time to edit yourself and put a better foot forward.
* Sorting reviews to support edits and highlighted reviews.
* Logging out now brings you to Bungie's auth page, where you can choose to change account or not.
* Fixed "Clear New Items" not working.
* Adjusted the UI a bunch to make it work better on mobile. Just a start - there's still a long way to go.
* The announcement about DIM being a website won't show more than once per app session.
* Google Drive syncing is a bit smoother.
* Fixed a case where you couldn't create a new class-specific loadout.
* On Firefox, the new-item shines don't extend past the item anymore.
* Do a better job of refreshing your authentication credentials - before, we'd sometimes show errors for a few minutes after you'd used DIM for a while.
* The filters help page has been localalized.
* Separate the light: and level: filters. level now returns items matching required item level, light returns items matching the light level.

# 4.3.0

* DIM is now just a website - the extension now just sends you to our website. This gives us one, more cross-platform, place to focus on and enables features we couldn't do with just an extension. Don't forget to import your data from the storage page!
* Scrolling should be smoother overall.
* Vendor weapons now show reviews.
* Add a "sort by name" option for item sorting.
* In Google Chrome (and the next version of Firefox), your local DIM data won't be deleted by the browser in low storage situations if you visit DIM frequently.
* Ratings will no longer disappear from the item details popup the second time it is shown.
* Info popups should do a better job of hiding when you ask them to hide.

# 4.2.4

* Work around a Chrome bug that marked the extension as "corrupted".

# 4.2.3

* Fix log out button.
* Put back the accidentally removed hotkeys for setting tags on items.
* Fixed some visual goofs on Firefox.
* Fix a case where DIM would never finish loading.

# 4.2.2

* Fix DIM being invisible on Firefox
* Fix a case where DIM would never finish loading.
* Put back the accidentally removed hotkeys for setting tags on items.

# 4.2.1

* Actually turn on Google Drive in prod.

# 4.2.0

* Exclude all variants of 'Husk of the Pit' from 'Item Leveling' loadout.
* Add a new storage page (under the floppy disk icon) for managing your DIM data. Import and export to a file, and set up Google Drive storage to sync across machines (website only). You can import your data from the Chrome extension into the website from this page as well.
* The settings page has been cleaned up and reworded.
* Added missing Trials emblems and shaders to the is:trials search.
* DIM should look more like an app if you add it to your home screen on Android.
* DIM will show service alerts from Bungie.

# 4.1.2

* Add a "Log Out" button in settings.

# 4.1.1

* Fixed changelog popup too large to close.

# 4.1.0

* Fixed the logic for deciding which items can be tagged.
* Fix "Make room for postmaster".
* Record books have been moved out of the inventory into their own page. Get a better look at your records, collapse old books, and narrow records down to only those left to complete.
* Fix changing new-item shine, item quality display, and show elemental damage icon preferences. They should apply immediately now, without a reload.x
* Localization updates.
* Fixed objective text in the record book floating above stuff.
* Fixed displaying record objectives that are time-based as time instead of just a number of seconds.
* When pinned to the iOS home screen, DIM now looks more like a regular browser than an app. The upside is you can now actually authorize it when it's pinned!
* Loadouts with a complete set of equipped armor now include a stat bar that will tell you the stat tiers of the equipped loadout pieces.
* Loadouts with non-equipping items now won't *de-equip* those items if they're already equipped. #1567
* The count of items in your loadout is now more accurate.
* DIM is now better at figuring out which platforms you have Destiny accounts on.
* DIM is faster!
* Added Age of Triumph filters is:aot and is:triumph
* Add gunsmith filter is:gunsmith
* Updated filters to remove common items for specific filters (e.g. is:wotm no longer shows exotic items from xur, engrams, and planetary materials)
* Loadout Builder's equip button now operates on the selected character, not your last-played character.
* Loadout Builder no longer has equip and create loadout buttons for loadouts that include vendor items.
* Loadout Builder is faster.
* DIM has a new logo!
* Elemental damage color has been moved to a triangle in the upper-left corner of your weapon.
* See community weapon ratings in DIM, and submit your own! Weapon ratings can be turned on in Settings, and will show up on your individual weapons as well as in the details popup. You can submit your own reviews - each review is specific to the weapon roll you're looking at, so you know whether you've got the god roll.

# v3.17.1

* Fixed a bug with the display of the amount selection controls in the move popup for stackable items.
* Localization updates
* Moved the "VCR" controls for stackable item amount selection to their own row.

# 3.17.0

* Fixed the perk selection in Loadout Builder. #1453
* Integrated Trials-centric weapon reviews (and the ability to rate your own gear (and make comments about your gear)).  Done in conjunction with destinytracker.com.
* Fixed the logic for artifact bonuses to compute the right number. #1477
* Restore some missing images from our build system changes.
* Don't allow engrams to be tagged. #1478
* Add home screen icons (and Safari tab icons, and Windows tile icons) for the website.
* Fixed "is:locked" filters to be consistent for engrams. #1489
* The Beta website is now updated automatically for every PR.
* If you're not logged in to the website, we show the login screen.
* Better error messages for when you have the wrong platform selected, plus the error doesn't cover the platform selector.
* Improved website compatibility with Firefox, Safari, and Edge.
* Many style fixes for Safari.
* Drag and drop is now supported on touch devices. Press and hold an item to drag it. #1499
* Armsday packages can no longer be dragged. #1512
* Add tags and notes to items! This has been in Beta forever but now it's official. Hit ? to see the keyboard shortcuts, and use "tag:" searches to find your tagged gear.
* Remove Materials Exchange from the beta.
* Vendors now show where they are, and are sorted better. All the cryptarchs now appear. Engrams waiting to be decrypted aren't shown in the vendor screen.
* Experimental iOS 9 Mobile Safari compatibility. May be removed in the future.
* Style updates to clean up DIM's look and make sure more screen space is being used for items.
* Gained the ability for us to fill in classified items, even if Bungie hasn't unclassified them. You still can't transfer them though.
* The "Hide Unfiltered Items while Filtering" preference now applies to vendor gear too. #1528
* When moving stacks of items through the popup, there are now buttons to max out the amount, and add and remove up to even stacks of items.
* Xur should disappear on Sundays again.

# 3.16.1

* Significantly increased the storage limit for tags and notes. It's still possible to go over (especially with long notes) but it should happen far less frequently - and it should notify you when it happens.

# 3.16.0

* Removed farming option to keep greens since they're disassembled by default now.
* Added stat search, for example: "stat:rof:>= 22"
* Fixed formatting for search loadouts when the search terms contain angle brackets.
* A new "Make room for Postmaster items" auto layout will clear out enough space on your character to pick up all the stuff you've accumulated at the Postmaster.
* Vendor items now explain what you need to do to get them.
* Xur looks like the other vendors, and correctly displays both heavies now.
* Compare tool styling updates.
* Compare tool shows attack/defense.
* In the compare tool, stats that are the same across all items are white instead of blue.
* There's now a picture of each item in the compare tool.
* Clicking the title of an item in the compare tool will scroll to that item and "pop" it so you know which one it is.
* Armor and items that don't match the equipping character will once again transfer in loadouts. You can still put multiple subclasses of the same damage type in a loadout.
* Empty space around talent grids has been eliminated.
* Memory of Felwinter's stat bar no longer overflows its container.

# 3.15.0

* Permit the same damage type of subclass in loadouts (#1067)
* Update record books to properly display time instead of a large number. (#1051)
* Moving an item into a full vault but an empty bucket (such as full General but the vault contains no Consumables) now works.
* Stacks of items are properly accounted for. They'll now combine as things are moved to make space - previously even a stack of 1 consumable would count as taking up the whole slot and would prevent a move of 2 more of that consumable.
* We now catch errors trying to move aside items and retry with a different item. You should see fewer failed moves!
* "Thrashing" in farming mode is fixed. When farming mode can't proceed (because moving anything off the character would result in something else being moved back on, because you're out of space), we now show a friendly info message. This message is throttled to show up no more than once a minute.
* Fixed a bug where a full vault would prevent farming mode from moving things to other characters.
* The move aside logic strongly prefers putting things on characters other than the original item's owner. This makes it much easier to move a bunch of stuff off of a character without other things bouncing right back in.
* Prefer putting engrams in the vault and not taking them out when choosing items to move aside.
* Farming mode now makes room to pick up artifacts, materials, and consumables.
* When making space in the "General" category or in Materials/Consumables buckets, we'll choose to move aside an item that can be combined with another stack somewhere without increasing the total number of stacks. This trends towards consolidation and can help free up a full vault, as well as getting rid of stray stacks.
* We swapped in "special ammo synth" and "primary ammo synth" instead of "motes of light" and "strange coins" for the farming mode quick gather buttons. They seemed more useful in the heat of battle.
* When dequipping an item, we try harder to find a good item to equip in its place. We also prefer replacing exotics with other exotics, and correctly handle The Life Exotic perk.
* Lots of new translations and localized strings.
* Vendors update when you reach a new level in their associated faction, or when you change faction alignment.
* Fixed a too-small perk selection box in the loadout builder, and properly handle when vendors are selling Memory of Felwinter.

# 3.14.1

* Internationaliztion updates.
* Fix for Loadout Class Type bug.

# 3.14.0

* Compare Weapons and Armor side-by-side.
* Added `is:sublime` filter
* Added detailed information to the Trials of Osiris popup card.
* Added more detection for item years.
* The collapse button now no longer takes up the whole bucket height.
* Fixed marking which characters had access to vendor items.
* Fix tracking new items when the new-item shine is disabled.
* Added option to Farming Mode to not move weapons and armor to make space for engrams.
* About and Support pages are now translatable.
* Improved error handling and error messages.
* Vendors are collapsible.
* All vendor items (including duplicates with different rolls) will now show up.
* Added more translations.
* If you have more than one Memory of Felwinter, they are all excluded from loadout builder.
* Export correct quality rating for items in CSV.

# 3.13.0

* The vendors page is back. It'll show all available vendors. It's now a lot faster, and combines vendor inventory across your characters. Consumables and Bounties are now shown. Item stats and quality will hopefully show up on 11/8.
* Loadout builder has option to load from equipped items.
* Added option to farm green engrams or not.
* When moving consumable stacks, you can now choose to fill up one stack's worth.
* Don't sort bounties (the API does not currently provide the in-game order.)
* Fix max-light rounding.
* Fix a bug in the new filters for source.
* Fix incognito mode launching
* More i18n.
* Classified items in the vault are now counted and shown.
* DIM is faster!
* Memory of Felwinter is now excluded from loadout builder by default.

# 3.11.1

* Fixed an issue with farming mode where users without motes, 3oC, coins, or heavy could not use farming mode.
* Fixed an issue where classified items would not show up in the UI.

# 3.11.0

##### New
* Added Quick Move items to farming mode.
* Farming mode now also moves glimmer items to vault.
* Added `is:inloadout` filter
* New filters: is:light, is:hasLight, is:weapon, is:armor, is:cosmetic, is:equipment, is:equippable, is:postmaster, is:inpostmaster, is:equipped, is:transferable, is:movable.
* New filters for items based on where they come from: is:year3, is:fwc, is:do, is:nm, is:speaker, is:variks, is:shipwright, is:vanguard, is:osiris, is:xur, is:shaxx, is:cq, is:eris, is:vanilla, is:trials, is:ib, is:qw, is:cd, is:srl, is:vog, is:ce, is:ttk, is:kf, is:roi, is:wotm, is:poe, is:coe, is:af.
* Added debug mode (ctrl+alt+shift+d) to view an item in the move-popup dialog.
* Added max light value to max light button in dropdown.
* Major loadout builder performance enhancements.
* Support rare (blue) items in loadout builder.

##### Tweaks
* Consumables and materials are now sorted by category.
* All other items in the General Bucket are sorted by Rarity.
* Move ornaments inbetween materials and emblems.
* Link to wiki for stat quality in the move-popup box.
* Full item details are shown in the move popup by default (they can still be turned off in settings).

##### Bugfixes
* Prevent double click to move item if loadout dialog is open.
* [#889](https://github.com/DestinyItemManager/DIM/issues/889) Fixed stats for Iron Banner and Trials of Osiris items.
* Fix infusion finder preview item not changing as you choose different fuel items. Also filter out year 1 items.
* Fix some green boots that would show up with a gold border.
* A bunch of consumables that can't be moved by the API (Treasure Keys, Splicer Keys, Wormsinger Runes, etc) now show up as non-transferable in DIM.
* Husk of the Pit will no longer be equipped by the Item Leveling loadout.
* Fixed equipping loadouts onto the current character from Loadout Builder.
* The default shader no longer counts as a duplicate item.
* DIM no longer tries to equip exotic faction class items where your character isn't aligned with the right faction.
* Fixed more cases where your loadouts wouldn't be applied because you already had an exotic equipped.
* Elemental Icons moved to bottom left to not cover the expansion symbol.
* Loadout builder no longer shows duplicate sets.
* Fix equip loadout builder equip to current character.

# 3.10.6

* The DestinyTracker link in the item popup header now includes your perk rolls and selected perk. Share your roll easily!
* Fixed moving consumables in loadouts. Before, you would frequently get errors applying a loadout that included consumables. We also have a friendlier, more informative error message when you don't have enough of a consumable to fulfill your loadout.
* Fixed a bug where when moving stacks of items, the stack would disappear.
* The progress bar around the reputation diamonds is now more accurate.
* Enabled item quality.
* Item Quality is enabled by default for new installs.
* A new Record Books row in Progress has your Rise of Iron record book.
* Searches now work for all characters and the vault again.
* Can equip loadouts onto the current character from Loadout Builder.
* Added ability to feature toggle items between Beta + Release.

# 3.10.5

* Added Ornaments.

# 3.10.4

* We handle manifest download/cache errors better, by deleting the cached file and letting you retry.
* Date armor ratings end is on 9/20/2016 @ 2AM Pacific.
* Fixed issues with broken images by downloading from Bungie.net with https.
* Loadouts for multi-platform users will now save selected and equipped items for both platforms.  Previously, when switching platforms, loadouts would remove items from the loadout for the opposite platform.

# 3.10.3

* Fixed a "move-canceled" message showing up sometimes when applying loadouts.
* Bugged items like Iron Shell no longer attempt to compute quality. They'll fix themselves when Bungie fixes them.
* Fixed "Aim assist" stat not showing up in CSV (and no stats showing up if your language wasn't English).
* We now catch manifest updates that don't update the manifest version - if you see broken images, try reloading DIM and it should pick up new info.
* Worked around a bug in the manifest data where Ornamenent nodes show up twice.
* DIM won't allow you to move rare Masks, because that'll destroy them.
* The "Random" auto loadout can now be un-done from the loadout menu.
* For non-variable items (emblems, shaders, ships, etc) in a loadout, DIM will use whichever copy is already on a character if it can, rather than moving a specific instance from another character.

# 3.10.2

* Fixed error building talent grid for Hawkmoon.
* Don't attempt to build record books when advisors are not loaded.
* Dragged items now include their border and light level again.
* New-item overlays have been restored (enable in settings).
* Reenable record book progress.
* Better handle errors when record book info isn't available.
* Show an error message if the manifest doesn't load.
* Fix an error when equipping loadouts.
* DIM usage tips will only show up once per session now. You can bring back previously hidden tips with a button in the settings page.

# 3.10.0

* Add ability to create loadouts by selecting sets of perks.
* [#823](https://github.com/DestinyItemManager/DIM/issues/823) Added 'current' property to stores.
* The DIM extension is now much smaller.
* DIM can now display item information in all supported Destiny languages. Choose your language in the settings then reload DIM.
* We now automatically pick up Destiny data updates, so DIM should work after patches without needing an update.
* The Reputation section should match the in-game logos better now.
* Disable new item overlays due to a bug.

# 3.9.2

* [#812](https://github.com/DestinyItemManager/DIM/issues/812) Removed rare masks from the items table used by the random item loadout.

# 3.9.1

* [#801](https://github.com/DestinyItemManager/DIM/issues/801) Resolved error with vendor page character sorting.
* [#792](https://github.com/DestinyItemManager/DIM/pull/792) Warning if user clicks on perks to notify them that they can only be changed in game.
* [#795](https://github.com/DestinyItemManager/DIM/pull/795) Updated strange coin icon for Xur.

# 3.9.0

* New glimmer-based filters, is:glimmeritem, is:glimmerboost, is:glimmersupply
* Add option for new item and its popup to be hidden
* Add ability to exclude items from loadout builder.
* Expand/collapse sections in DIM.
* Double clicking an item will equip it on the current character. 2x click on equipped, dequips.
* Show current vendor items being sold.
* Move popup won't pop up under the header anymore.
* If you have an open loadout, and you click "Create loadout", it switches to the new loadout now instead of leaving the previous loadout open.
* DIM is once again faster.
* The loadout editor won't stay visible when you change platforms.
* Fixed a lot of bugs that would show all your items as new.
* New-ness of items persists across reloads and syncs across your Chrome profile.
* New button to clear all new items. Keyboard shortcut is "x".
* Help dialog for keyboard shortcuts. Triggered with "?".
* When you have two characters of the same class, applying a loadout with a subclass will work all the time now.
* Item class requirements are part of the header ("Hunter Helmet") instead of in the stats area.
* You can search for the opposite of "is:" filters with "not:" filters. For example, "is:helmet not:hunter quality:>90".
* Clicking away from the Xur dialog will close any open item popups.
* Fixed an issue where you could not equip a loadout that included an exotic item when you already had an exotic equipped that was not going to be replaced by the loadout.
* Better handling of items with "The Life Exotic" perk.
* New aliases for rarity filters (is:white, is:green, is:blue, is:purple, is:yellow).
* An alternate option for the "Gather Engrams" loadout can exclude gathering exotic engrams.
* Removed popup notification for new items.
* #798 Keyword searches will now scan perk descriptions.
* #799 Randomize equipped items for current character. Don't look at us if you have to play a match using Thorn.

# 3.8.3

* Fix move popup not closing when drag-moving an item.
* Added ability to and filters for track or untracking quests and bounties.
* Fix issue where some sets would be missing from the loadout builder.
* Fixed #660 where postmaster items would not appear in the Postmaster section of DIM, ie Sterling Treasure after the reset.
* Fixed #697 where loadouts will no longer remove the loadouts for the opposite platform.
* Fix an issue where loadouts will not show any items, or transfer any items.
* Add option to show new item overlay animation

# 3.8.2

* Update filter list to include quality/percentage filters
* Add year column to CSV export scripts
* When you have filtered items with a search, you can select a new search loadout option in the loadout menu to transfer matching items.
* The screen no longer jumps around when clicking on items, and the item details popup should always be visible.
* Dialogs should be sized better now.
* Fix character order in move popup buttons.
* Restored the ability to set a maximum vault size. "Auto" (full width) is still an option, and is the default.
* Armor quality is shown in Xur, loadouts, and the infusion dialog if advanced stats is turned on.
* "Take" stackables works again.

# 3.8.1

* Added steps to Moments of Triumph popup (and other record books.)
* Fixed wobbly refresh icon.
* Fixed single item stat percentages.
* Fixed armor export script.
* Possible fix for loadout builder.

# 3.8.0

* Loadout builder redesign and major performance enchancements.
* Items in the postmaster now have quality ratings, can use the infusion fuel finder, show up in the infusion fuel finder, compare against currently equipped items, etc. They behave just like a normal item except you can't move them and they're in a different spot.
* The vault width preference has been removed - the vault now always takes up all the remaining space on the screen.
* Section headers don't repeat themselves anymore.
* Drop zones for items are larger.
* Returning from the min-max tool no longer greets you with a blank, item-less screen.
* Fixed a bug where loadouts were not properly restricted to the platform they were created for.
* Xur's menu item will properly disappear when he leaves for the week.
* New items are marked with a "shiny" animation, and there are notifications when new items appear.
* The loadout menu may expand to fill the height of the window, but no more. The scrollbar looks nicer too.
* Items can now be made larger (or smaller) in settings. Pick the perfect size for your screen!
* The item info popup has a new header design. Let us know what you think!
* Changing settings is faster.
* You can now download your weapon and armor data as spreadsheets for the true data nerds among us.
* The settings dialog is less spacious.
* Engrams and items in the postmaster can now be locked (and unlocked).
* The buttons on the move item popup are now grouped together by character.
* When the "Hide Unfiltered Items while Filtering" option is on, things look a lot nicer than they did.
* DIM is generally just a little bit snappier, especially when scrolling.
* Clicking the icon to open DIM will now switch to an active DIM tab if it's already running.
* Bungie.net will open in a new tab as a convenience for expired cookies.
* Items in the Postmaster are sorted by the order you got them, so you know what'll get bumped when your postmaster is full.
* Clicking the loadout builder button again, or the DIM logo, will take you back to the main screen.
* You may now order your characters by the reverse of the most recent, so the most recent character is next to the vault.

# 3.7.4

* Removed the option to hide or show the primary stat of items - it's always shown now.
* Add mode selection full/fast for users willing to wait for all best sets.
* Loadout menus are now scrollable for users with over 8 custom loadouts on a single character.
* Changing the character sort order now applies live, rather than requiring a refresh.
* Use most recently logged in player to start with loadout builder.
* Search queries will exclude the token `" and "` as some users were including that when chaining multiple filters.
* Fix UI issue on move popup dialog that had some numbers expanding outside the dialog.
* Consolidate beta icons to the icons folder.

# 3.7.3

* Fix rounding error that prevented some loadout sets from showing up.
* Added filter for quality rating, ex - quality:>90 or percentage:<=94

# 3.7.2

* Always show locked section in loadout builder.
* Fix NaN issue in loadout builder.
* Fix issues with 'create loadout' button in loadout builder.
* For item lvling dont prefer unlvled equiped items on other characters.
* Various Loadout builder bug fixes and performance updates.

# 3.7.1

* Various Loadout builder bug fixes and performance updates.

# 3.7.0

* Added new armor/loadout tier builder.
* Fix for all numbers appearing red in comparison view.
* Updated to latest stat estimation forumla.
* Use directive for percentage width.

# 3.6.5

* Fix an issue where warlocks would see loadouts for all the other classes.

# 3.6.2 & 3.6.3

* Add warning if the lost items section of the postmaster has 20 items.
* Stat bars are more accurately sized.
* Add vendor progress
* Add prestige level with xp bar under characters to replace normal xp bar after level 40.
* It is no longer possible to choose column sizes that cause the vault to disappear.
* The Vault now has a character-style header, and can have loadouts applied to it. Full-ness of each vault is displayed below the vault header.
* New option to restore all the items that were in your inventory before applying a loadout, rather than just the equipped ones.
* You can now undo multiple loadouts, going backwards in time.

# 3.6.1

* Removed the "Only blues" option in the infusion fuel finder, because it wasn't necessary.
* Engram searches and the engram loadout features won't mistake Candy Engrams for real engrams.
* Items in the Postmaster include their type in the move popup, so they're easier to distinguish.
* Sometimes equipping loadouts would fail to equip one of your exotics. No more!
* Add an 'is:infusable' search filter.
* Add 'is:intellect', 'is:discipline', 'is:strength' search filters for armor.
* XP Progress on bar items

# 3.6.0

* Bring back the infusion dialog as an Infusion Fuel Finder. It doesn't do as much as it used to, but now it's optimized for quickly finding eligable infusion items.
* Fix a bug where hovering over a drop zone with a consumable/material stack and waiting for the message to turn green still wouldn't trigger the partial move dialog.
* Added a new "Item Leveling" auto-loadout. This loadout finds items for you to dump XP into. It strongly favors locked items, and won't replace an incomplete item that you have equipped. Otherwise, it goes after items that already have the most XP (closest to completion), preferring exotics and legendaries if they are locked, and rares and legendaries if they're not locked (because you get more materials out of disassembling them that way).
* There's a new setting that will show elemental damage icons on your weapons. Elemental damage icons are now always shown in the title of the item popup.
* Elder's Sigil won't go above 100% completion for the score portion anymore.
* Added roll quality percentage indicator. You can now see how your intellect/discipline/strength stacks up against the maximum stat roll for your armor.
* DIM is smarter about what items it chooses to move aside, or to equip in the place of a dequipped item.
* Added a new "Gather Engrams" loadout that will pull all engrams to your character.

# 3.5.4

* We won't try to equip an item that is too high-level for your character when dequipping items.
* Fix a regression where subclasses wouldn't show up in Loadouts. They're still there, they just show up now!
* Fixed another bug that could prevent item popups from showing up.
* The vault can now be up to 12 items wide.
* Sterling Treasure, Junk Items, and SLR Record Book added to DIM.
* Manifest file updated.

# 3.5.3

* Fixed a bug that would prevent the loading of DIM if Spark of Light was in the postmaster.
* Fixed a bug that prevented the Xur dialog from rendering.

# 3.5.2

* Fix a bug where item details popups would show above the header.
* Fix showing Sterling Treasures in Messages.
* Better error handling when Bungie.net is down.
* Fix a bug where having items in the postmaster would confuse moves of the same item elsewhere.
* Fix a bug where item comparisons no longer worked.
* Added support for the classified shader "Walkabout".

# 3.5.1

* The Infusion Calculator has been removed, now that infusions are much more straightforward.
* Pressing the "i" key on the keyboard will toggle showing item details in the item popup.
* Add a menu item for when Xur is in town. This brings up a panel with Xur's wares, how much everything costs, how many strange coins you have, and lets you show the item details popup plus compare against any version of exotics you might already have to see if there's a better roll.

# 3.5

* DIM will now go to great lengths to make sure your transfer will succeed, even if your target's inventory is full, or the vault is full. It does this by moving stuff aside to make space, automatically.
* Fixed a bug that would cause applying loadouts to fill up the vault and then fail.
* Fixed a bug where DIM would refuse to equip an exotic when dequipping something else, even if the exotic was OK to equip.
* When applying a loadout, DIM will now equip and dequip loadout items all at once, in order to speed up applying the loadout.
* The search box has a new style.
* Item moves and loadouts will now wait for each other, to prevent errors when they would collide. This means if you apply two loadouts, the second will wait for the first to complete before starting.
* Item details are now toggled by clicking the "i" icon on the item popup, rather than just by hovering over it.

# 3.4.1

* Bugfix to address an infinite loop while moving emotes.

# 3.4.0

* Moving and equipping items, especially many at a time (loadouts) is faster.
* When you save a loadout, it is now scoped to the platform it's created on, rather than applying across accounts. Loadouts created on one account used to show on both accounts, but wouldn't work on the wrong account.
* You can now move partial amounts of materials. There's a slider in the move popup, and holding "shift" or hovering over the drop area will pop up a dialog for draggers. You can choose to move more than one stack's worth of an item, up to the total amount on a character.
* New commands for materials to consolidate (move them all to this character) and distribute (divide evenly between all characters).
* Loadouts can now contain materials and consumables. Add or remove 5 at a time by holding shift while clicking. When the loadout is applied, we'll make sure your character has *at least* that much of the consumable.
* Loadouts can now contain 10 weapons or armor of a single type, not just 9.
* When making space for a loadout, we'll prefer putting extra stuff in the vault rather than putting it on other characters. We'll also prefer moving aside non-equipped items of low rarity and light level.
* The is:engram search filter actually works.
* Fixed an error where DIM would not replace an equipped item with an instance of the same item hash. This would cause an error with loadouts and moving items. [448](https://github.com/DestinyItemManager/DIM/issues/448)
* Loadouts can now display more than one line of items, for you mega-loadout lovers.
* Items in the loadout editor are sorted according to your sort preference.

# 3.3.3

* Infusion calculator performance enhancements
* Larger lock icon
* Completed segments of Intelligence, Discipline, and Strength are now colored orange.

# 3.3.2

* If multiple items in the infusion calculator have the same light, but different XP completion percentage, favor suggesting the item with the least XP for infusion.
* Keyword search also searches perks on items.
* New search terms for is:engram, is:sword, is:artifact, is:ghost, is:consumable, is:material, etc.
* Items can be locked and unlocked by clicking the log icon next to their name.
* Display intellect/discipline/strength bars and cooldown for each character
* Loadouts have a "Save as New" button which will let you save your modified loadout as a new loadout without changing the loadout you started editing.
* Autocomplete for search filters.
* Comparing stats for armor now shows red and green better/worse bars correctly.
* Fixed showing magazine stat for weapons in the vault.
* Fixed infusion material cost for Ghosts and Artifacts (they cost motes of light).
* Fix a case where the item properties popup may be cut off above the top of the screen.
* Transfer/equip/dequip actions for edge cases will now succeed as expected without errors.
* Manifest file update.

# 3.3.1

* Updated the manifest file.

# 3.3

* Infusion auto calculator is much faster.
* Items in the infusion calculator don't grey out when a search is active anymore.
* Full cost of infusions is now shown, including exotic shards, weapon parts / armor materials, and glimmer.
* Show a better error message when trying to equip an item for the wrong class. Before it would say you weren't experienced enough.
* Add a button to the infusion calculator that moves the planned items to your character.
* Add a filter to the infusion calculator to limit the search to only rare (blue) items.
* The infusion auto calculator runs automatically, and now presents a list of different attack/defense values for you to choose from. Selecting one will show the best path to get to that light level.
* The infusion calculator greys out items that are already used or are too low light to use, rather than hiding them.
* The item move popup now has an entry for the infusion calculator, to make it easier to find.
* Hold Shift and click on items in the infusion calculator to prevent the calculator from using that item.
* If you have an exotic class item (with "The Life Exotic" perk) equipped, you can now equip another exotic without having the class item get automatically de-equipped. Previously, this worked only if you equipped the non-class-item exotic first.
* Armor, Artifacts, and Ghosts now show the difference in stats with your currently equipped item. Also, magazine/energy between swords and other heavy weapons compares correctly.
* The is:complete, is:incomplete, is:upgraded, is:xpincomplete, and is:xpcomplete search keywords all work again, and their meanings have been tweaked so they are all useful.
* The talent grid for an item are now shown in the item details, just like in the game, including XP per node.
* Subclasses show a talent grid as well!
* The item stats comparison will no longer be cleared if DIM reloads items while an item popup is open.
* Bounties and quests are now separated, and under their own "Progress" heading.
* Bounties, quests, and anything else that can have objectives (like test weapons and runes) now show their objectives and the progress towards them. As a result, completion percentages are also now accurate for those items.
* Descriptions are now shown for all items.
* Include hidden stats "Aim Assist" and "Equip Speed" for all weapons. You can still see all hidden stats by visiting DTR via the link at the top of item details.
* Weapon types are now included in their popup title.
* Removed Crimson Days theme.  It will return.
* Fixed issue at starts up when DIM cannot resolve if the user is logged into Bungie.net.

# 3.2.3

* Updated Crimson Days Theme.
* Removed verge.js

# 3.2.2

* Updated Crimson Days Theme.

# 3.2.1

* Crimson Days theme.
* Weapons and armor now show all activated perks (including scopes, etc), in the same order they are shown in the game.
* Only display the "more info" detail icon if there's something to show.
* If you try to move an item into a full inventory, we'll reload to see if you've already made space in the game, rather than failing the move immediately.
* The Infusion dialog now has a "Maximize Attack/Defense" button that figures out how to get the highest stats with the fewest number of infusions.
* You can now create a loadout based on what you've got equipped by selecting "From Equipped" in the "Create Loadout" menu item.
* After applying a loadout, a new pseudo-loadout called "Before 'Your Loadout'" appears that will put back the items you had equipped.

# 3.2

* In the "Loadouts" dropdown is a new "Maximize Light" auto-loadout that does what it says, pulling items from all your characters and the vault in order to maximize your character's light.
* Lots of performance improvements! Loading DIM, refreshing, moving items, and searching should all be faster.
* DIM will now refresh immediately when you switch back to its tab, or come back from screensaver, etc. It won't automatically update when it's in the background anymore. It still periodically updates itself when it is the focused tab.
* New "is:year1" and "is:year2" search filters.
* Artifacts now have the right class type (hunter, titan, etc).
* The reload and settings icons are easier to hit (remember you can also hit "R" to reload.
* The move popup closes immediately when you select a move, rather than waiting for the move to start.
* New sort option of "rarity, then primary stat".<|MERGE_RESOLUTION|>--- conflicted
+++ resolved
@@ -9,13 +9,10 @@
 * More places can be pressed to show a tooltip.
 * Fixed showing quality for D1 items.
 * D2 subclasses are diamonds instead of squares.
-<<<<<<< HEAD
 * Max Base Power, Mobility, Resilience, and Recovery are now shown for each character.
-=======
 * Legendary shards have the right icon now.
 * Fix newly created loadouts showing no items.
 * Inventory (mods, shaders, and consumables) in your vault now show up separated into the vault, and you can transfer them to and from the vault.
->>>>>>> 09732417
 
 # 4.15.0
 
