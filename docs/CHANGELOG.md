--- conflicted
+++ resolved
@@ -1,25 +1,20 @@
 # Next
 
 * Max power updated to 600 for Forsaken owners.
-* Bugfixes post-Forsaken launch.
+* Fixed Year 1 weapons not having an elemental damage type.
+* Many bugfixes post-Forsaken launch.
 * Add Infamy rank to progress page.
+* Bounties now show their rewards on the Progress and Vendors pages.
+* The Progress page has been cleaned up to better reflect the state of the game since Forsaken.
+* Pursuits are sorted such that bounties are displayed together.
 * Add "is:randomroll" search for items that have random rolls.
-* Remove "is:powermod" search.
-* Remove "basepower:" search.
+* Added "is:bow" and "is:machinegun" searches.
+* Remove "is:powermod" and "basepower:" searches.
 * Masterworks now have a gold border. Previously items with a power mod had a gold border, but there are no more power mods.
-* Pursuits are sorted such that bounties are displayed together.
+* Added Bow stats "Draw Time" and "Inventory Size".
 * Disabled vendorengrams.xyz integration until they are back online.
 * Review modes - say hello to Gambit (and goodbye to Trials, at least for a little while).
 * Added Etheric Spiral and Etheric Helix to the list of reputation items.
-* Fixed Year 1 weapons not having an elemental damage type.
-* Added "is:bow" search.
-<<<<<<< HEAD
-* Bounties now show their rewards on the Progress and Vendors pages.
-* The Progress page has been cleaned up to better reflect the state of the game since Forsaken.
-=======
-* Added "is:machinegun" search.
-* Added Bow stats "Draw Time" and "Inventory Size".
->>>>>>> 7357afcb
 
 # 4.68.3 (2018-09-03)
 
