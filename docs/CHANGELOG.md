--- conflicted
+++ resolved
@@ -1,10 +1,7 @@
 ## Next
 
-<<<<<<< HEAD
 * Integrating with vendorengrams.xyz to find at-level vendor drops.
-=======
 ## 5.63.0 <span className="changelog-date">(2019-12-29)</span>
->>>>>>> b8f3fe22
 
 ## 5.62.0 <span className="changelog-date">(2019-12-22)</span>
 
