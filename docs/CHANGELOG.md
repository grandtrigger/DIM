# Next

* D2 items with objectives now show them, and quests + milestones are displayed for your characters.
* Custom loadouts return for D2.
* D2 items now display their perks and mods.
* DIM won't log you out if you've been idle too long.
* Swipe left or right anywhere on the page in mobile mode to switch characters.
* If you have lots of inventory, it won't make the page scroll anymore.
<<<<<<< HEAD
* Power level will update when you change equipment again.
=======
* Searches will stay searched when you reload info.
* Max light loadout won't try to use two exotics.
* Farming mode looks better on mobile.
* If you're viewing a non-current character in mobile, it won't mess up on reload anymore.
* You can tag and write notes on classified items to help remember which they are.
>>>>>>> 05bb276b

# 4.14.0

* Added back in Repuation for D2.
* Max Light Loadout, Make Room for Postmaster, Farming Mode, and Search Loadout are all reenabled for D2.
* Classified items can be transferred!
* Fixed search filters for D2.
* Show hidden stats on D2 items.
* D2 inventory (mods, shaders, etc) now take the full width of the screen.

# 4.13.0

* DIM will remember whether you last used D2 or D1.
* Lots of DIM functionality is back for D2.

# 4.12.0

* Early Destiny 2 support! We have really basic support for your Destiny 2 characters. Select your D2 account from the dropdown on the right. This support was built before we even got to start playing, so expect some rough edges.
* There's a new phone-optimized display for your inventory. See one character at a time, with larger items. Swipe between characters by dragging the character header directly.
* Info popups aren't gigantic on mobile anymore.
* Fix a case where changes to preferences may not be saved.

# 4.11.0

* Fix a case where DIM wouldn't work because auth tokens had expired.

# 4.10.0

* You can flag reviews for being offensive or arguing or whatever. Be helpful but also be nice.
* Remove the browser compatibility warning for Opera and prerelease Chrome versions.

# 4.9.0

* No changes!

# 4.8.0

* No changes!

# 4.7.0

* Made loadout builder talent grids tiny again.
* If you autocomplete the entire filter name and hit enter, it will no longer hang the browser.
* Updated the About page and FAQ.
* Fixed a case where DIM would fail to load the latest version, or would load to a blank page unless force-reloaded.
* Added some helpful info for cases where DIM might fail to load or auth with Bungie.net.
* Added a warning when your browser is not supported by DIM.
* DIM no longer supports iOS 9.

# 4.6.0

* Fix a bug where the popup for Xur items was below Xur's own popup.
* Hiding community rating for items with only one (non-highlighted) review.
* The first item in the search autocompleter is once again selected automatically.
* If you don't have the vault width set to "auto", the inventory is once again centered.

# 4.5.0

* Added "reviewcount" filter to filter on the number of reviews on an item.
* Fix slight horizontal scroll on inventory view.
* On mobile, tapping outside of dialogs and dropdowns to dismiss them now works.
* The item detail popup now does a better job of fitting itself onto the screen - it may appear to the left or right of an item now!
* Press on a talent grid node to read its description. The same goes for the stats under your character.
* Subclasses now have the correct elemental type in their header color.
* Drag and drop should be much smoother now.
* You can select Destiny 2 accounts from the account dropdown now - but won't do much until Destiny 2 is released and we have a chance to update DIM to support it!

# 4.4.0

* New filters for ornaments - is:ornament, is:ornamentmissing, is:ornamentunlocked
* Fixed a bug where item data would not respect your language settings.
* Weapon reviews now show up immediately, and can be edited.
  - If you have been less than friendly, now would be a very good time to edit yourself and put a better foot forward.
* Sorting reviews to support edits and highlighted reviews.
* Logging out now brings you to Bungie's auth page, where you can choose to change account or not.
* Fixed "Clear New Items" not working.
* Adjusted the UI a bunch to make it work better on mobile. Just a start - there's still a long way to go.
* The announcement about DIM being a website won't show more than once per app session.
* Google Drive syncing is a bit smoother.
* Fixed a case where you couldn't create a new class-specific loadout.
* On Firefox, the new-item shines don't extend past the item anymore.
* Do a better job of refreshing your authentication credentials - before, we'd sometimes show errors for a few minutes after you'd used DIM for a while.
* The filters help page has been localalized.
* Separate the light: and level: filters. level now returns items matching required item level, light returns items matching the light level.

# 4.3.0

* DIM is now just a website - the extension now just sends you to our website. This gives us one, more cross-platform, place to focus on and enables features we couldn't do with just an extension. Don't forget to import your data from the storage page!
* Scrolling should be smoother overall.
* Vendor weapons now show reviews.
* Add a "sort by name" option for item sorting.
* In Google Chrome (and the next version of Firefox), your local DIM data won't be deleted by the browser in low storage situations if you visit DIM frequently.
* Ratings will no longer disappear from the item details popup the second time it is shown.
* Info popups should do a better job of hiding when you ask them to hide.

# 4.2.4

* Work around a Chrome bug that marked the extension as "corrupted".

# 4.2.3

* Fix log out button.
* Put back the accidentally removed hotkeys for setting tags on items.
* Fixed some visual goofs on Firefox.
* Fix a case where DIM would never finish loading.

# 4.2.2

* Fix DIM being invisible on Firefox
* Fix a case where DIM would never finish loading.
* Put back the accidentally removed hotkeys for setting tags on items.

# 4.2.1

* Actually turn on Google Drive in prod.

# 4.2.0

* Exclude all variants of 'Husk of the Pit' from 'Item Leveling' loadout.
* Add a new storage page (under the floppy disk icon) for managing your DIM data. Import and export to a file, and set up Google Drive storage to sync across machines (website only). You can import your data from the Chrome extension into the website from this page as well.
* The settings page has been cleaned up and reworded.
* Added missing Trials emblems and shaders to the is:trials search.
* DIM should look more like an app if you add it to your home screen on Android.
* DIM will show service alerts from Bungie.

# 4.1.2

* Add a "Log Out" button in settings.

# 4.1.1

* Fixed changelog popup too large to close.

# 4.1.0

* Fixed the logic for deciding which items can be tagged.
* Fix "Make room for postmaster".
* Record books have been moved out of the inventory into their own page. Get a better look at your records, collapse old books, and narrow records down to only those left to complete.
* Fix changing new-item shine, item quality display, and show elemental damage icon preferences. They should apply immediately now, without a reload.x
* Localization updates.
* Fixed objective text in the record book floating above stuff.
* Fixed displaying record objectives that are time-based as time instead of just a number of seconds.
* When pinned to the iOS home screen, DIM now looks more like a regular browser than an app. The upside is you can now actually authorize it when it's pinned!
* Loadouts with a complete set of equipped armor now include a stat bar that will tell you the stat tiers of the equipped loadout pieces.
* Loadouts with non-equipping items now won't *de-equip* those items if they're already equipped. #1567
* The count of items in your loadout is now more accurate.
* DIM is now better at figuring out which platforms you have Destiny accounts on.
* DIM is faster!
* Added Age of Triumph filters is:aot and is:triumph
* Add gunsmith filter is:gunsmith
* Updated filters to remove common items for specific filters (e.g. is:wotm no longer shows exotic items from xur, engrams, and planetary materials)
* Loadout Builder's equip button now operates on the selected character, not your last-played character.
* Loadout Builder no longer has equip and create loadout buttons for loadouts that include vendor items.
* Loadout Builder is faster.
* DIM has a new logo!
* Elemental damage color has been moved to a triangle in the upper-left corner of your weapon.
* See community weapon ratings in DIM, and submit your own! Weapon ratings can be turned on in Settings, and will show up on your individual weapons as well as in the details popup. You can submit your own reviews - each review is specific to the weapon roll you're looking at, so you know whether you've got the god roll.

# v3.17.1

* Fixed a bug with the display of the amount selection controls in the move popup for stackable items.
* Localization updates
* Moved the "VCR" controls for stackable item amount selection to their own row.

# 3.17.0

* Fixed the perk selection in Loadout Builder. #1453
* Integrated Trials-centric weapon reviews (and the ability to rate your own gear (and make comments about your gear)).  Done in conjunction with destinytracker.com.
* Fixed the logic for artifact bonuses to compute the right number. #1477
* Restore some missing images from our build system changes.
* Don't allow engrams to be tagged. #1478
* Add home screen icons (and Safari tab icons, and Windows tile icons) for the website.
* Fixed "is:locked" filters to be consistent for engrams. #1489
* The Beta website is now updated automatically for every PR.
* If you're not logged in to the website, we show the login screen.
* Better error messages for when you have the wrong platform selected, plus the error doesn't cover the platform selector.
* Improved website compatibility with Firefox, Safari, and Edge.
* Many style fixes for Safari.
* Drag and drop is now supported on touch devices. Press and hold an item to drag it. #1499
* Armsday packages can no longer be dragged. #1512
* Add tags and notes to items! This has been in Beta forever but now it's official. Hit ? to see the keyboard shortcuts, and use "tag:" searches to find your tagged gear.
* Remove Materials Exchange from the beta.
* Vendors now show where they are, and are sorted better. All the cryptarchs now appear. Engrams waiting to be decrypted aren't shown in the vendor screen.
* Experimental iOS 9 Mobile Safari compatibility. May be removed in the future.
* Style updates to clean up DIM's look and make sure more screen space is being used for items.
* Gained the ability for us to fill in classified items, even if Bungie hasn't unclassified them. You still can't transfer them though.
* The "Hide Unfiltered Items while Filtering" preference now applies to vendor gear too. #1528
* When moving stacks of items through the popup, there are now buttons to max out the amount, and add and remove up to even stacks of items.
* Xur should disappear on Sundays again.

# 3.16.1

* Significantly increased the storage limit for tags and notes. It's still possible to go over (especially with long notes) but it should happen far less frequently - and it should notify you when it happens.

# 3.16.0

* Removed farming option to keep greens since they're disassembled by default now.
* Added stat search, for example: "stat:rof:>= 22"
* Fixed formatting for search loadouts when the search terms contain angle brackets.
* A new "Make room for Postmaster items" auto layout will clear out enough space on your character to pick up all the stuff you've accumulated at the Postmaster.
* Vendor items now explain what you need to do to get them.
* Xur looks like the other vendors, and correctly displays both heavies now.
* Compare tool styling updates.
* Compare tool shows attack/defense.
* In the compare tool, stats that are the same across all items are white instead of blue.
* There's now a picture of each item in the compare tool.
* Clicking the title of an item in the compare tool will scroll to that item and "pop" it so you know which one it is.
* Armor and items that don't match the equipping character will once again transfer in loadouts. You can still put multiple subclasses of the same damage type in a loadout.
* Empty space around talent grids has been eliminated.
* Memory of Felwinter's stat bar no longer overflows its container.

# 3.15.0

* Permit the same damage type of subclass in loadouts (#1067)
* Update record books to properly display time instead of a large number. (#1051)
* Moving an item into a full vault but an empty bucket (such as full General but the vault contains no Consumables) now works.
* Stacks of items are properly accounted for. They'll now combine as things are moved to make space - previously even a stack of 1 consumable would count as taking up the whole slot and would prevent a move of 2 more of that consumable.
* We now catch errors trying to move aside items and retry with a different item. You should see fewer failed moves!
* "Thrashing" in farming mode is fixed. When farming mode can't proceed (because moving anything off the character would result in something else being moved back on, because you're out of space), we now show a friendly info message. This message is throttled to show up no more than once a minute.
* Fixed a bug where a full vault would prevent farming mode from moving things to other characters.
* The move aside logic strongly prefers putting things on characters other than the original item's owner. This makes it much easier to move a bunch of stuff off of a character without other things bouncing right back in.
* Prefer putting engrams in the vault and not taking them out when choosing items to move aside.
* Farming mode now makes room to pick up artifacts, materials, and consumables.
* When making space in the "General" category or in Materials/Consumables buckets, we'll choose to move aside an item that can be combined with another stack somewhere without increasing the total number of stacks. This trends towards consolidation and can help free up a full vault, as well as getting rid of stray stacks.
* We swapped in "special ammo synth" and "primary ammo synth" instead of "motes of light" and "strange coins" for the farming mode quick gather buttons. They seemed more useful in the heat of battle.
* When dequipping an item, we try harder to find a good item to equip in its place. We also prefer replacing exotics with other exotics, and correctly handle The Life Exotic perk.
* Lots of new translations and localized strings.
* Vendors update when you reach a new level in their associated faction, or when you change faction alignment.
* Fixed a too-small perk selection box in the loadout builder, and properly handle when vendors are selling Memory of Felwinter.

# 3.14.1

* Internationaliztion updates.
* Fix for Loadout Class Type bug.

# 3.14.0

* Compare Weapons and Armor side-by-side.
* Added `is:sublime` filter
* Added detailed information to the Trials of Osiris popup card.
* Added more detection for item years.
* The collapse button now no longer takes up the whole bucket height.
* Fixed marking which characters had access to vendor items.
* Fix tracking new items when the new-item shine is disabled.
* Added option to Farming Mode to not move weapons and armor to make space for engrams.
* About and Support pages are now translatable.
* Improved error handling and error messages.
* Vendors are collapsible.
* All vendor items (including duplicates with different rolls) will now show up.
* Added more translations.
* If you have more than one Memory of Felwinter, they are all excluded from loadout builder.
* Export correct quality rating for items in CSV.

# 3.13.0

* The vendors page is back. It'll show all available vendors. It's now a lot faster, and combines vendor inventory across your characters. Consumables and Bounties are now shown. Item stats and quality will hopefully show up on 11/8.
* Loadout builder has option to load from equipped items.
* Added option to farm green engrams or not.
* When moving consumable stacks, you can now choose to fill up one stack's worth.
* Don't sort bounties (the API does not currently provide the in-game order.)
* Fix max-light rounding.
* Fix a bug in the new filters for source.
* Fix incognito mode launching
* More i18n.
* Classified items in the vault are now counted and shown.
* DIM is faster!
* Memory of Felwinter is now excluded from loadout builder by default.

# 3.11.1

* Fixed an issue with farming mode where users without motes, 3oC, coins, or heavy could not use farming mode.
* Fixed an issue where classified items would not show up in the UI.

# 3.11.0

##### New
* Added Quick Move items to farming mode.
* Farming mode now also moves glimmer items to vault.
* Added `is:inloadout` filter
* New filters: is:light, is:hasLight, is:weapon, is:armor, is:cosmetic, is:equipment, is:equippable, is:postmaster, is:inpostmaster, is:equipped, is:transferable, is:movable.
* New filters for items based on where they come from: is:year3, is:fwc, is:do, is:nm, is:speaker, is:variks, is:shipwright, is:vanguard, is:osiris, is:xur, is:shaxx, is:cq, is:eris, is:vanilla, is:trials, is:ib, is:qw, is:cd, is:srl, is:vog, is:ce, is:ttk, is:kf, is:roi, is:wotm, is:poe, is:coe, is:af.
* Added debug mode (ctrl+alt+shift+d) to view an item in the move-popup dialog.
* Added max light value to max light button in dropdown.
* Major loadout builder performance enhancements.
* Support rare (blue) items in loadout builder.

##### Tweaks
* Consumables and materials are now sorted by category.
* All other items in the General Bucket are sorted by Rarity.
* Move ornaments inbetween materials and emblems.
* Link to wiki for stat quality in the move-popup box.
* Full item details are shown in the move popup by default (they can still be turned off in settings).

##### Bugfixes
* Prevent double click to move item if loadout dialog is open.
* [#889](https://github.com/DestinyItemManager/DIM/issues/889) Fixed stats for Iron Banner and Trials of Osiris items.
* Fix infusion finder preview item not changing as you choose different fuel items. Also filter out year 1 items.
* Fix some green boots that would show up with a gold border.
* A bunch of consumables that can't be moved by the API (Treasure Keys, Splicer Keys, Wormsinger Runes, etc) now show up as non-transferable in DIM.
* Husk of the Pit will no longer be equipped by the Item Leveling loadout.
* Fixed equipping loadouts onto the current character from Loadout Builder.
* The default shader no longer counts as a duplicate item.
* DIM no longer tries to equip exotic faction class items where your character isn't aligned with the right faction.
* Fixed more cases where your loadouts wouldn't be applied because you already had an exotic equipped.
* Elemental Icons moved to bottom left to not cover the expansion symbol.
* Loadout builder no longer shows duplicate sets.
* Fix equip loadout builder equip to current character.

# 3.10.6

* The DestinyTracker link in the item popup header now includes your perk rolls and selected perk. Share your roll easily!
* Fixed moving consumables in loadouts. Before, you would frequently get errors applying a loadout that included consumables. We also have a friendlier, more informative error message when you don't have enough of a consumable to fulfill your loadout.
* Fixed a bug where when moving stacks of items, the stack would disappear.
* The progress bar around the reputation diamonds is now more accurate.
* Enabled item quality.
* Item Quality is enabled by default for new installs.
* A new Record Books row in Progress has your Rise of Iron record book.
* Searches now work for all characters and the vault again.
* Can equip loadouts onto the current character from Loadout Builder.
* Added ability to feature toggle items between Beta + Release.

# 3.10.5

* Added Ornaments.

# 3.10.4

* We handle manifest download/cache errors better, by deleting the cached file and letting you retry.
* Date armor ratings end is on 9/20/2016 @ 2AM Pacific.
* Fixed issues with broken images by downloading from Bungie.net with https.
* Loadouts for multi-platform users will now save selected and equipped items for both platforms.  Previously, when switching platforms, loadouts would remove items from the loadout for the opposite platform.

# 3.10.3

* Fixed a "move-canceled" message showing up sometimes when applying loadouts.
* Bugged items like Iron Shell no longer attempt to compute quality. They'll fix themselves when Bungie fixes them.
* Fixed "Aim assist" stat not showing up in CSV (and no stats showing up if your language wasn't English).
* We now catch manifest updates that don't update the manifest version - if you see broken images, try reloading DIM and it should pick up new info.
* Worked around a bug in the manifest data where Ornamenent nodes show up twice.
* DIM won't allow you to move rare Masks, because that'll destroy them.
* The "Random" auto loadout can now be un-done from the loadout menu.
* For non-variable items (emblems, shaders, ships, etc) in a loadout, DIM will use whichever copy is already on a character if it can, rather than moving a specific instance from another character.

# 3.10.2

* Fixed error building talent grid for Hawkmoon.
* Don't attempt to build record books when advisors are not loaded.
* Dragged items now include their border and light level again.
* New-item overlays have been restored (enable in settings).
* Reenable record book progress.
* Better handle errors when record book info isn't available.
* Show an error message if the manifest doesn't load.
* Fix an error when equipping loadouts.
* DIM usage tips will only show up once per session now. You can bring back previously hidden tips with a button in the settings page.

# 3.10.0

* Add ability to create loadouts by selecting sets of perks.
* [#823](https://github.com/DestinyItemManager/DIM/issues/823) Added 'current' property to stores.
* The DIM extension is now much smaller.
* DIM can now display item information in all supported Destiny languages. Choose your language in the settings then reload DIM.
* We now automatically pick up Destiny data updates, so DIM should work after patches without needing an update.
* The Reputation section should match the in-game logos better now.
* Disable new item overlays due to a bug.

# 3.9.2

* [#812](https://github.com/DestinyItemManager/DIM/issues/812) Removed rare masks from the items table used by the random item loadout.

# 3.9.1

* [#801](https://github.com/DestinyItemManager/DIM/issues/801) Resolved error with vendor page character sorting.
* [#792](https://github.com/DestinyItemManager/DIM/pull/792) Warning if user clicks on perks to notify them that they can only be changed in game.
* [#795](https://github.com/DestinyItemManager/DIM/pull/795) Updated strange coin icon for Xur.

# 3.9.0

* New glimmer-based filters, is:glimmeritem, is:glimmerboost, is:glimmersupply
* Add option for new item and its popup to be hidden
* Add ability to exclude items from loadout builder.
* Expand/collapse sections in DIM.
* Double clicking an item will equip it on the current character. 2x click on equipped, dequips.
* Show current vendor items being sold.
* Move popup won't pop up under the header anymore.
* If you have an open loadout, and you click "Create loadout", it switches to the new loadout now instead of leaving the previous loadout open.
* DIM is once again faster.
* The loadout editor won't stay visible when you change platforms.
* Fixed a lot of bugs that would show all your items as new.
* New-ness of items persists across reloads and syncs across your Chrome profile.
* New button to clear all new items. Keyboard shortcut is "x".
* Help dialog for keyboard shortcuts. Triggered with "?".
* When you have two characters of the same class, applying a loadout with a subclass will work all the time now.
* Item class requirements are part of the header ("Hunter Helmet") instead of in the stats area.
* You can search for the opposite of "is:" filters with "not:" filters. For example, "is:helmet not:hunter quality:>90".
* Clicking away from the Xur dialog will close any open item popups.
* Fixed an issue where you could not equip a loadout that included an exotic item when you already had an exotic equipped that was not going to be replaced by the loadout.
* Better handling of items with "The Life Exotic" perk.
* New aliases for rarity filters (is:white, is:green, is:blue, is:purple, is:yellow).
* An alternate option for the "Gather Engrams" loadout can exclude gathering exotic engrams.
* Removed popup notification for new items.
* #798 Keyword searches will now scan perk descriptions.
* #799 Randomize equipped items for current character. Don't look at us if you have to play a match using Thorn.

# 3.8.3

* Fix move popup not closing when drag-moving an item.
* Added ability to and filters for track or untracking quests and bounties.
* Fix issue where some sets would be missing from the loadout builder.
* Fixed #660 where postmaster items would not appear in the Postmaster section of DIM, ie Sterling Treasure after the reset.
* Fixed #697 where loadouts will no longer remove the loadouts for the opposite platform.
* Fix an issue where loadouts will not show any items, or transfer any items.
* Add option to show new item overlay animation

# 3.8.2

* Update filter list to include quality/percentage filters
* Add year column to CSV export scripts
* When you have filtered items with a search, you can select a new search loadout option in the loadout menu to transfer matching items.
* The screen no longer jumps around when clicking on items, and the item details popup should always be visible.
* Dialogs should be sized better now.
* Fix character order in move popup buttons.
* Restored the ability to set a maximum vault size. "Auto" (full width) is still an option, and is the default.
* Armor quality is shown in Xur, loadouts, and the infusion dialog if advanced stats is turned on.
* "Take" stackables works again.

# 3.8.1

* Added steps to Moments of Triumph popup (and other record books.)
* Fixed wobbly refresh icon.
* Fixed single item stat percentages.
* Fixed armor export script.
* Possible fix for loadout builder.

# 3.8.0

* Loadout builder redesign and major performance enchancements.
* Items in the postmaster now have quality ratings, can use the infusion fuel finder, show up in the infusion fuel finder, compare against currently equipped items, etc. They behave just like a normal item except you can't move them and they're in a different spot.
* The vault width preference has been removed - the vault now always takes up all the remaining space on the screen.
* Section headers don't repeat themselves anymore.
* Drop zones for items are larger.
* Returning from the min-max tool no longer greets you with a blank, item-less screen.
* Fixed a bug where loadouts were not properly restricted to the platform they were created for.
* Xur's menu item will properly disappear when he leaves for the week.
* New items are marked with a "shiny" animation, and there are notifications when new items appear.
* The loadout menu may expand to fill the height of the window, but no more. The scrollbar looks nicer too.
* Items can now be made larger (or smaller) in settings. Pick the perfect size for your screen!
* The item info popup has a new header design. Let us know what you think!
* Changing settings is faster.
* You can now download your weapon and armor data as spreadsheets for the true data nerds among us.
* The settings dialog is less spacious.
* Engrams and items in the postmaster can now be locked (and unlocked).
* The buttons on the move item popup are now grouped together by character.
* When the "Hide Unfiltered Items while Filtering" option is on, things look a lot nicer than they did.
* DIM is generally just a little bit snappier, especially when scrolling.
* Clicking the icon to open DIM will now switch to an active DIM tab if it's already running.
* Bungie.net will open in a new tab as a convenience for expired cookies.
* Items in the Postmaster are sorted by the order you got them, so you know what'll get bumped when your postmaster is full.
* Clicking the loadout builder button again, or the DIM logo, will take you back to the main screen.
* You may now order your characters by the reverse of the most recent, so the most recent character is next to the vault.

# 3.7.4

* Removed the option to hide or show the primary stat of items - it's always shown now.
* Add mode selection full/fast for users willing to wait for all best sets.
* Loadout menus are now scrollable for users with over 8 custom loadouts on a single character.
* Changing the character sort order now applies live, rather than requiring a refresh.
* Use most recently logged in player to start with loadout builder.
* Search queries will exclude the token `" and "` as some users were including that when chaining multiple filters.
* Fix UI issue on move popup dialog that had some numbers expanding outside the dialog.
* Consolidate beta icons to the icons folder.

# 3.7.3

* Fix rounding error that prevented some loadout sets from showing up.
* Added filter for quality rating, ex - quality:>90 or percentage:<=94

# 3.7.2

* Always show locked section in loadout builder.
* Fix NaN issue in loadout builder.
* Fix issues with 'create loadout' button in loadout builder.
* For item lvling dont prefer unlvled equiped items on other characters.
* Various Loadout builder bug fixes and performance updates.

# 3.7.1

* Various Loadout builder bug fixes and performance updates.

# 3.7.0

* Added new armor/loadout tier builder.
* Fix for all numbers appearing red in comparison view.
* Updated to latest stat estimation forumla.
* Use directive for percentage width.

# 3.6.5

* Fix an issue where warlocks would see loadouts for all the other classes.

# 3.6.2 & 3.6.3

* Add warning if the lost items section of the postmaster has 20 items.
* Stat bars are more accurately sized.
* Add vendor progress
* Add prestige level with xp bar under characters to replace normal xp bar after level 40.
* It is no longer possible to choose column sizes that cause the vault to disappear.
* The Vault now has a character-style header, and can have loadouts applied to it. Full-ness of each vault is displayed below the vault header.
* New option to restore all the items that were in your inventory before applying a loadout, rather than just the equipped ones.
* You can now undo multiple loadouts, going backwards in time.

# 3.6.1

* Removed the "Only blues" option in the infusion fuel finder, because it wasn't necessary.
* Engram searches and the engram loadout features won't mistake Candy Engrams for real engrams.
* Items in the Postmaster include their type in the move popup, so they're easier to distinguish.
* Sometimes equipping loadouts would fail to equip one of your exotics. No more!
* Add an 'is:infusable' search filter.
* Add 'is:intellect', 'is:discipline', 'is:strength' search filters for armor.
* XP Progress on bar items

# 3.6.0

* Bring back the infusion dialog as an Infusion Fuel Finder. It doesn't do as much as it used to, but now it's optimized for quickly finding eligable infusion items.
* Fix a bug where hovering over a drop zone with a consumable/material stack and waiting for the message to turn green still wouldn't trigger the partial move dialog.
* Added a new "Item Leveling" auto-loadout. This loadout finds items for you to dump XP into. It strongly favors locked items, and won't replace an incomplete item that you have equipped. Otherwise, it goes after items that already have the most XP (closest to completion), preferring exotics and legendaries if they are locked, and rares and legendaries if they're not locked (because you get more materials out of disassembling them that way).
* There's a new setting that will show elemental damage icons on your weapons. Elemental damage icons are now always shown in the title of the item popup.
* Elder's Sigil won't go above 100% completion for the score portion anymore.
* Added roll quality percentage indicator. You can now see how your intellect/discipline/strength stacks up against the maximum stat roll for your armor.
* DIM is smarter about what items it chooses to move aside, or to equip in the place of a dequipped item.
* Added a new "Gather Engrams" loadout that will pull all engrams to your character.

# 3.5.4

* We won't try to equip an item that is too high-level for your character when dequipping items.
* Fix a regression where subclasses wouldn't show up in Loadouts. They're still there, they just show up now!
* Fixed another bug that could prevent item popups from showing up.
* The vault can now be up to 12 items wide.
* Sterling Treasure, Junk Items, and SLR Record Book added to DIM.
* Manifest file updated.

# 3.5.3

* Fixed a bug that would prevent the loading of DIM if Spark of Light was in the postmaster.
* Fixed a bug that prevented the Xur dialog from rendering.

# 3.5.2

* Fix a bug where item details popups would show above the header.
* Fix showing Sterling Treasures in Messages.
* Better error handling when Bungie.net is down.
* Fix a bug where having items in the postmaster would confuse moves of the same item elsewhere.
* Fix a bug where item comparisons no longer worked.
* Added support for the classified shader "Walkabout".

# 3.5.1

* The Infusion Calculator has been removed, now that infusions are much more straightforward.
* Pressing the "i" key on the keyboard will toggle showing item details in the item popup.
* Add a menu item for when Xur is in town. This brings up a panel with Xur's wares, how much everything costs, how many strange coins you have, and lets you show the item details popup plus compare against any version of exotics you might already have to see if there's a better roll.

# 3.5

* DIM will now go to great lengths to make sure your transfer will succeed, even if your target's inventory is full, or the vault is full. It does this by moving stuff aside to make space, automatically.
* Fixed a bug that would cause applying loadouts to fill up the vault and then fail.
* Fixed a bug where DIM would refuse to equip an exotic when dequipping something else, even if the exotic was OK to equip.
* When applying a loadout, DIM will now equip and dequip loadout items all at once, in order to speed up applying the loadout.
* The search box has a new style.
* Item moves and loadouts will now wait for each other, to prevent errors when they would collide. This means if you apply two loadouts, the second will wait for the first to complete before starting.
* Item details are now toggled by clicking the "i" icon on the item popup, rather than just by hovering over it.

# 3.4.1

* Bugfix to address an infinite loop while moving emotes.

# 3.4.0

* Moving and equipping items, especially many at a time (loadouts) is faster.
* When you save a loadout, it is now scoped to the platform it's created on, rather than applying across accounts. Loadouts created on one account used to show on both accounts, but wouldn't work on the wrong account.
* You can now move partial amounts of materials. There's a slider in the move popup, and holding "shift" or hovering over the drop area will pop up a dialog for draggers. You can choose to move more than one stack's worth of an item, up to the total amount on a character.
* New commands for materials to consolidate (move them all to this character) and distribute (divide evenly between all characters).
* Loadouts can now contain materials and consumables. Add or remove 5 at a time by holding shift while clicking. When the loadout is applied, we'll make sure your character has *at least* that much of the consumable.
* Loadouts can now contain 10 weapons or armor of a single type, not just 9.
* When making space for a loadout, we'll prefer putting extra stuff in the vault rather than putting it on other characters. We'll also prefer moving aside non-equipped items of low rarity and light level.
* The is:engram search filter actually works.
* Fixed an error where DIM would not replace an equipped item with an instance of the same item hash. This would cause an error with loadouts and moving items. [448](https://github.com/DestinyItemManager/DIM/issues/448)
* Loadouts can now display more than one line of items, for you mega-loadout lovers.
* Items in the loadout editor are sorted according to your sort preference.

# 3.3.3

* Infusion calculator performance enhancements
* Larger lock icon
* Completed segments of Intelligence, Discipline, and Strength are now colored orange.

# 3.3.2

* If multiple items in the infusion calculator have the same light, but different XP completion percentage, favor suggesting the item with the least XP for infusion.
* Keyword search also searches perks on items.
* New search terms for is:engram, is:sword, is:artifact, is:ghost, is:consumable, is:material, etc.
* Items can be locked and unlocked by clicking the log icon next to their name.
* Display intellect/discipline/strength bars and cooldown for each character
* Loadouts have a "Save as New" button which will let you save your modified loadout as a new loadout without changing the loadout you started editing.
* Autocomplete for search filters.
* Comparing stats for armor now shows red and green better/worse bars correctly.
* Fixed showing magazine stat for weapons in the vault.
* Fixed infusion material cost for Ghosts and Artifacts (they cost motes of light).
* Fix a case where the item properties popup may be cut off above the top of the screen.
* Transfer/equip/dequip actions for edge cases will now succeed as expected without errors.
* Manifest file update.

# 3.3.1

* Updated the manifest file.

# 3.3

* Infusion auto calculator is much faster.
* Items in the infusion calculator don't grey out when a search is active anymore.
* Full cost of infusions is now shown, including exotic shards, weapon parts / armor materials, and glimmer.
* Show a better error message when trying to equip an item for the wrong class. Before it would say you weren't experienced enough.
* Add a button to the infusion calculator that moves the planned items to your character.
* Add a filter to the infusion calculator to limit the search to only rare (blue) items.
* The infusion auto calculator runs automatically, and now presents a list of different attack/defense values for you to choose from. Selecting one will show the best path to get to that light level.
* The infusion calculator greys out items that are already used or are too low light to use, rather than hiding them.
* The item move popup now has an entry for the infusion calculator, to make it easier to find.
* Hold Shift and click on items in the infusion calculator to prevent the calculator from using that item.
* If you have an exotic class item (with "The Life Exotic" perk) equipped, you can now equip another exotic without having the class item get automatically de-equipped. Previously, this worked only if you equipped the non-class-item exotic first.
* Armor, Artifacts, and Ghosts now show the difference in stats with your currently equipped item. Also, magazine/energy between swords and other heavy weapons compares correctly.
* The is:complete, is:incomplete, is:upgraded, is:xpincomplete, and is:xpcomplete search keywords all work again, and their meanings have been tweaked so they are all useful.
* The talent grid for an item are now shown in the item details, just like in the game, including XP per node.
* Subclasses show a talent grid as well!
* The item stats comparison will no longer be cleared if DIM reloads items while an item popup is open.
* Bounties and quests are now separated, and under their own "Progress" heading.
* Bounties, quests, and anything else that can have objectives (like test weapons and runes) now show their objectives and the progress towards them. As a result, completion percentages are also now accurate for those items.
* Descriptions are now shown for all items.
* Include hidden stats "Aim Assist" and "Equip Speed" for all weapons. You can still see all hidden stats by visiting DTR via the link at the top of item details.
* Weapon types are now included in their popup title.
* Removed Crimson Days theme.  It will return.
* Fixed issue at starts up when DIM cannot resolve if the user is logged into Bungie.net.

# 3.2.3

* Updated Crimson Days Theme.
* Removed verge.js

# 3.2.2

* Updated Crimson Days Theme.

# 3.2.1

* Crimson Days theme.
* Weapons and armor now show all activated perks (including scopes, etc), in the same order they are shown in the game.
* Only display the "more info" detail icon if there's something to show.
* If you try to move an item into a full inventory, we'll reload to see if you've already made space in the game, rather than failing the move immediately.
* The Infusion dialog now has a "Maximize Attack/Defense" button that figures out how to get the highest stats with the fewest number of infusions.
* You can now create a loadout based on what you've got equipped by selecting "From Equipped" in the "Create Loadout" menu item.
* After applying a loadout, a new pseudo-loadout called "Before 'Your Loadout'" appears that will put back the items you had equipped.

# 3.2

* In the "Loadouts" dropdown is a new "Maximize Light" auto-loadout that does what it says, pulling items from all your characters and the vault in order to maximize your character's light.
* Lots of performance improvements! Loading DIM, refreshing, moving items, and searching should all be faster.
* DIM will now refresh immediately when you switch back to its tab, or come back from screensaver, etc. It won't automatically update when it's in the background anymore. It still periodically updates itself when it is the focused tab.
* New "is:year1" and "is:year2" search filters.
* Artifacts now have the right class type (hunter, titan, etc).
* The reload and settings icons are easier to hit (remember you can also hit "R" to reload.
* The move popup closes immediately when you select a move, rather than waiting for the move to start.
* New sort option of "rarity, then primary stat".<|MERGE_RESOLUTION|>--- conflicted
+++ resolved
@@ -6,15 +6,12 @@
 * DIM won't log you out if you've been idle too long.
 * Swipe left or right anywhere on the page in mobile mode to switch characters.
 * If you have lots of inventory, it won't make the page scroll anymore.
-<<<<<<< HEAD
 * Power level will update when you change equipment again.
-=======
 * Searches will stay searched when you reload info.
 * Max light loadout won't try to use two exotics.
 * Farming mode looks better on mobile.
 * If you're viewing a non-current character in mobile, it won't mess up on reload anymore.
 * You can tag and write notes on classified items to help remember which they are.
->>>>>>> 05bb276b
 
 # 4.14.0
 
