# Next

<<<<<<< HEAD
* Item popup shows the ammo type of D2 weapons.
* New is:primary, is:special, and is:heavy search terms for ammo types.
=======
* Added Korean as a language option.
>>>>>>> 62138ad0

# 4.67.0 (2018-08-26)

# 4.66.0 (2018-08-19)

* DIM now refreshes your inventory automatically every 30 seconds, rather than every 5 minutes.
* Clicking "transfer items" in the Infusion tool will now always move them to the active character.
* The infusion tool will now include locked items as potential infusion targets even if the checkbox isn't checked (it still affects what can be a source item).
* If you are at maximum light, DIM now alerts you when vendors are selling maximum light gear and engrams, courtesy of VendorEngrams.xyz.

# 4.65.0 (2018-08-12)

# 4.64.0 (2018-08-05)

# 4.63.0 (2018-07-29)

* Fixed a bug that could cause iOS Safari to hang.

# 4.62.0 (2018-07-22)

* Xur has been removed from the header in D1. Find him in the Vendors page.

# 4.61.0 (2018-07-15)

* Fix a bug that would leave behind stackable items when moving certain loadouts like "Gather Reputation Items".
* The is:haspower search works once again.
* The is:cosmetic search will now work for Destiny 2.
* Added is:prophecy search which will return all prophecy weapons from CoO.
* Added is:ikelos search which will return all ikelos weapons from Warmind.

# 4.60.0 (2018-07-08)

* Farming mode won't try to move unmoveable reputation tokens.
* Filters like stat:recovery:=0 now work (they couldn't match stat values of zero before).
* Checking with VendorEngrams.xyz to see if 380 drops may be right for you.

# 4.59.0 (2018-07-01)

* New iOS app icons when you add to home screen.
* Ornaments now show additional reasons why you can't equip them.
* The is:inloadout search works once again.
* Fix a bug where the item popup could hang iOS Safari in landscape view.
* Add a link to lowlines' Destiny map for collecting ghost scannables, latent memories, and sleeper nodes.

# 4.58.0 (2018-06-24)

* Factions now show seasonal rank instead of lifetime rank.
* Vendors show their faction rank next to their reward engrams.
* Factions in the progress page also link to their vendor.
* Quest keys in your Pursuits now show their quantity. They're still on the Progress page.

# 4.57.0 (2018-06-17)

* Item sizing setting works in Edge.
* Lock and unlock won't get "stuck" anymore.

# 4.56.5 (2018-06-11)

* Fix for item popups not working

# 4.56.0 (2018-06-10)

* Add "is:hasshader" search filter to select all items with shaders applied.
* Fixed some bugs in older Safari versions.
* Errors on Progress, Collections, and Vendors pages won't take out the whole page anymore, just the section with the error.
* Fix bugs where a stray "0" would show up in odd places.
* Align Progress columns better for accounts with fewer than 3 characters.

# 4.55.0 (2018-06-03)

* Displaying available rating data in spreadsheet export.
* Correctly display masterwork plug objectives - check the "Upgrade Masterwork" plug for catalyst updates.
* The Collections page now shows progress towards unlocking ornaments. Due to restrictions in the API, it can only show ornaments that go with items you already have.

# 4.54.0 (2018-05-27)

* Fix the display of crucible rank points.
* Fix faction rank progress bars on D1.
* Compare view includes perks and mods for D2 items.

# 4.53.0 (2018-05-20)

* Add previews for engrams and other preview-able items.
* Display Crucible ranks on the progress page.
* Add emotes back to the collections page.
* Remove masterwork objectives that never complete.
* Fix loading loadouts the first time you open a character menu.
* Fix exporting CSV inventories in Firefox.

# 4.52.0 (2018-05-13)

* Collection exotics are no longer duplicated. They are also sorted by name.
* Updated max power to 380.
* Vendors and collections will no longer show items exclusive to platforms other than the current account's platform.
* Fix masterworks not showing as masterworks.
* Set the max base power depending on which DLC you own.

# 4.51.2 (2018-05-09)

* Handle the Warmind API bug better, and provide helpful info on how to fix it.

# 4.51.1 (2018-05-08)

* Fix progress page not displaying after the Warmind update.

# 4.51.0 (2018-05-06)

* Fix a bug where having mods, shaders, or materials in the postmaster might make it impossible to move any mod/shader/material into or out of the vault.
* Add links to Ishtar Collective on items with lore.

# 4.50.0 (2018-04-30)

* The settings page now shows how much of your local storage quota is being used by DIM (if your browser supports it).
* Add search filters based on character location on dim (is:inleftchar / inmiddlechar / inrightchar) and for vault (is:invault) and current/last logged character (incurrentchar), that is marked with a yellow triangle.
* Fixed a bug where the "Restore Old Versions" tool wouldn't actually let you see and restore old versions.

# 4.49.1 (2018-04-23)

* Fix loadouts.

# 4.49.0 (2018-04-22)

* The DIM changelog popup has moved to a "What's New" page along with Bungie.net alerts and our Twitter feed. We also moved the "Update DIM" popup to the "What's New" link.
* Fix moving mods and shaders from the postmaster.
* Remove "Take" button from stackables in the postmaster.
* The Collections page now has a link to DestinySets.com.

# 4.48.0 (2018-04-15)

* You can specify game modes for reading and making ratings and reviews.
* Full General Vault, Mods, and Shaders buckets are highlighted in red.
* Adding DIM to your home screen on iOS was broken for iOS 11.3. It's fixed now!

# 4.47.0 (2018-04-09)

# 4.46.0 (2018-04-02)

* Added a page to browse and restore old revisions of Google Drive data.
* Emblems now show a preview of their nameplate in the item details popup.
* New Vendors page shows all the items you can buy from various vendors.
* New Collections page shows your exotics, emotes, and emblems kiosks.
* Engram previews from the faction display and vendors pages show what could be in an engram.
* Keyword search now includes item descriptions and socket perk names and descriptions.

# 4.45.0 (2018-03-26)

* Searching mods and perks in D2 now searches non-selected perks as well.
* Perks are in the correct order again (instead of the selected one being first always).
* Unpurchaseable vendor items are displayed better.
* Storage settings break out loadouts and tags/notes between D1 and D2 items.
* A new revisions page allows you to restore old versions of settings from Google Drive.
* Emblems show a preview of the nameplate graphic.
* Fix "is:dupelower" to only affect Weapons/Armor
* Add armor stats to the "stat:" filter (in D2 only)
* Add ":=" comparison to the text complete tooltip

# 4.44.0 (2018-03-19)

* Fixed the "recommended perk" being wrong very often.
* Improved the display of perks, shaders, and mods on items. Improved the popup details for those items as well - this includes ornament unlock progress.
* Stackable items like mods and shaders have less chance of being left behind during search transfers.
* Put back "Make Room for Postmaster" in D1 - it was removed accidentally.
* Items matching a search are now more highlighted. Removed "Hide Unfiltered Items" setting.

# 4.43.0 (2018-03-12)

* Fix some cases where moving stacks of items would fail.
* Fix "Gather Reputation Items" from not gathering everything.
* More items can be successfully dragged out of the postmaster.

# 4.42.0 (2018-03-05)

* Compare tool shows ratings, and handles missing stats better.
* Fixed display of masterwork mod and ornaments.
* Remove Auras from inventory since they're part of Emblems now.
* Fancy new emblems show all their counters correctly.
* Improved moving mods, shaders, and consumables via search loadouts. They can now go to any character (not just the active one) and aren't limited to 9 items.
* Pausing over a drop zone to trigger the move-amount dialog works every time now, not just the first time.

# 4.41.1 (2018-02-19)

* Fix dupelower logic.
* Fixed bugs preventing DIM from loading in some browsers.
* See previews of the items you'll get from faction packages and Xur from links on the Progress page.

# 4.41.0 (2018-02-19)

* Mobile on portrait mode will be able to set the number of inventory columns (the icon size will be resized to accomodate).
* You can now check your emblem objectives.
* Armor mods show more info.
* Destiny 1 transfers are faster.
* DIM is better at equipping exotics when you already have exotic ghosts, sparrows, and ships equipped.
* Pulling an item from the postmaster updates the list of items quickly now.
* Navigation from "About" or "Backers" back to your inventory works.
* is:dupelower breaks ties more intelligently.

# 4.40.0 (2018-02-12)

# 4.39.0 (2018-02-05)

* Fixed random loadout feature taking you to a blank page.

# 4.38.0 (2018-01-31)

* Fixed display of Clan XP milestone.
* DIM's logic to automatically move aside items to make room for what you're moving is smarter - it'll leave put things you just moved, and it'll prefer items you've tagged as favorites.
* In D2, "Make room for Postmaster" has been replaced with "Collect Postmaster" which pulls all postmaster items we can onto your character. You can still make room by clicking "Space".
* Fix pull from postmaster to clear exactly enough space, not too many, but also not too few.
* Accounts with no characters will no longer show up in the account dropdown.
* Item tagging via keyboard should be a little more international-friendly. Calling the help menu (via shift+/) is too.
* Fixed XP required for well-rested perk after the latest Destiny update.

# 4.37.0 (2018-01-29)

* Masterwork differentiation between Vanguard / Crucible, highlight of stat being affected by MW.
* The "Well Rested" buff now appears as a Milestone on your Progress page.
* Nightfall modifiers are shown on the Progress page.
* Storage (Google Drive) settings have moved to the Settings page.
* You can configure a custom item sorting method from the Settings page.
* Improved display of the account selection dropdown.

# 4.36.1 (2018-01-22)

* Attempt to fix error on app.
* Moving an item from the postmaster will now only clear enough space for that one item.

# 4.36.0 (2018-01-22)

* Attempt to fix error on app.

# 4.35.0 (2018-01-22)

* The Settings page has been redesigned.
* Your character stats now update live when you change armor.
* New settings to help distinguish colors for colorblind users.
* DIM should load faster.
* DIM won't try to transfer Faction tokens anymore.

# 4.34.0 (2018-01-15)

* Sorting characters by age should be correct for D2 on PC.
* The infusion fuel finder now supports reverse lookups, so you can choose the best thing to infuse a particular item *into*.
* Labeled the Infusion Fuel Finder button.
* Trace Rifles are highlighted again on is:autorifle search.
* Factions that you can't turn in rewards to are now greyed out. We also show the vendor name, and the raw XP values have moved to a tooltip.
* The settings page has been cleaned up and moved to its own page.

# 4.33.1 (2018-01-09)

* Fix DIM loading on iOS 11.2.2.

# 4.33.0 (2018-01-08)

* A brand new Progress page for Destiny 2 displays your milestones, quests, and faction reputation all in one place. That information has been removed from the main inventory screen.
* We've changed around the effect for masterworks a bit more.

# 4.32.0 (2018-01-02)

* Added hotkey for search and clear (Shift+F).
* Masterworks show up with an orange glow like in the game, and gold borders are back to meaning "has power mod".
* Mercury reputation items are now handled by farming mode and gather reputation items.
* Tweak max base power / max light calculations to be slightly more accurate.
* Display D2 subclass talent trees. We can't show which ones are selected/unlocked yet.
* Moving items on Android should work better.
* Rotating to and from landscape and portrait should be faster.
* Fix quest steps showing up in the "haspower" search.
* Do a better job of figuring out what's infusable.
* Added a reverse lookup to Infusion Fuel Finder.

# 4.31.0 (2017-12-25)

* "is:complete" will find completed rare mod stacks in Destiny 2.

# 4.30.0 (2017-12-18)

* NEW - Revamped rating algorithm for D2 items.
* Fixed a bug trying to maximize power level (and sometimes transfer items) in Destiny 2.
* When hovering over an icon, the name and type will be displayed
* Allowing more exotic item types to be simultaneously equipped in Destiny 2
* Initial support for masterworks weapons.
* Fixed reporting reviews in Destiny 2.
* Fixed item filtering in Destiny 2.

# 4.29.0 (2017-12-13)

* Added Mercury reputation.
* Added Crimson Exotic Hand Canon.

# 4.28.0 (2017-12-11)

* NEW - Move items from the postmaster in DIM!

# 4.27.1 (2017-12-05)

* Key for perk hints in D2.
* Fixed bug loading items with Destiny 2 v1.1.0.

# 4.27.0 (2017-12-04)

* Added setting to pick relevant platforms for reviews.
* Fix review area not collapsing in popup.
* Fix display of option selector on reviews tab when detailed reviews are disabled.

# 4.26.0 (2017-11-27)

* Don't show community best rated perk tip if socket's plugged.
* is:haslevel/haspower (D1/D2) fix in cheatsheet.
* Fix mobile store pager width

# 4.25.1 (2017-11-22)

* Added Net Neutrality popup.

# 4.25.0 (2017-11-20)

# 4.24.1 (2017-11-13)

# 4.24.0 (2017-11-13)

* Bungie has reduced the throttling delay for moving items, so you may once again move items quickly.

# 4.23.0 (2017-11-06)

# 4.22.0 (2017-10-30)

* Add a 'bulk tag' button to the search filter.
* Add basepower: filter and is:goldborder filter.
* Fix filtering in D1.
* Add a button to clear the current search.
* Fix moving partial stacks of items.
* Fixed "transfer items" in the Infusion Fuel Finder.
* Giving hints about the community's favorite plugs on D2 items.

# 4.21.0 (2017-10-23)

* Community reviews (for weapons and armor) are in for Destiny 2 inventory.
* Charting weapon reviews.
* Fixed the shadow under the sticky characters bar on Chrome.
* Add an option to farming mode that stashes reputation items in the vault.
* Add a new smart loadout to gather reputation items for redemption.
* Scroll the loadout drawer on mobile.
* Show character level progression under level 20 for D2.
* Stacks of three or more rare mods now have a yellow border

# 4.20.1 (2017-10-16)

* Fixed an error when trying to space to move items.

# 4.20.0 (2017-10-16)

* Sort consumables, mods, and shaders in a more useful way (generally grouping same type together, alphabetical for shaders).
* Show the hidden recoil direction stat.
* Link to DestinyDB in your language instead of always English.
* Updated documentation for search filters.
* Fixed logic that makes room for items when your vault is full for D2.

# 4.19.2 (2017-10-11)

* Keyword searchs now also search on mod subtitles, so `is:modifications helmet void` will bring only Helmet Mods for Void subclass.
* Add Iron Banner reputation.

# 4.19.1 (2017-10-10)

* Fix landscape orientation not working on mobile.
* Fix D1 stats in loadout builder and loadout editor.

# 4.19.0 (2017-10-09)

* Added `stack:` to search filters for easier maintenance of modifications.
* Add missing type filters for D2 (try `is:modifications`)!
* Bring back keyboard shortcuts for tagging (hit ? to see them all).
* The "Max Light" calculation is even more accurate now.
* Added `PowerMod` column to CSV export indicating whether or not a weapon or piece of armor has a power mod
* Support sorting by base power.
* Hide "split" and "take" button for D2 consumables.
* OK really really fix the vault count.
* Fix showing item popup for some D1 items.
* Changed how we do Google Drive log-in - it should be smoother on mobile.
* Completed objectives will now show as "complete".
* Bring back the yellow triangle for current character on mobile.
* Updated `is:dupelower` search filter for items to tie break by primary stat.

# 4.18.0 (2017-10-02)

* Updated `is:dupelower` search filter for items with the same/no power level.
* Fix some issues with Google Drive that might lead to lost data.
* Really fix vault counts this time!

# 4.17.0 (2017-09-29)

* Fix bug that prevented pinned apps in iOS from authenticating with Bungie.net.

# 4.16.2 (2017-09-29)

* Added `is:dupelower` to search filters for easier trashing.
* Added missing factions to the reputation section for Faction Rally.
* Fix in infusion calculator to correctly consider +5 mod
* Fix for CSV export (e.g.: First In, Last Out in 2 columns)

# 4.16.1 (2017-09-26)

* Bugfixes for iOS 10.0 - 10.2.

# 4.16.0 (2017-09-25)

* Added item type sort to settings group items by type (e.g. all Sniper Rifles together).
* Reputation emblems are the same size as items now, however you have item size set.
* Shaders show up in an item's mods now.
* Transfering search loadouts is more reliable.
* Fixed a serious bug with storage that may have deleted your tags and notes. It's fixed now, but hopefully you had a backup...
* Highlight mods that increase an item's power with a gold border. New 'is:powermod' search keyword can find them all.
* Phone mode should trigger even on really big phones.
* More places can be pressed to show a tooltip.
* Fixed showing quality for D1 items.
* D2 subclasses are diamonds instead of squares.
* Max Base Power, Mobility, Resilience, and Recovery are now shown for each character.
* Legendary shards have the right icon now.
* Fix newly created loadouts showing no items.
* Inventory (mods, shaders, and consumables) in your vault now show up separated into the vault, and you can transfer them to and from the vault.
* Search keywords are now case-insensitive.
* You can now lock and unlock D2 items.
* Equipping an exotic emote won't unequip your exotic sparrow and vice versa.
* Item popups aren't weirdly tall on Firefox anymore.
* Armor stats now match the order in the game.
* Infusion calculator now always gives you the full value of your infusion.
* Show a warning that your max light may be wrong if you have classified items.
* CSV export for D2 weapons and armor is back.
* Add text search for mods and perks.
* Add "Random Loadout" to D2. You gotta find it though...

# 4.15.0 (2017-09-18)

* D2 items with objectives now show them, and quests + milestones are displayed for your characters.
* Custom loadouts return for D2.
* D2 items now display their perks and mods.
* DIM won't log you out if you've been idle too long.
* Swipe left or right anywhere on the page in mobile mode to switch characters.
* If you have lots of inventory, it won't make the page scroll anymore.
* Power level will update when you change equipment again.
* Searches will stay searched when you reload info.
* Max light loadout won't try to use two exotics.
* Farming mode looks better on mobile.
* If you're viewing a non-current character in mobile, it won't mess up on reload anymore.
* You can tag and write notes on classified items to help remember which they are.
* The Infusion Fuel Finder is back for D2.
* The "Max Light" calculation is more accurate now.
* Mods now show more detail about what they do.

# 4.14.0 (2017-09-14)

* Added back in Repuation for D2.
* Max Light Loadout, Make Room for Postmaster, Farming Mode, and Search Loadout are all reenabled for D2.
* Classified items can be transferred!
* Fixed search filters for D2.
* Show hidden stats on D2 items.
* D2 inventory (mods, shaders, etc) now take the full width of the screen.

# 4.13.0 (2017-09-09)

* DIM will remember whether you last used D2 or D1.
* Lots of DIM functionality is back for D2.
* We now highlight the perks from high community reviews that you don't have selected.

# 4.12.0 (2017-09-05)

* Early Destiny 2 support! We have really basic support for your Destiny 2 characters. Select your D2 account from the dropdown on the right. This support was built before we even got to start playing, so expect some rough edges.
* There's a new phone-optimized display for your inventory. See one character at a time, with larger items. Swipe between characters by dragging the character header directly.
* Info popups aren't gigantic on mobile anymore.
* Fix a case where changes to preferences may not be saved.

# 4.11.0 (2017-09-02)

* Fix a case where DIM wouldn't work because auth tokens had expired.

# 4.10.0 (2017-08-26)

* You can flag reviews for being offensive or arguing or whatever. Be helpful but also be nice.
* Remove the browser compatibility warning for Opera and prerelease Chrome versions.

# 4.9.0 (2017-08-19)

* No changes!

# 4.8.0 (2017-08-12)

* No changes!

# 4.7.0 (2017-08-05)

* Made loadout builder talent grids tiny again.
* If you autocomplete the entire filter name and hit enter, it will no longer hang the browser.
* Updated the About page and FAQ.
* Fixed a case where DIM would fail to load the latest version, or would load to a blank page unless force-reloaded.
* Added some helpful info for cases where DIM might fail to load or auth with Bungie.net.
* Added a warning when your browser is not supported by DIM.
* DIM no longer supports iOS 9.

# 4.6.0 (2017-07-29)

* Fix a bug where the popup for Xur items was below Xur's own popup.
* Hiding community rating for items with only one (non-highlighted) review.
* The first item in the search autocompleter is once again selected automatically.
* If you don't have the vault width set to "auto", the inventory is once again centered.

# 4.5.0 (2017-07-22)

* Added "reviewcount" filter to filter on the number of reviews on an item.
* Fix slight horizontal scroll on inventory view.
* On mobile, tapping outside of dialogs and dropdowns to dismiss them now works.
* The item detail popup now does a better job of fitting itself onto the screen - it may appear to the left or right of an item now!
* Press on a talent grid node to read its description. The same goes for the stats under your character.
* Subclasses now have the correct elemental type in their header color.
* Drag and drop should be much smoother now.
* You can select Destiny 2 accounts from the account dropdown now - but won't do much until Destiny 2 is released and we have a chance to update DIM to support it!

# 4.4.0 (2017-07-15)

* New filters for ornaments - is:ornament, is:ornamentmissing, is:ornamentunlocked
* Fixed a bug where item data would not respect your language settings.
* Weapon reviews now show up immediately, and can be edited.
  - If you have been less than friendly, now would be a very good time to edit yourself and put a better foot forward.
* Sorting reviews to support edits and highlighted reviews.
* Logging out now brings you to Bungie's auth page, where you can choose to change account or not.
* Fixed "Clear New Items" not working.
* Adjusted the UI a bunch to make it work better on mobile. Just a start - there's still a long way to go.
* The announcement about DIM being a website won't show more than once per app session.
* Google Drive syncing is a bit smoother.
* Fixed a case where you couldn't create a new class-specific loadout.
* On Firefox, the new-item shines don't extend past the item anymore.
* Do a better job of refreshing your authentication credentials - before, we'd sometimes show errors for a few minutes after you'd used DIM for a while.
* The filters help page has been localalized.
* Separate the light: and level: filters. level now returns items matching required item level, light returns items matching the light level.

# 4.3.0 (2017-07-08)

* DIM is now just a website - the extension now just sends you to our website. This gives us one, more cross-platform, place to focus on and enables features we couldn't do with just an extension. Don't forget to import your data from the storage page!
* Scrolling should be smoother overall.
* Vendor weapons now show reviews.
* Add a "sort by name" option for item sorting.
* In Google Chrome (and the next version of Firefox), your local DIM data won't be deleted by the browser in low storage situations if you visit DIM frequently.
* Ratings will no longer disappear from the item details popup the second time it is shown.
* Info popups should do a better job of hiding when you ask them to hide.

# 4.2.4 (2017-07-03)

* Work around a Chrome bug that marked the extension as "corrupted".

# 4.2.3 (2017-07-03)

* Fix log out button.
* Put back the accidentally removed hotkeys for setting tags on items.
* Fixed some visual goofs on Firefox.
* Fix a case where DIM would never finish loading.

# 4.2.2 (2017-07-02)

* Fix DIM being invisible on Firefox
* Fix a case where DIM would never finish loading.
* Put back the accidentally removed hotkeys for setting tags on items.

# 4.2.1 (2017-07-01)

* Actually turn on Google Drive in prod.

# 4.2.0 (2017-07-01)

* Exclude all variants of 'Husk of the Pit' from 'Item Leveling' loadout.
* Add a new storage page (under the floppy disk icon) for managing your DIM data. Import and export to a file, and set up Google Drive storage to sync across machines (website only). You can import your data from the Chrome extension into the website from this page as well.
* The settings page has been cleaned up and reworded.
* Added missing Trials emblems and shaders to the is:trials search.
* DIM should look more like an app if you add it to your home screen on Android.
* DIM will show service alerts from Bungie.

# 4.1.2 (2017-06-25)

* Add a "Log Out" button in settings.

# 4.1.1

* Fixed changelog popup too large to close.

# 4.1.0 (2017-06-24)

* Fixed the logic for deciding which items can be tagged.
* Fix "Make room for postmaster".
* Record books have been moved out of the inventory into their own page. Get a better look at your records, collapse old books, and narrow records down to only those left to complete.
* Fix changing new-item shine, item quality display, and show elemental damage icon preferences. They should apply immediately now, without a reload.x
* Localization updates.
* Fixed objective text in the record book floating above stuff.
* Fixed displaying record objectives that are time-based as time instead of just a number of seconds.
* When pinned to the iOS home screen, DIM now looks more like a regular browser than an app. The upside is you can now actually authorize it when it's pinned!
* Loadouts with a complete set of equipped armor now include a stat bar that will tell you the stat tiers of the equipped loadout pieces.
* Loadouts with non-equipping items now won't *de-equip* those items if they're already equipped. #1567
* The count of items in your loadout is now more accurate.
* DIM is now better at figuring out which platforms you have Destiny accounts on.
* DIM is faster!
* Added Age of Triumph filters is:aot and is:triumph
* Add gunsmith filter is:gunsmith
* Updated filters to remove common items for specific filters (e.g. is:wotm no longer shows exotic items from xur, engrams, and planetary materials)
* Loadout Builder's equip button now operates on the selected character, not your last-played character.
* Loadout Builder no longer has equip and create loadout buttons for loadouts that include vendor items.
* Loadout Builder is faster.
* DIM has a new logo!
* Elemental damage color has been moved to a triangle in the upper-left corner of your weapon.
* See community weapon ratings in DIM, and submit your own! Weapon ratings can be turned on in Settings, and will show up on your individual weapons as well as in the details popup. You can submit your own reviews - each review is specific to the weapon roll you're looking at, so you know whether you've got the god roll.

# 3.17.1

* Fixed a bug with the display of the amount selection controls in the move popup for stackable items.
* Localization updates
* Moved the "VCR" controls for stackable item amount selection to their own row.

# 3.17.0

* Fixed the perk selection in Loadout Builder. #1453
* Integrated Trials-centric weapon reviews (and the ability to rate your own gear (and make comments about your gear)).  Done in conjunction with destinytracker.com.
* Fixed the logic for artifact bonuses to compute the right number. #1477
* Restore some missing images from our build system changes.
* Don't allow engrams to be tagged. #1478
* Add home screen icons (and Safari tab icons, and Windows tile icons) for the website.
* Fixed "is:locked" filters to be consistent for engrams. #1489
* The Beta website is now updated automatically for every PR.
* If you're not logged in to the website, we show the login screen.
* Better error messages for when you have the wrong platform selected, plus the error doesn't cover the platform selector.
* Improved website compatibility with Firefox, Safari, and Edge.
* Many style fixes for Safari.
* Drag and drop is now supported on touch devices. Press and hold an item to drag it. #1499
* Armsday packages can no longer be dragged. #1512
* Add tags and notes to items! This has been in Beta forever but now it's official. Hit ? to see the keyboard shortcuts, and use "tag:" searches to find your tagged gear.
* Remove Materials Exchange from the beta.
* Vendors now show where they are, and are sorted better. All the cryptarchs now appear. Engrams waiting to be decrypted aren't shown in the vendor screen.
* Experimental iOS 9 Mobile Safari compatibility. May be removed in the future.
* Style updates to clean up DIM's look and make sure more screen space is being used for items.
* Gained the ability for us to fill in classified items, even if Bungie hasn't unclassified them. You still can't transfer them though.
* The "Hide Unfiltered Items while Filtering" preference now applies to vendor gear too. #1528
* When moving stacks of items through the popup, there are now buttons to max out the amount, and add and remove up to even stacks of items.
* Xur should disappear on Sundays again.

# 3.16.1

* Significantly increased the storage limit for tags and notes. It's still possible to go over (especially with long notes) but it should happen far less frequently - and it should notify you when it happens.

# 3.16.0

* Removed farming option to keep greens since they're disassembled by default now.
* Added stat search, for example: "stat:rof:>= 22"
* Fixed formatting for search loadouts when the search terms contain angle brackets.
* A new "Make room for Postmaster items" auto layout will clear out enough space on your character to pick up all the stuff you've accumulated at the Postmaster.
* Vendor items now explain what you need to do to get them.
* Xur looks like the other vendors, and correctly displays both heavies now.
* Compare tool styling updates.
* Compare tool shows attack/defense.
* In the compare tool, stats that are the same across all items are white instead of blue.
* There's now a picture of each item in the compare tool.
* Clicking the title of an item in the compare tool will scroll to that item and "pop" it so you know which one it is.
* Armor and items that don't match the equipping character will once again transfer in loadouts. You can still put multiple subclasses of the same damage type in a loadout.
* Empty space around talent grids has been eliminated.
* Memory of Felwinter's stat bar no longer overflows its container.

# 3.15.0

* Permit the same damage type of subclass in loadouts (#1067)
* Update record books to properly display time instead of a large number. (#1051)
* Moving an item into a full vault but an empty bucket (such as full General but the vault contains no Consumables) now works.
* Stacks of items are properly accounted for. They'll now combine as things are moved to make space - previously even a stack of 1 consumable would count as taking up the whole slot and would prevent a move of 2 more of that consumable.
* We now catch errors trying to move aside items and retry with a different item. You should see fewer failed moves!
* "Thrashing" in farming mode is fixed. When farming mode can't proceed (because moving anything off the character would result in something else being moved back on, because you're out of space), we now show a friendly info message. This message is throttled to show up no more than once a minute.
* Fixed a bug where a full vault would prevent farming mode from moving things to other characters.
* The move aside logic strongly prefers putting things on characters other than the original item's owner. This makes it much easier to move a bunch of stuff off of a character without other things bouncing right back in.
* Prefer putting engrams in the vault and not taking them out when choosing items to move aside.
* Farming mode now makes room to pick up artifacts, materials, and consumables.
* When making space in the "General" category or in Materials/Consumables buckets, we'll choose to move aside an item that can be combined with another stack somewhere without increasing the total number of stacks. This trends towards consolidation and can help free up a full vault, as well as getting rid of stray stacks.
* We swapped in "special ammo synth" and "primary ammo synth" instead of "motes of light" and "strange coins" for the farming mode quick gather buttons. They seemed more useful in the heat of battle.
* When dequipping an item, we try harder to find a good item to equip in its place. We also prefer replacing exotics with other exotics, and correctly handle The Life Exotic perk.
* Lots of new translations and localized strings.
* Vendors update when you reach a new level in their associated faction, or when you change faction alignment.
* Fixed a too-small perk selection box in the loadout builder, and properly handle when vendors are selling Memory of Felwinter.

# 3.14.1 (2016-12-06)

* Internationaliztion updates.
* Fix for Loadout Class Type bug.

# 3.14.0

* Compare Weapons and Armor side-by-side.
* Added `is:sublime` filter
* Added detailed information to the Trials of Osiris popup card.
* Added more detection for item years.
* The collapse button now no longer takes up the whole bucket height.
* Fixed marking which characters had access to vendor items.
* Fix tracking new items when the new-item shine is disabled.
* Added option to Farming Mode to not move weapons and armor to make space for engrams.
* About and Support pages are now translatable.
* Improved error handling and error messages.
* Vendors are collapsible.
* All vendor items (including duplicates with different rolls) will now show up.
* Added more translations.
* If you have more than one Memory of Felwinter, they are all excluded from loadout builder.
* Export correct quality rating for items in CSV.

# 3.13.0 (2016-10-31)

* The vendors page is back. It'll show all available vendors. It's now a lot faster, and combines vendor inventory across your characters. Consumables and Bounties are now shown. Item stats and quality will hopefully show up on 11/8.
* Loadout builder has option to load from equipped items.
* Added option to farm green engrams or not.
* When moving consumable stacks, you can now choose to fill up one stack's worth.
* Don't sort bounties (the API does not currently provide the in-game order.)
* Fix max-light rounding.
* Fix a bug in the new filters for source.
* Fix incognito mode launching
* More i18n.
* Classified items in the vault are now counted and shown.
* DIM is faster!
* Memory of Felwinter is now excluded from loadout builder by default.

# 3.11.1 (2016-10-04)

* Fixed an issue with farming mode where users without motes, 3oC, coins, or heavy could not use farming mode.
* Fixed an issue where classified items would not show up in the UI.

# 3.11.0 (2016-10-04)

##### New
* Added Quick Move items to farming mode.
* Farming mode now also moves glimmer items to vault.
* Added `is:inloadout` filter
* New filters: is:light, is:hasLight, is:weapon, is:armor, is:cosmetic, is:equipment, is:equippable, is:postmaster, is:inpostmaster, is:equipped, is:transferable, is:movable.
* New filters for items based on where they come from: is:year3, is:fwc, is:do, is:nm, is:speaker, is:variks, is:shipwright, is:vanguard, is:osiris, is:xur, is:shaxx, is:cq, is:eris, is:vanilla, is:trials, is:ib, is:qw, is:cd, is:srl, is:vog, is:ce, is:ttk, is:kf, is:roi, is:wotm, is:poe, is:coe, is:af.
* Added debug mode (ctrl+alt+shift+d) to view an item in the move-popup dialog.
* Added max light value to max light button in dropdown.
* Major loadout builder performance enhancements.
* Support rare (blue) items in loadout builder.

##### Tweaks
* Consumables and materials are now sorted by category.
* All other items in the General Bucket are sorted by Rarity.
* Move ornaments inbetween materials and emblems.
* Link to wiki for stat quality in the move-popup box.
* Full item details are shown in the move popup by default (they can still be turned off in settings).

##### Bugfixes
* Prevent double click to move item if loadout dialog is open.
* [#889](https://github.com/DestinyItemManager/DIM/issues/889) Fixed stats for Iron Banner and Trials of Osiris items.
* Fix infusion finder preview item not changing as you choose different fuel items. Also filter out year 1 items.
* Fix some green boots that would show up with a gold border.
* A bunch of consumables that can't be moved by the API (Treasure Keys, Splicer Keys, Wormsinger Runes, etc) now show up as non-transferable in DIM.
* Husk of the Pit will no longer be equipped by the Item Leveling loadout.
* Fixed equipping loadouts onto the current character from Loadout Builder.
* The default shader no longer counts as a duplicate item.
* DIM no longer tries to equip exotic faction class items where your character isn't aligned with the right faction.
* Fixed more cases where your loadouts wouldn't be applied because you already had an exotic equipped.
* Elemental Icons moved to bottom left to not cover the expansion symbol.
* Loadout builder no longer shows duplicate sets.
* Fix equip loadout builder equip to current character.

# 3.10.6 (2016-09-23)

* The DestinyTracker link in the item popup header now includes your perk rolls and selected perk. Share your roll easily!
* Fixed moving consumables in loadouts. Before, you would frequently get errors applying a loadout that included consumables. We also have a friendlier, more informative error message when you don't have enough of a consumable to fulfill your loadout.
* Fixed a bug where when moving stacks of items, the stack would disappear.
* The progress bar around the reputation diamonds is now more accurate.
* Enabled item quality.
* Item Quality is enabled by default for new installs.
* A new Record Books row in Progress has your Rise of Iron record book.
* Searches now work for all characters and the vault again.
* Can equip loadouts onto the current character from Loadout Builder.
* Added ability to feature toggle items between Beta + Release.

# 3.10.5

* Added Ornaments.

# 3.10.4

* We handle manifest download/cache errors better, by deleting the cached file and letting you retry.
* Date armor ratings end is on 9/20/2016 @ 2AM Pacific.
* Fixed issues with broken images by downloading from Bungie.net with https.
* Loadouts for multi-platform users will now save selected and equipped items for both platforms.  Previously, when switching platforms, loadouts would remove items from the loadout for the opposite platform.

# 3.10.3

* Fixed a "move-canceled" message showing up sometimes when applying loadouts.
* Bugged items like Iron Shell no longer attempt to compute quality. They'll fix themselves when Bungie fixes them.
* Fixed "Aim assist" stat not showing up in CSV (and no stats showing up if your language wasn't English).
* We now catch manifest updates that don't update the manifest version - if you see broken images, try reloading DIM and it should pick up new info.
* Worked around a bug in the manifest data where Ornamenent nodes show up twice.
* DIM won't allow you to move rare Masks, because that'll destroy them.
* The "Random" auto loadout can now be un-done from the loadout menu.
* For non-variable items (emblems, shaders, ships, etc) in a loadout, DIM will use whichever copy is already on a character if it can, rather than moving a specific instance from another character.

# 3.10.2 (2016-09-10)

* Fixed error building talent grid for Hawkmoon.
* Don't attempt to build record books when advisors are not loaded.
* Dragged items now include their border and light level again.
* New-item overlays have been restored (enable in settings).
* Reenable record book progress.
* Better handle errors when record book info isn't available.
* Show an error message if the manifest doesn't load.
* Fix an error when equipping loadouts.
* DIM usage tips will only show up once per session now. You can bring back previously hidden tips with a button in the settings page.

# 3.10.0

* Add ability to create loadouts by selecting sets of perks.
* [#823](https://github.com/DestinyItemManager/DIM/issues/823) Added 'current' property to stores.
* The DIM extension is now much smaller.
* DIM can now display item information in all supported Destiny languages. Choose your language in the settings then reload DIM.
* We now automatically pick up Destiny data updates, so DIM should work after patches without needing an update.
* The Reputation section should match the in-game logos better now.
* Disable new item overlays due to a bug.

# 3.9.2

* [#812](https://github.com/DestinyItemManager/DIM/issues/812) Removed rare masks from the items table used by the random item loadout.

# 3.9.1

* [#801](https://github.com/DestinyItemManager/DIM/issues/801) Resolved error with vendor page character sorting.
* [#792](https://github.com/DestinyItemManager/DIM/pull/792) Warning if user clicks on perks to notify them that they can only be changed in game.
* [#795](https://github.com/DestinyItemManager/DIM/pull/795) Updated strange coin icon for Xur.

# 3.9.0

* New glimmer-based filters, is:glimmeritem, is:glimmerboost, is:glimmersupply
* Add option for new item and its popup to be hidden
* Add ability to exclude items from loadout builder.
* Expand/collapse sections in DIM.
* Double clicking an item will equip it on the current character. 2x click on equipped, dequips.
* Show current vendor items being sold.
* Move popup won't pop up under the header anymore.
* If you have an open loadout, and you click "Create loadout", it switches to the new loadout now instead of leaving the previous loadout open.
* DIM is once again faster.
* The loadout editor won't stay visible when you change platforms.
* Fixed a lot of bugs that would show all your items as new.
* New-ness of items persists across reloads and syncs across your Chrome profile.
* New button to clear all new items. Keyboard shortcut is "x".
* Help dialog for keyboard shortcuts. Triggered with "?".
* When you have two characters of the same class, applying a loadout with a subclass will work all the time now.
* Item class requirements are part of the header ("Hunter Helmet") instead of in the stats area.
* You can search for the opposite of "is:" filters with "not:" filters. For example, "is:helmet not:hunter quality:>90".
* Clicking away from the Xur dialog will close any open item popups.
* Fixed an issue where you could not equip a loadout that included an exotic item when you already had an exotic equipped that was not going to be replaced by the loadout.
* Better handling of items with "The Life Exotic" perk.
* New aliases for rarity filters (is:white, is:green, is:blue, is:purple, is:yellow).
* An alternate option for the "Gather Engrams" loadout can exclude gathering exotic engrams.
* Removed popup notification for new items.
* #798 Keyword searches will now scan perk descriptions.
* #799 Randomize equipped items for current character. Don't look at us if you have to play a match using Thorn.

# 3.8.3

* Fix move popup not closing when drag-moving an item.
* Added ability to and filters for track or untracking quests and bounties.
* Fix issue where some sets would be missing from the loadout builder.
* Fixed #660 where postmaster items would not appear in the Postmaster section of DIM, ie Sterling Treasure after the reset.
* Fixed #697 where loadouts will no longer remove the loadouts for the opposite platform.
* Fix an issue where loadouts will not show any items, or transfer any items.
* Add option to show new item overlay animation

# 3.8.2

* Update filter list to include quality/percentage filters
* Add year column to CSV export scripts
* When you have filtered items with a search, you can select a new search loadout option in the loadout menu to transfer matching items.
* The screen no longer jumps around when clicking on items, and the item details popup should always be visible.
* Dialogs should be sized better now.
* Fix character order in move popup buttons.
* Restored the ability to set a maximum vault size. "Auto" (full width) is still an option, and is the default.
* Armor quality is shown in Xur, loadouts, and the infusion dialog if advanced stats is turned on.
* "Take" stackables works again.

# 3.8.1

* Added steps to Moments of Triumph popup (and other record books.)
* Fixed wobbly refresh icon.
* Fixed single item stat percentages.
* Fixed armor export script.
* Possible fix for loadout builder.

# 3.8.0

* Loadout builder redesign and major performance enchancements.
* Items in the postmaster now have quality ratings, can use the infusion fuel finder, show up in the infusion fuel finder, compare against currently equipped items, etc. They behave just like a normal item except you can't move them and they're in a different spot.
* The vault width preference has been removed - the vault now always takes up all the remaining space on the screen.
* Section headers don't repeat themselves anymore.
* Drop zones for items are larger.
* Returning from the min-max tool no longer greets you with a blank, item-less screen.
* Fixed a bug where loadouts were not properly restricted to the platform they were created for.
* Xur's menu item will properly disappear when he leaves for the week.
* New items are marked with a "shiny" animation, and there are notifications when new items appear.
* The loadout menu may expand to fill the height of the window, but no more. The scrollbar looks nicer too.
* Items can now be made larger (or smaller) in settings. Pick the perfect size for your screen!
* The item info popup has a new header design. Let us know what you think!
* Changing settings is faster.
* You can now download your weapon and armor data as spreadsheets for the true data nerds among us.
* The settings dialog is less spacious.
* Engrams and items in the postmaster can now be locked (and unlocked).
* The buttons on the move item popup are now grouped together by character.
* When the "Hide Unfiltered Items while Filtering" option is on, things look a lot nicer than they did.
* DIM is generally just a little bit snappier, especially when scrolling.
* Clicking the icon to open DIM will now switch to an active DIM tab if it's already running.
* Bungie.net will open in a new tab as a convenience for expired cookies.
* Items in the Postmaster are sorted by the order you got them, so you know what'll get bumped when your postmaster is full.
* Clicking the loadout builder button again, or the DIM logo, will take you back to the main screen.
* You may now order your characters by the reverse of the most recent, so the most recent character is next to the vault.

# 3.7.4

* Removed the option to hide or show the primary stat of items - it's always shown now.
* Add mode selection full/fast for users willing to wait for all best sets.
* Loadout menus are now scrollable for users with over 8 custom loadouts on a single character.
* Changing the character sort order now applies live, rather than requiring a refresh.
* Use most recently logged in player to start with loadout builder.
* Search queries will exclude the token `" and "` as some users were including that when chaining multiple filters.
* Fix UI issue on move popup dialog that had some numbers expanding outside the dialog.
* Consolidate beta icons to the icons folder.

# 3.7.3

* Fix rounding error that prevented some loadout sets from showing up.
* Added filter for quality rating, ex - quality:>90 or percentage:<=94

# 3.7.2

* Always show locked section in loadout builder.
* Fix NaN issue in loadout builder.
* Fix issues with 'create loadout' button in loadout builder.
* For item lvling dont prefer unlvled equiped items on other characters.
* Various Loadout builder bug fixes and performance updates.

# 3.7.1

* Various Loadout builder bug fixes and performance updates.

# 3.7.0

* Added new armor/loadout tier builder.
* Fix for all numbers appearing red in comparison view.
* Updated to latest stat estimation forumla.
* Use directive for percentage width.

# 3.6.5

* Fix an issue where warlocks would see loadouts for all the other classes.

# 3.6.2 & 3.6.3 (2016-05-23)

* Add warning if the lost items section of the postmaster has 20 items.
* Stat bars are more accurately sized.
* Add vendor progress
* Add prestige level with xp bar under characters to replace normal xp bar after level 40.
* It is no longer possible to choose column sizes that cause the vault to disappear.
* The Vault now has a character-style header, and can have loadouts applied to it. Full-ness of each vault is displayed below the vault header.
* New option to restore all the items that were in your inventory before applying a loadout, rather than just the equipped ones.
* You can now undo multiple loadouts, going backwards in time.

# 3.6.1

* Removed the "Only blues" option in the infusion fuel finder, because it wasn't necessary.
* Engram searches and the engram loadout features won't mistake Candy Engrams for real engrams.
* Items in the Postmaster include their type in the move popup, so they're easier to distinguish.
* Sometimes equipping loadouts would fail to equip one of your exotics. No more!
* Add an 'is:infusable' search filter.
* Add 'is:intellect', 'is:discipline', 'is:strength' search filters for armor.
* XP Progress on bar items

# 3.6.0 (2016-05-03)

* Bring back the infusion dialog as an Infusion Fuel Finder. It doesn't do as much as it used to, but now it's optimized for quickly finding eligable infusion items.
* Fix a bug where hovering over a drop zone with a consumable/material stack and waiting for the message to turn green still wouldn't trigger the partial move dialog.
* Added a new "Item Leveling" auto-loadout. This loadout finds items for you to dump XP into. It strongly favors locked items, and won't replace an incomplete item that you have equipped. Otherwise, it goes after items that already have the most XP (closest to completion), preferring exotics and legendaries if they are locked, and rares and legendaries if they're not locked (because you get more materials out of disassembling them that way).
* There's a new setting that will show elemental damage icons on your weapons. Elemental damage icons are now always shown in the title of the item popup.
* Elder's Sigil won't go above 100% completion for the score portion anymore.
* Added roll quality percentage indicator. You can now see how your intellect/discipline/strength stacks up against the maximum stat roll for your armor.
* DIM is smarter about what items it chooses to move aside, or to equip in the place of a dequipped item.
* Added a new "Gather Engrams" loadout that will pull all engrams to your character.

# 3.5.4

* We won't try to equip an item that is too high-level for your character when dequipping items.
* Fix a regression where subclasses wouldn't show up in Loadouts. They're still there, they just show up now!
* Fixed another bug that could prevent item popups from showing up.
* The vault can now be up to 12 items wide.
* Sterling Treasure, Junk Items, and SLR Record Book added to DIM.
* Manifest file updated.

# 3.5.3

* Fixed a bug that would prevent the loading of DIM if Spark of Light was in the postmaster.
* Fixed a bug that prevented the Xur dialog from rendering.

# 3.5.2

* Fix a bug where item details popups would show above the header.
* Fix showing Sterling Treasures in Messages.
* Better error handling when Bungie.net is down.
* Fix a bug where having items in the postmaster would confuse moves of the same item elsewhere.
* Fix a bug where item comparisons no longer worked.
* Added support for the classified shader "Walkabout".

# 3.5.1

* The Infusion Calculator has been removed, now that infusions are much more straightforward.
* Pressing the "i" key on the keyboard will toggle showing item details in the item popup.
* Add a menu item for when Xur is in town. This brings up a panel with Xur's wares, how much everything costs, how many strange coins you have, and lets you show the item details popup plus compare against any version of exotics you might already have to see if there's a better roll.

# 3.5 (2016-04-11)

* DIM will now go to great lengths to make sure your transfer will succeed, even if your target's inventory is full, or the vault is full. It does this by moving stuff aside to make space, automatically.
* Fixed a bug that would cause applying loadouts to fill up the vault and then fail.
* Fixed a bug where DIM would refuse to equip an exotic when dequipping something else, even if the exotic was OK to equip.
* When applying a loadout, DIM will now equip and dequip loadout items all at once, in order to speed up applying the loadout.
* The search box has a new style.
* Item moves and loadouts will now wait for each other, to prevent errors when they would collide. This means if you apply two loadouts, the second will wait for the first to complete before starting.
* Item details are now toggled by clicking the "i" icon on the item popup, rather than just by hovering over it.

# 3.4.1

* Bugfix to address an infinite loop while moving emotes.

# 3.4.0

* Moving and equipping items, especially many at a time (loadouts) is faster.
* When you save a loadout, it is now scoped to the platform it's created on, rather than applying across accounts. Loadouts created on one account used to show on both accounts, but wouldn't work on the wrong account.
* You can now move partial amounts of materials. There's a slider in the move popup, and holding "shift" or hovering over the drop area will pop up a dialog for draggers. You can choose to move more than one stack's worth of an item, up to the total amount on a character.
* New commands for materials to consolidate (move them all to this character) and distribute (divide evenly between all characters).
* Loadouts can now contain materials and consumables. Add or remove 5 at a time by holding shift while clicking. When the loadout is applied, we'll make sure your character has *at least* that much of the consumable.
* Loadouts can now contain 10 weapons or armor of a single type, not just 9.
* When making space for a loadout, we'll prefer putting extra stuff in the vault rather than putting it on other characters. We'll also prefer moving aside non-equipped items of low rarity and light level.
* The is:engram search filter actually works.
* Fixed an error where DIM would not replace an equipped item with an instance of the same item hash. This would cause an error with loadouts and moving items. [448](https://github.com/DestinyItemManager/DIM/issues/448)
* Loadouts can now display more than one line of items, for you mega-loadout lovers.
* Items in the loadout editor are sorted according to your sort preference.

# 3.3.3 (2016-03-08)

* Infusion calculator performance enhancements
* Larger lock icon
* Completed segments of Intelligence, Discipline, and Strength are now colored orange.

# 3.3.2 (2016-03-04)

* If multiple items in the infusion calculator have the same light, but different XP completion percentage, favor suggesting the item with the least XP for infusion.
* Keyword search also searches perks on items.
* New search terms for is:engram, is:sword, is:artifact, is:ghost, is:consumable, is:material, etc.
* Items can be locked and unlocked by clicking the log icon next to their name.
* Display intellect/discipline/strength bars and cooldown for each character
* Loadouts have a "Save as New" button which will let you save your modified loadout as a new loadout without changing the loadout you started editing.
* Autocomplete for search filters.
* Comparing stats for armor now shows red and green better/worse bars correctly.
* Fixed showing magazine stat for weapons in the vault.
* Fixed infusion material cost for Ghosts and Artifacts (they cost motes of light).
* Fix a case where the item properties popup may be cut off above the top of the screen.
* Transfer/equip/dequip actions for edge cases will now succeed as expected without errors.
* Manifest file update.

# 3.3.1 (2016-02-19)

* Updated the manifest file.

# 3.3 (2016-02-15)

* Infusion auto calculator is much faster.
* Items in the infusion calculator don't grey out when a search is active anymore.
* Full cost of infusions is now shown, including exotic shards, weapon parts / armor materials, and glimmer.
* Show a better error message when trying to equip an item for the wrong class. Before it would say you weren't experienced enough.
* Add a button to the infusion calculator that moves the planned items to your character.
* Add a filter to the infusion calculator to limit the search to only rare (blue) items.
* The infusion auto calculator runs automatically, and now presents a list of different attack/defense values for you to choose from. Selecting one will show the best path to get to that light level.
* The infusion calculator greys out items that are already used or are too low light to use, rather than hiding them.
* The item move popup now has an entry for the infusion calculator, to make it easier to find.
* Hold Shift and click on items in the infusion calculator to prevent the calculator from using that item.
* If you have an exotic class item (with "The Life Exotic" perk) equipped, you can now equip another exotic without having the class item get automatically de-equipped. Previously, this worked only if you equipped the non-class-item exotic first.
* Armor, Artifacts, and Ghosts now show the difference in stats with your currently equipped item. Also, magazine/energy between swords and other heavy weapons compares correctly.
* The is:complete, is:incomplete, is:upgraded, is:xpincomplete, and is:xpcomplete search keywords all work again, and their meanings have been tweaked so they are all useful.
* The talent grid for an item are now shown in the item details, just like in the game, including XP per node.
* Subclasses show a talent grid as well!
* The item stats comparison will no longer be cleared if DIM reloads items while an item popup is open.
* Bounties and quests are now separated, and under their own "Progress" heading.
* Bounties, quests, and anything else that can have objectives (like test weapons and runes) now show their objectives and the progress towards them. As a result, completion percentages are also now accurate for those items.
* Descriptions are now shown for all items.
* Include hidden stats "Aim Assist" and "Equip Speed" for all weapons. You can still see all hidden stats by visiting DTR via the link at the top of item details.
* Weapon types are now included in their popup title.
* Removed Crimson Days theme.  It will return.
* Fixed issue at starts up when DIM cannot resolve if the user is logged into Bungie.net.

# 3.2.3

* Updated Crimson Days Theme.
* Removed verge.js

# 3.2.2

* Updated Crimson Days Theme.

# 3.2.1 (2016-02-04)

* Crimson Days theme.
* Weapons and armor now show all activated perks (including scopes, etc), in the same order they are shown in the game.
* Only display the "more info" detail icon if there's something to show.
* If you try to move an item into a full inventory, we'll reload to see if you've already made space in the game, rather than failing the move immediately.
* The Infusion dialog now has a "Maximize Attack/Defense" button that figures out how to get the highest stats with the fewest number of infusions.
* You can now create a loadout based on what you've got equipped by selecting "From Equipped" in the "Create Loadout" menu item.
* After applying a loadout, a new pseudo-loadout called "Before 'Your Loadout'" appears that will put back the items you had equipped.

# 3.2

* In the "Loadouts" dropdown is a new "Maximize Light" auto-loadout that does what it says, pulling items from all your characters and the vault in order to maximize your character's light.
* Lots of performance improvements! Loading DIM, refreshing, moving items, and searching should all be faster.
* DIM will now refresh immediately when you switch back to its tab, or come back from screensaver, etc. It won't automatically update when it's in the background anymore. It still periodically updates itself when it is the focused tab.
* New "is:year1" and "is:year2" search filters.
* Artifacts now have the right class type (hunter, titan, etc).
* The reload and settings icons are easier to hit (remember you can also hit "R" to reload.
* The move popup closes immediately when you select a move, rather than waiting for the move to start.
* New sort option of "rarity, then primary stat".<|MERGE_RESOLUTION|>--- conflicted
+++ resolved
@@ -1,11 +1,8 @@
 # Next
 
-<<<<<<< HEAD
 * Item popup shows the ammo type of D2 weapons.
 * New is:primary, is:special, and is:heavy search terms for ammo types.
-=======
 * Added Korean as a language option.
->>>>>>> 62138ad0
 
 # 4.67.0 (2018-08-26)
 
