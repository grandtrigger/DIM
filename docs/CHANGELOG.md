--- conflicted
+++ resolved
@@ -13,11 +13,8 @@
 * Added Etheric Spiral and Etheric Helix to the list of reputation items.
 * Fixed Year 1 weapons not having an elemental damage type.
 * Added "is:bow" search.
-<<<<<<< HEAD
 * Added "is:machinegun" search.
-=======
 * Added Bow stats "Draw Time" and "Inventory Size".
->>>>>>> 8177e554
 
 # 4.68.3 (2018-09-03)
 
