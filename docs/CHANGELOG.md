# Next

* The DIM changelog popup has moved to a "What's New" page along with Bungie.net alerts and our Twitter feed. We also moved the "Update DIM" popup to the "What's New" link.
<<<<<<< HEAD
* Fix moving mods and shaders from the postmaster.
* Remove "Take" button from stackables in the postmaster.
=======
* The Collections page now has a link to DestinySets.com.

>>>>>>> 7d183468

# 4.48.0 (2018-04-15)

* You can specify game modes for reading and making ratings and reviews.
* Full General Vault, Mods, and Shaders buckets are highlighted in red.
* Adding DIM to your home screen on iOS was broken for iOS 11.3. It's fixed now!

# 4.47.0 (2018-04-09)

# 4.46.0 (2018-04-02)

* Added a page to browse and restore old revisions of Google Drive data.
* Emblems now show a preview of their nameplate in the item details popup.
* New Vendors page shows all the items you can buy from various vendors.
* New Collections page shows your exotics, emotes, and emblems kiosks.
* Engram previews from the faction display and vendors pages show what could be in an engram.
* Keyword search now includes item descriptions and socket perk names and descriptions.

# 4.45.0 (2018-03-26)

* Searching mods and perks in D2 now searches non-selected perks as well.
* Perks are in the correct order again (instead of the selected one being first always).
* Unpurchaseable vendor items are displayed better.
* Storage settings break out loadouts and tags/notes between D1 and D2 items.
* A new revisions page allows you to restore old versions of settings from Google Drive.
* Emblems show a preview of the nameplate graphic.
* Fix "is:dupelower" to only affect Weapons/Armor
* Add armor stats to the "stat:" filter (in D2 only)
* Add ":=" comparison to the text complete tooltip

# 4.44.0 (2018-03-19)

* Fixed the "recommended perk" being wrong very often.
* Improved the display of perks, shaders, and mods on items. Improved the popup details for those items as well - this includes ornament unlock progress.
* Stackable items like mods and shaders have less chance of being left behind during search transfers.
* Put back "Make Room for Postmaster" in D1 - it was removed accidentally.
* Items matching a search are now more highlighted. Removed "Hide Unfiltered Items" setting.

# 4.43.0 (2018-03-12)

* Fix some cases where moving stacks of items would fail.
* Fix "Gather Reputation Items" from not gathering everything.
* More items can be successfully dragged out of the postmaster.

# 4.42.0 (2018-03-05)

* Compare tool shows ratings, and handles missing stats better.
* Fixed display of masterwork mod and ornaments.
* Remove Auras from inventory since they're part of Emblems now.
* Fancy new emblems show all their counters correctly.
* Improved moving mods, shaders, and consumables via search loadouts. They can now go to any character (not just the active one) and aren't limited to 9 items.
* Pausing over a drop zone to trigger the move-amount dialog works every time now, not just the first time.

# 4.41.1 (2018-02-19)

* Fix dupelower logic.
* Fixed bugs preventing DIM from loading in some browsers.
* See previews of the items you'll get from faction packages and Xur from links on the Progress page.

# 4.41.0 (2018-02-19)

* Mobile on portrait mode will be able to set the number of inventory columns (the icon size will be resized to accomodate).
* You can now check your emblem objectives.
* Armor mods show more info.
* Destiny 1 transfers are faster.
* DIM is better at equipping exotics when you already have exotic ghosts, sparrows, and ships equipped.
* Pulling an item from the postmaster updates the list of items quickly now.
* Navigation from "About" or "Backers" back to your inventory works.
* is:dupelower breaks ties more intelligently.

# 4.40.0 (2018-02-12)

# 4.39.0 (2018-02-05)

* Fixed random loadout feature taking you to a blank page.

# 4.38.0 (2018-01-31)

* Fixed display of Clan XP milestone.
* DIM's logic to automatically move aside items to make room for what you're moving is smarter - it'll leave put things you just moved, and it'll prefer items you've tagged as favorites.
* In D2, "Make room for Postmaster" has been replaced with "Collect Postmaster" which pulls all postmaster items we can onto your character. You can still make room by clicking "Space".
* Fix pull from postmaster to clear exactly enough space, not too many, but also not too few.
* Accounts with no characters will no longer show up in the account dropdown.
* Item tagging via keyboard should be a little more international-friendly. Calling the help menu (via shift+/) is too.
* Fixed XP required for well-rested perk after the latest Destiny update.

# 4.37.0 (2018-01-29)

* Masterwork differentiation between Vanguard / Crucible, highlight of stat being affected by MW.
* The "Well Rested" buff now appears as a Milestone on your Progress page.
* Nightfall modifiers are shown on the Progress page.
* Storage (Google Drive) settings have moved to the Settings page.
* You can configure a custom item sorting method from the Settings page.
* Improved display of the account selection dropdown.

# 4.36.1 (2018-01-22)

* Attempt to fix error on app.
* Moving an item from the postmaster will now only clear enough space for that one item.

# 4.36.0 (2018-01-22)

* Attempt to fix error on app.

# 4.35.0 (2018-01-22)

* The Settings page has been redesigned.
* Your character stats now update live when you change armor.
* New settings to help distinguish colors for colorblind users.
* DIM should load faster.
* DIM won't try to transfer Faction tokens anymore.

# 4.34.0 (2018-01-15)

* Sorting characters by age should be correct for D2 on PC.
* The infusion fuel finder now supports reverse lookups, so you can choose the best thing to infuse a particular item *into*.
* Labeled the Infusion Fuel Finder button.
* Trace Rifles are highlighted again on is:autorifle search.
* Factions that you can't turn in rewards to are now greyed out. We also show the vendor name, and the raw XP values have moved to a tooltip.
* The settings page has been cleaned up and moved to its own page.

# 4.33.1 (2018-01-09)

* Fix DIM loading on iOS 11.2.2.

# 4.33.0 (2018-01-08)

* A brand new Progress page for Destiny 2 displays your milestones, quests, and faction reputation all in one place. That information has been removed from the main inventory screen.
* We've changed around the effect for masterworks a bit more.

# 4.32.0 (2018-01-02)

* Added hotkey for search and clear (Shift+F).
* Masterworks show up with an orange glow like in the game, and gold borders are back to meaning "has power mod".
* Mercury reputation items are now handled by farming mode and gather reputation items.
* Tweak max base power / max light calculations to be slightly more accurate.
* Display D2 subclass talent trees. We can't show which ones are selected/unlocked yet.
* Moving items on Android should work better.
* Rotating to and from landscape and portrait should be faster.
* Fix quest steps showing up in the "haspower" search.
* Do a better job of figuring out what's infusable.
* Added a reverse lookup to Infusion Fuel Finder.

# 4.31.0 (2017-12-25)

* "is:complete" will find completed rare mod stacks in Destiny 2.

# 4.30.0 (2017-12-18)

* NEW - Revamped rating algorithm for D2 items.
* Fixed a bug trying to maximize power level (and sometimes transfer items) in Destiny 2.
* When hovering over an icon, the name and type will be displayed
* Allowing more exotic item types to be simultaneously equipped in Destiny 2
* Initial support for masterworks weapons.
* Fixed reporting reviews in Destiny 2.
* Fixed item filtering in Destiny 2.

# 4.29.0 (2017-12-13)

* Added Mercury reputation.
* Added Crimson Exotic Hand Canon.

# 4.28.0 (2017-12-11)

* NEW - Move items from the postmaster in DIM!

# 4.27.1 (2017-12-05)

* Key for perk hints in D2.
* Fixed bug loading items with Destiny 2 v1.1.0.

# 4.27.0 (2017-12-04)

* Added setting to pick relevant platforms for reviews.
* Fix review area not collapsing in popup.
* Fix display of option selector on reviews tab when detailed reviews are disabled.

# 4.26.0 (2017-11-27)

* Don't show community best rated perk tip if socket's plugged.
* is:haslevel/haspower (D1/D2) fix in cheatsheet.
* Fix mobile store pager width

# 4.25.1 (2017-11-22)

* Added Net Neutrality popup.

# 4.25.0 (2017-11-20)

# 4.24.1 (2017-11-13)

# 4.24.0 (2017-11-13)

* Bungie has reduced the throttling delay for moving items, so you may once again move items quickly.

# 4.23.0 (2017-11-06)

# 4.22.0 (2017-10-30)

* Add a 'bulk tag' button to the search filter.
* Add basepower: filter and is:goldborder filter.
* Fix filtering in D1.
* Add a button to clear the current search.
* Fix moving partial stacks of items.
* Fixed "transfer items" in the Infusion Fuel Finder.
* Giving hints about the community's favorite plugs on D2 items.

# 4.21.0 (2017-10-23)

* Community reviews (for weapons and armor) are in for Destiny 2 inventory.
* Charting weapon reviews.
* Fixed the shadow under the sticky characters bar on Chrome.
* Add an option to farming mode that stashes reputation items in the vault.
* Add a new smart loadout to gather reputation items for redemption.
* Scroll the loadout drawer on mobile.
* Show character level progression under level 20 for D2.
* Stacks of three or more rare mods now have a yellow border

# 4.20.1 (2017-10-16)

* Fixed an error when trying to space to move items.

# 4.20.0 (2017-10-16)

* Sort consumables, mods, and shaders in a more useful way (generally grouping same type together, alphabetical for shaders).
* Show the hidden recoil direction stat.
* Link to DestinyDB in your language instead of always English.
* Updated documentation for search filters.
* Fixed logic that makes room for items when your vault is full for D2.

# 4.19.2 (2017-10-11)

* Keyword searchs now also search on mod subtitles, so `is:modifications helmet void` will bring only Helmet Mods for Void subclass.
* Add Iron Banner reputation.

# 4.19.1 (2017-10-10)

* Fix landscape orientation not working on mobile.
* Fix D1 stats in loadout builder and loadout editor.

# 4.19.0 (2017-10-09)

* Added `stack:` to search filters for easier maintenance of modifications.
* Add missing type filters for D2 (try `is:modifications`)!
* Bring back keyboard shortcuts for tagging (hit ? to see them all).
* The "Max Light" calculation is even more accurate now.
* Added `PowerMod` column to CSV export indicating whether or not a weapon or piece of armor has a power mod
* Support sorting by base power.
* Hide "split" and "take" button for D2 consumables.
* OK really really fix the vault count.
* Fix showing item popup for some D1 items.
* Changed how we do Google Drive log-in - it should be smoother on mobile.
* Completed objectives will now show as "complete".
* Bring back the yellow triangle for current character on mobile.
* Updated `is:dupelower` search filter for items to tie break by primary stat.

# 4.18.0 (2017-10-02)

* Updated `is:dupelower` search filter for items with the same/no power level.
* Fix some issues with Google Drive that might lead to lost data.
* Really fix vault counts this time!

# 4.17.0 (2017-09-29)

* Fix bug that prevented pinned apps in iOS from authenticating with Bungie.net.

# 4.16.2 (2017-09-29)

* Added `is:dupelower` to search filters for easier trashing.
* Added missing factions to the reputation section for Faction Rally.
* Fix in infusion calculator to correctly consider +5 mod
* Fix for CSV export (e.g.: First In, Last Out in 2 columns)

# 4.16.1 (2017-09-26)

* Bugfixes for iOS 10.0 - 10.2.

# 4.16.0 (2017-09-25)

* Added item type sort to settings group items by type (e.g. all Sniper Rifles together).
* Reputation emblems are the same size as items now, however you have item size set.
* Shaders show up in an item's mods now.
* Transfering search loadouts is more reliable.
* Fixed a serious bug with storage that may have deleted your tags and notes. It's fixed now, but hopefully you had a backup...
* Highlight mods that increase an item's power with a gold border. New 'is:powermod' search keyword can find them all.
* Phone mode should trigger even on really big phones.
* More places can be pressed to show a tooltip.
* Fixed showing quality for D1 items.
* D2 subclasses are diamonds instead of squares.
* Max Base Power, Mobility, Resilience, and Recovery are now shown for each character.
* Legendary shards have the right icon now.
* Fix newly created loadouts showing no items.
* Inventory (mods, shaders, and consumables) in your vault now show up separated into the vault, and you can transfer them to and from the vault.
* Search keywords are now case-insensitive.
* You can now lock and unlock D2 items.
* Equipping an exotic emote won't unequip your exotic sparrow and vice versa.
* Item popups aren't weirdly tall on Firefox anymore.
* Armor stats now match the order in the game.
* Infusion calculator now always gives you the full value of your infusion.
* Show a warning that your max light may be wrong if you have classified items.
* CSV export for D2 weapons and armor is back.
* Add text search for mods and perks.
* Add "Random Loadout" to D2. You gotta find it though...

# 4.15.0 (2017-09-18)

* D2 items with objectives now show them, and quests + milestones are displayed for your characters.
* Custom loadouts return for D2.
* D2 items now display their perks and mods.
* DIM won't log you out if you've been idle too long.
* Swipe left or right anywhere on the page in mobile mode to switch characters.
* If you have lots of inventory, it won't make the page scroll anymore.
* Power level will update when you change equipment again.
* Searches will stay searched when you reload info.
* Max light loadout won't try to use two exotics.
* Farming mode looks better on mobile.
* If you're viewing a non-current character in mobile, it won't mess up on reload anymore.
* You can tag and write notes on classified items to help remember which they are.
* The Infusion Fuel Finder is back for D2.
* The "Max Light" calculation is more accurate now.
* Mods now show more detail about what they do.

# 4.14.0 (2017-09-14)

* Added back in Repuation for D2.
* Max Light Loadout, Make Room for Postmaster, Farming Mode, and Search Loadout are all reenabled for D2.
* Classified items can be transferred!
* Fixed search filters for D2.
* Show hidden stats on D2 items.
* D2 inventory (mods, shaders, etc) now take the full width of the screen.

# 4.13.0 (2017-09-09)

* DIM will remember whether you last used D2 or D1.
* Lots of DIM functionality is back for D2.
* We now highlight the perks from high community reviews that you don't have selected.

# 4.12.0 (2017-09-05)

* Early Destiny 2 support! We have really basic support for your Destiny 2 characters. Select your D2 account from the dropdown on the right. This support was built before we even got to start playing, so expect some rough edges.
* There's a new phone-optimized display for your inventory. See one character at a time, with larger items. Swipe between characters by dragging the character header directly.
* Info popups aren't gigantic on mobile anymore.
* Fix a case where changes to preferences may not be saved.

# 4.11.0 (2017-09-02)

* Fix a case where DIM wouldn't work because auth tokens had expired.

# 4.10.0 (2017-08-26)

* You can flag reviews for being offensive or arguing or whatever. Be helpful but also be nice.
* Remove the browser compatibility warning for Opera and prerelease Chrome versions.

# 4.9.0 (2017-08-19)

* No changes!

# 4.8.0 (2017-08-12)

* No changes!

# 4.7.0 (2017-08-05)

* Made loadout builder talent grids tiny again.
* If you autocomplete the entire filter name and hit enter, it will no longer hang the browser.
* Updated the About page and FAQ.
* Fixed a case where DIM would fail to load the latest version, or would load to a blank page unless force-reloaded.
* Added some helpful info for cases where DIM might fail to load or auth with Bungie.net.
* Added a warning when your browser is not supported by DIM.
* DIM no longer supports iOS 9.

# 4.6.0 (2017-07-29)

* Fix a bug where the popup for Xur items was below Xur's own popup.
* Hiding community rating for items with only one (non-highlighted) review.
* The first item in the search autocompleter is once again selected automatically.
* If you don't have the vault width set to "auto", the inventory is once again centered.

# 4.5.0 (2017-07-22)

* Added "reviewcount" filter to filter on the number of reviews on an item.
* Fix slight horizontal scroll on inventory view.
* On mobile, tapping outside of dialogs and dropdowns to dismiss them now works.
* The item detail popup now does a better job of fitting itself onto the screen - it may appear to the left or right of an item now!
* Press on a talent grid node to read its description. The same goes for the stats under your character.
* Subclasses now have the correct elemental type in their header color.
* Drag and drop should be much smoother now.
* You can select Destiny 2 accounts from the account dropdown now - but won't do much until Destiny 2 is released and we have a chance to update DIM to support it!

# 4.4.0 (2017-07-15)

* New filters for ornaments - is:ornament, is:ornamentmissing, is:ornamentunlocked
* Fixed a bug where item data would not respect your language settings.
* Weapon reviews now show up immediately, and can be edited.
  - If you have been less than friendly, now would be a very good time to edit yourself and put a better foot forward.
* Sorting reviews to support edits and highlighted reviews.
* Logging out now brings you to Bungie's auth page, where you can choose to change account or not.
* Fixed "Clear New Items" not working.
* Adjusted the UI a bunch to make it work better on mobile. Just a start - there's still a long way to go.
* The announcement about DIM being a website won't show more than once per app session.
* Google Drive syncing is a bit smoother.
* Fixed a case where you couldn't create a new class-specific loadout.
* On Firefox, the new-item shines don't extend past the item anymore.
* Do a better job of refreshing your authentication credentials - before, we'd sometimes show errors for a few minutes after you'd used DIM for a while.
* The filters help page has been localalized.
* Separate the light: and level: filters. level now returns items matching required item level, light returns items matching the light level.

# 4.3.0 (2017-07-08)

* DIM is now just a website - the extension now just sends you to our website. This gives us one, more cross-platform, place to focus on and enables features we couldn't do with just an extension. Don't forget to import your data from the storage page!
* Scrolling should be smoother overall.
* Vendor weapons now show reviews.
* Add a "sort by name" option for item sorting.
* In Google Chrome (and the next version of Firefox), your local DIM data won't be deleted by the browser in low storage situations if you visit DIM frequently.
* Ratings will no longer disappear from the item details popup the second time it is shown.
* Info popups should do a better job of hiding when you ask them to hide.

# 4.2.4 (2017-07-03)

* Work around a Chrome bug that marked the extension as "corrupted".

# 4.2.3 (2017-07-03)

* Fix log out button.
* Put back the accidentally removed hotkeys for setting tags on items.
* Fixed some visual goofs on Firefox.
* Fix a case where DIM would never finish loading.

# 4.2.2 (2017-07-02)

* Fix DIM being invisible on Firefox
* Fix a case where DIM would never finish loading.
* Put back the accidentally removed hotkeys for setting tags on items.

# 4.2.1 (2017-07-01)

* Actually turn on Google Drive in prod.

# 4.2.0 (2017-07-01)

* Exclude all variants of 'Husk of the Pit' from 'Item Leveling' loadout.
* Add a new storage page (under the floppy disk icon) for managing your DIM data. Import and export to a file, and set up Google Drive storage to sync across machines (website only). You can import your data from the Chrome extension into the website from this page as well.
* The settings page has been cleaned up and reworded.
* Added missing Trials emblems and shaders to the is:trials search.
* DIM should look more like an app if you add it to your home screen on Android.
* DIM will show service alerts from Bungie.

# 4.1.2 (2017-06-25)

* Add a "Log Out" button in settings.

# 4.1.1

* Fixed changelog popup too large to close.

# 4.1.0 (2017-06-24)

* Fixed the logic for deciding which items can be tagged.
* Fix "Make room for postmaster".
* Record books have been moved out of the inventory into their own page. Get a better look at your records, collapse old books, and narrow records down to only those left to complete.
* Fix changing new-item shine, item quality display, and show elemental damage icon preferences. They should apply immediately now, without a reload.x
* Localization updates.
* Fixed objective text in the record book floating above stuff.
* Fixed displaying record objectives that are time-based as time instead of just a number of seconds.
* When pinned to the iOS home screen, DIM now looks more like a regular browser than an app. The upside is you can now actually authorize it when it's pinned!
* Loadouts with a complete set of equipped armor now include a stat bar that will tell you the stat tiers of the equipped loadout pieces.
* Loadouts with non-equipping items now won't *de-equip* those items if they're already equipped. #1567
* The count of items in your loadout is now more accurate.
* DIM is now better at figuring out which platforms you have Destiny accounts on.
* DIM is faster!
* Added Age of Triumph filters is:aot and is:triumph
* Add gunsmith filter is:gunsmith
* Updated filters to remove common items for specific filters (e.g. is:wotm no longer shows exotic items from xur, engrams, and planetary materials)
* Loadout Builder's equip button now operates on the selected character, not your last-played character.
* Loadout Builder no longer has equip and create loadout buttons for loadouts that include vendor items.
* Loadout Builder is faster.
* DIM has a new logo!
* Elemental damage color has been moved to a triangle in the upper-left corner of your weapon.
* See community weapon ratings in DIM, and submit your own! Weapon ratings can be turned on in Settings, and will show up on your individual weapons as well as in the details popup. You can submit your own reviews - each review is specific to the weapon roll you're looking at, so you know whether you've got the god roll.

# 3.17.1

* Fixed a bug with the display of the amount selection controls in the move popup for stackable items.
* Localization updates
* Moved the "VCR" controls for stackable item amount selection to their own row.

# 3.17.0

* Fixed the perk selection in Loadout Builder. #1453
* Integrated Trials-centric weapon reviews (and the ability to rate your own gear (and make comments about your gear)).  Done in conjunction with destinytracker.com.
* Fixed the logic for artifact bonuses to compute the right number. #1477
* Restore some missing images from our build system changes.
* Don't allow engrams to be tagged. #1478
* Add home screen icons (and Safari tab icons, and Windows tile icons) for the website.
* Fixed "is:locked" filters to be consistent for engrams. #1489
* The Beta website is now updated automatically for every PR.
* If you're not logged in to the website, we show the login screen.
* Better error messages for when you have the wrong platform selected, plus the error doesn't cover the platform selector.
* Improved website compatibility with Firefox, Safari, and Edge.
* Many style fixes for Safari.
* Drag and drop is now supported on touch devices. Press and hold an item to drag it. #1499
* Armsday packages can no longer be dragged. #1512
* Add tags and notes to items! This has been in Beta forever but now it's official. Hit ? to see the keyboard shortcuts, and use "tag:" searches to find your tagged gear.
* Remove Materials Exchange from the beta.
* Vendors now show where they are, and are sorted better. All the cryptarchs now appear. Engrams waiting to be decrypted aren't shown in the vendor screen.
* Experimental iOS 9 Mobile Safari compatibility. May be removed in the future.
* Style updates to clean up DIM's look and make sure more screen space is being used for items.
* Gained the ability for us to fill in classified items, even if Bungie hasn't unclassified them. You still can't transfer them though.
* The "Hide Unfiltered Items while Filtering" preference now applies to vendor gear too. #1528
* When moving stacks of items through the popup, there are now buttons to max out the amount, and add and remove up to even stacks of items.
* Xur should disappear on Sundays again.

# 3.16.1

* Significantly increased the storage limit for tags and notes. It's still possible to go over (especially with long notes) but it should happen far less frequently - and it should notify you when it happens.

# 3.16.0

* Removed farming option to keep greens since they're disassembled by default now.
* Added stat search, for example: "stat:rof:>= 22"
* Fixed formatting for search loadouts when the search terms contain angle brackets.
* A new "Make room for Postmaster items" auto layout will clear out enough space on your character to pick up all the stuff you've accumulated at the Postmaster.
* Vendor items now explain what you need to do to get them.
* Xur looks like the other vendors, and correctly displays both heavies now.
* Compare tool styling updates.
* Compare tool shows attack/defense.
* In the compare tool, stats that are the same across all items are white instead of blue.
* There's now a picture of each item in the compare tool.
* Clicking the title of an item in the compare tool will scroll to that item and "pop" it so you know which one it is.
* Armor and items that don't match the equipping character will once again transfer in loadouts. You can still put multiple subclasses of the same damage type in a loadout.
* Empty space around talent grids has been eliminated.
* Memory of Felwinter's stat bar no longer overflows its container.

# 3.15.0

* Permit the same damage type of subclass in loadouts (#1067)
* Update record books to properly display time instead of a large number. (#1051)
* Moving an item into a full vault but an empty bucket (such as full General but the vault contains no Consumables) now works.
* Stacks of items are properly accounted for. They'll now combine as things are moved to make space - previously even a stack of 1 consumable would count as taking up the whole slot and would prevent a move of 2 more of that consumable.
* We now catch errors trying to move aside items and retry with a different item. You should see fewer failed moves!
* "Thrashing" in farming mode is fixed. When farming mode can't proceed (because moving anything off the character would result in something else being moved back on, because you're out of space), we now show a friendly info message. This message is throttled to show up no more than once a minute.
* Fixed a bug where a full vault would prevent farming mode from moving things to other characters.
* The move aside logic strongly prefers putting things on characters other than the original item's owner. This makes it much easier to move a bunch of stuff off of a character without other things bouncing right back in.
* Prefer putting engrams in the vault and not taking them out when choosing items to move aside.
* Farming mode now makes room to pick up artifacts, materials, and consumables.
* When making space in the "General" category or in Materials/Consumables buckets, we'll choose to move aside an item that can be combined with another stack somewhere without increasing the total number of stacks. This trends towards consolidation and can help free up a full vault, as well as getting rid of stray stacks.
* We swapped in "special ammo synth" and "primary ammo synth" instead of "motes of light" and "strange coins" for the farming mode quick gather buttons. They seemed more useful in the heat of battle.
* When dequipping an item, we try harder to find a good item to equip in its place. We also prefer replacing exotics with other exotics, and correctly handle The Life Exotic perk.
* Lots of new translations and localized strings.
* Vendors update when you reach a new level in their associated faction, or when you change faction alignment.
* Fixed a too-small perk selection box in the loadout builder, and properly handle when vendors are selling Memory of Felwinter.

# 3.14.1 (2016-12-06)

* Internationaliztion updates.
* Fix for Loadout Class Type bug.

# 3.14.0

* Compare Weapons and Armor side-by-side.
* Added `is:sublime` filter
* Added detailed information to the Trials of Osiris popup card.
* Added more detection for item years.
* The collapse button now no longer takes up the whole bucket height.
* Fixed marking which characters had access to vendor items.
* Fix tracking new items when the new-item shine is disabled.
* Added option to Farming Mode to not move weapons and armor to make space for engrams.
* About and Support pages are now translatable.
* Improved error handling and error messages.
* Vendors are collapsible.
* All vendor items (including duplicates with different rolls) will now show up.
* Added more translations.
* If you have more than one Memory of Felwinter, they are all excluded from loadout builder.
* Export correct quality rating for items in CSV.

# 3.13.0 (2016-10-31)

* The vendors page is back. It'll show all available vendors. It's now a lot faster, and combines vendor inventory across your characters. Consumables and Bounties are now shown. Item stats and quality will hopefully show up on 11/8.
* Loadout builder has option to load from equipped items.
* Added option to farm green engrams or not.
* When moving consumable stacks, you can now choose to fill up one stack's worth.
* Don't sort bounties (the API does not currently provide the in-game order.)
* Fix max-light rounding.
* Fix a bug in the new filters for source.
* Fix incognito mode launching
* More i18n.
* Classified items in the vault are now counted and shown.
* DIM is faster!
* Memory of Felwinter is now excluded from loadout builder by default.

# 3.11.1 (2016-10-04)

* Fixed an issue with farming mode where users without motes, 3oC, coins, or heavy could not use farming mode.
* Fixed an issue where classified items would not show up in the UI.

# 3.11.0 (2016-10-04)

##### New
* Added Quick Move items to farming mode.
* Farming mode now also moves glimmer items to vault.
* Added `is:inloadout` filter
* New filters: is:light, is:hasLight, is:weapon, is:armor, is:cosmetic, is:equipment, is:equippable, is:postmaster, is:inpostmaster, is:equipped, is:transferable, is:movable.
* New filters for items based on where they come from: is:year3, is:fwc, is:do, is:nm, is:speaker, is:variks, is:shipwright, is:vanguard, is:osiris, is:xur, is:shaxx, is:cq, is:eris, is:vanilla, is:trials, is:ib, is:qw, is:cd, is:srl, is:vog, is:ce, is:ttk, is:kf, is:roi, is:wotm, is:poe, is:coe, is:af.
* Added debug mode (ctrl+alt+shift+d) to view an item in the move-popup dialog.
* Added max light value to max light button in dropdown.
* Major loadout builder performance enhancements.
* Support rare (blue) items in loadout builder.

##### Tweaks
* Consumables and materials are now sorted by category.
* All other items in the General Bucket are sorted by Rarity.
* Move ornaments inbetween materials and emblems.
* Link to wiki for stat quality in the move-popup box.
* Full item details are shown in the move popup by default (they can still be turned off in settings).

##### Bugfixes
* Prevent double click to move item if loadout dialog is open.
* [#889](https://github.com/DestinyItemManager/DIM/issues/889) Fixed stats for Iron Banner and Trials of Osiris items.
* Fix infusion finder preview item not changing as you choose different fuel items. Also filter out year 1 items.
* Fix some green boots that would show up with a gold border.
* A bunch of consumables that can't be moved by the API (Treasure Keys, Splicer Keys, Wormsinger Runes, etc) now show up as non-transferable in DIM.
* Husk of the Pit will no longer be equipped by the Item Leveling loadout.
* Fixed equipping loadouts onto the current character from Loadout Builder.
* The default shader no longer counts as a duplicate item.
* DIM no longer tries to equip exotic faction class items where your character isn't aligned with the right faction.
* Fixed more cases where your loadouts wouldn't be applied because you already had an exotic equipped.
* Elemental Icons moved to bottom left to not cover the expansion symbol.
* Loadout builder no longer shows duplicate sets.
* Fix equip loadout builder equip to current character.

# 3.10.6 (2016-09-23)

* The DestinyTracker link in the item popup header now includes your perk rolls and selected perk. Share your roll easily!
* Fixed moving consumables in loadouts. Before, you would frequently get errors applying a loadout that included consumables. We also have a friendlier, more informative error message when you don't have enough of a consumable to fulfill your loadout.
* Fixed a bug where when moving stacks of items, the stack would disappear.
* The progress bar around the reputation diamonds is now more accurate.
* Enabled item quality.
* Item Quality is enabled by default for new installs.
* A new Record Books row in Progress has your Rise of Iron record book.
* Searches now work for all characters and the vault again.
* Can equip loadouts onto the current character from Loadout Builder.
* Added ability to feature toggle items between Beta + Release.

# 3.10.5

* Added Ornaments.

# 3.10.4

* We handle manifest download/cache errors better, by deleting the cached file and letting you retry.
* Date armor ratings end is on 9/20/2016 @ 2AM Pacific.
* Fixed issues with broken images by downloading from Bungie.net with https.
* Loadouts for multi-platform users will now save selected and equipped items for both platforms.  Previously, when switching platforms, loadouts would remove items from the loadout for the opposite platform.

# 3.10.3

* Fixed a "move-canceled" message showing up sometimes when applying loadouts.
* Bugged items like Iron Shell no longer attempt to compute quality. They'll fix themselves when Bungie fixes them.
* Fixed "Aim assist" stat not showing up in CSV (and no stats showing up if your language wasn't English).
* We now catch manifest updates that don't update the manifest version - if you see broken images, try reloading DIM and it should pick up new info.
* Worked around a bug in the manifest data where Ornamenent nodes show up twice.
* DIM won't allow you to move rare Masks, because that'll destroy them.
* The "Random" auto loadout can now be un-done from the loadout menu.
* For non-variable items (emblems, shaders, ships, etc) in a loadout, DIM will use whichever copy is already on a character if it can, rather than moving a specific instance from another character.

# 3.10.2 (2016-09-10)

* Fixed error building talent grid for Hawkmoon.
* Don't attempt to build record books when advisors are not loaded.
* Dragged items now include their border and light level again.
* New-item overlays have been restored (enable in settings).
* Reenable record book progress.
* Better handle errors when record book info isn't available.
* Show an error message if the manifest doesn't load.
* Fix an error when equipping loadouts.
* DIM usage tips will only show up once per session now. You can bring back previously hidden tips with a button in the settings page.

# 3.10.0

* Add ability to create loadouts by selecting sets of perks.
* [#823](https://github.com/DestinyItemManager/DIM/issues/823) Added 'current' property to stores.
* The DIM extension is now much smaller.
* DIM can now display item information in all supported Destiny languages. Choose your language in the settings then reload DIM.
* We now automatically pick up Destiny data updates, so DIM should work after patches without needing an update.
* The Reputation section should match the in-game logos better now.
* Disable new item overlays due to a bug.

# 3.9.2

* [#812](https://github.com/DestinyItemManager/DIM/issues/812) Removed rare masks from the items table used by the random item loadout.

# 3.9.1

* [#801](https://github.com/DestinyItemManager/DIM/issues/801) Resolved error with vendor page character sorting.
* [#792](https://github.com/DestinyItemManager/DIM/pull/792) Warning if user clicks on perks to notify them that they can only be changed in game.
* [#795](https://github.com/DestinyItemManager/DIM/pull/795) Updated strange coin icon for Xur.

# 3.9.0

* New glimmer-based filters, is:glimmeritem, is:glimmerboost, is:glimmersupply
* Add option for new item and its popup to be hidden
* Add ability to exclude items from loadout builder.
* Expand/collapse sections in DIM.
* Double clicking an item will equip it on the current character. 2x click on equipped, dequips.
* Show current vendor items being sold.
* Move popup won't pop up under the header anymore.
* If you have an open loadout, and you click "Create loadout", it switches to the new loadout now instead of leaving the previous loadout open.
* DIM is once again faster.
* The loadout editor won't stay visible when you change platforms.
* Fixed a lot of bugs that would show all your items as new.
* New-ness of items persists across reloads and syncs across your Chrome profile.
* New button to clear all new items. Keyboard shortcut is "x".
* Help dialog for keyboard shortcuts. Triggered with "?".
* When you have two characters of the same class, applying a loadout with a subclass will work all the time now.
* Item class requirements are part of the header ("Hunter Helmet") instead of in the stats area.
* You can search for the opposite of "is:" filters with "not:" filters. For example, "is:helmet not:hunter quality:>90".
* Clicking away from the Xur dialog will close any open item popups.
* Fixed an issue where you could not equip a loadout that included an exotic item when you already had an exotic equipped that was not going to be replaced by the loadout.
* Better handling of items with "The Life Exotic" perk.
* New aliases for rarity filters (is:white, is:green, is:blue, is:purple, is:yellow).
* An alternate option for the "Gather Engrams" loadout can exclude gathering exotic engrams.
* Removed popup notification for new items.
* #798 Keyword searches will now scan perk descriptions.
* #799 Randomize equipped items for current character. Don't look at us if you have to play a match using Thorn.

# 3.8.3

* Fix move popup not closing when drag-moving an item.
* Added ability to and filters for track or untracking quests and bounties.
* Fix issue where some sets would be missing from the loadout builder.
* Fixed #660 where postmaster items would not appear in the Postmaster section of DIM, ie Sterling Treasure after the reset.
* Fixed #697 where loadouts will no longer remove the loadouts for the opposite platform.
* Fix an issue where loadouts will not show any items, or transfer any items.
* Add option to show new item overlay animation

# 3.8.2

* Update filter list to include quality/percentage filters
* Add year column to CSV export scripts
* When you have filtered items with a search, you can select a new search loadout option in the loadout menu to transfer matching items.
* The screen no longer jumps around when clicking on items, and the item details popup should always be visible.
* Dialogs should be sized better now.
* Fix character order in move popup buttons.
* Restored the ability to set a maximum vault size. "Auto" (full width) is still an option, and is the default.
* Armor quality is shown in Xur, loadouts, and the infusion dialog if advanced stats is turned on.
* "Take" stackables works again.

# 3.8.1

* Added steps to Moments of Triumph popup (and other record books.)
* Fixed wobbly refresh icon.
* Fixed single item stat percentages.
* Fixed armor export script.
* Possible fix for loadout builder.

# 3.8.0

* Loadout builder redesign and major performance enchancements.
* Items in the postmaster now have quality ratings, can use the infusion fuel finder, show up in the infusion fuel finder, compare against currently equipped items, etc. They behave just like a normal item except you can't move them and they're in a different spot.
* The vault width preference has been removed - the vault now always takes up all the remaining space on the screen.
* Section headers don't repeat themselves anymore.
* Drop zones for items are larger.
* Returning from the min-max tool no longer greets you with a blank, item-less screen.
* Fixed a bug where loadouts were not properly restricted to the platform they were created for.
* Xur's menu item will properly disappear when he leaves for the week.
* New items are marked with a "shiny" animation, and there are notifications when new items appear.
* The loadout menu may expand to fill the height of the window, but no more. The scrollbar looks nicer too.
* Items can now be made larger (or smaller) in settings. Pick the perfect size for your screen!
* The item info popup has a new header design. Let us know what you think!
* Changing settings is faster.
* You can now download your weapon and armor data as spreadsheets for the true data nerds among us.
* The settings dialog is less spacious.
* Engrams and items in the postmaster can now be locked (and unlocked).
* The buttons on the move item popup are now grouped together by character.
* When the "Hide Unfiltered Items while Filtering" option is on, things look a lot nicer than they did.
* DIM is generally just a little bit snappier, especially when scrolling.
* Clicking the icon to open DIM will now switch to an active DIM tab if it's already running.
* Bungie.net will open in a new tab as a convenience for expired cookies.
* Items in the Postmaster are sorted by the order you got them, so you know what'll get bumped when your postmaster is full.
* Clicking the loadout builder button again, or the DIM logo, will take you back to the main screen.
* You may now order your characters by the reverse of the most recent, so the most recent character is next to the vault.

# 3.7.4

* Removed the option to hide or show the primary stat of items - it's always shown now.
* Add mode selection full/fast for users willing to wait for all best sets.
* Loadout menus are now scrollable for users with over 8 custom loadouts on a single character.
* Changing the character sort order now applies live, rather than requiring a refresh.
* Use most recently logged in player to start with loadout builder.
* Search queries will exclude the token `" and "` as some users were including that when chaining multiple filters.
* Fix UI issue on move popup dialog that had some numbers expanding outside the dialog.
* Consolidate beta icons to the icons folder.

# 3.7.3

* Fix rounding error that prevented some loadout sets from showing up.
* Added filter for quality rating, ex - quality:>90 or percentage:<=94

# 3.7.2

* Always show locked section in loadout builder.
* Fix NaN issue in loadout builder.
* Fix issues with 'create loadout' button in loadout builder.
* For item lvling dont prefer unlvled equiped items on other characters.
* Various Loadout builder bug fixes and performance updates.

# 3.7.1

* Various Loadout builder bug fixes and performance updates.

# 3.7.0

* Added new armor/loadout tier builder.
* Fix for all numbers appearing red in comparison view.
* Updated to latest stat estimation forumla.
* Use directive for percentage width.

# 3.6.5

* Fix an issue where warlocks would see loadouts for all the other classes.

# 3.6.2 & 3.6.3 (2016-05-23)

* Add warning if the lost items section of the postmaster has 20 items.
* Stat bars are more accurately sized.
* Add vendor progress
* Add prestige level with xp bar under characters to replace normal xp bar after level 40.
* It is no longer possible to choose column sizes that cause the vault to disappear.
* The Vault now has a character-style header, and can have loadouts applied to it. Full-ness of each vault is displayed below the vault header.
* New option to restore all the items that were in your inventory before applying a loadout, rather than just the equipped ones.
* You can now undo multiple loadouts, going backwards in time.

# 3.6.1

* Removed the "Only blues" option in the infusion fuel finder, because it wasn't necessary.
* Engram searches and the engram loadout features won't mistake Candy Engrams for real engrams.
* Items in the Postmaster include their type in the move popup, so they're easier to distinguish.
* Sometimes equipping loadouts would fail to equip one of your exotics. No more!
* Add an 'is:infusable' search filter.
* Add 'is:intellect', 'is:discipline', 'is:strength' search filters for armor.
* XP Progress on bar items

# 3.6.0 (2016-05-03)

* Bring back the infusion dialog as an Infusion Fuel Finder. It doesn't do as much as it used to, but now it's optimized for quickly finding eligable infusion items.
* Fix a bug where hovering over a drop zone with a consumable/material stack and waiting for the message to turn green still wouldn't trigger the partial move dialog.
* Added a new "Item Leveling" auto-loadout. This loadout finds items for you to dump XP into. It strongly favors locked items, and won't replace an incomplete item that you have equipped. Otherwise, it goes after items that already have the most XP (closest to completion), preferring exotics and legendaries if they are locked, and rares and legendaries if they're not locked (because you get more materials out of disassembling them that way).
* There's a new setting that will show elemental damage icons on your weapons. Elemental damage icons are now always shown in the title of the item popup.
* Elder's Sigil won't go above 100% completion for the score portion anymore.
* Added roll quality percentage indicator. You can now see how your intellect/discipline/strength stacks up against the maximum stat roll for your armor.
* DIM is smarter about what items it chooses to move aside, or to equip in the place of a dequipped item.
* Added a new "Gather Engrams" loadout that will pull all engrams to your character.

# 3.5.4

* We won't try to equip an item that is too high-level for your character when dequipping items.
* Fix a regression where subclasses wouldn't show up in Loadouts. They're still there, they just show up now!
* Fixed another bug that could prevent item popups from showing up.
* The vault can now be up to 12 items wide.
* Sterling Treasure, Junk Items, and SLR Record Book added to DIM.
* Manifest file updated.

# 3.5.3

* Fixed a bug that would prevent the loading of DIM if Spark of Light was in the postmaster.
* Fixed a bug that prevented the Xur dialog from rendering.

# 3.5.2

* Fix a bug where item details popups would show above the header.
* Fix showing Sterling Treasures in Messages.
* Better error handling when Bungie.net is down.
* Fix a bug where having items in the postmaster would confuse moves of the same item elsewhere.
* Fix a bug where item comparisons no longer worked.
* Added support for the classified shader "Walkabout".

# 3.5.1

* The Infusion Calculator has been removed, now that infusions are much more straightforward.
* Pressing the "i" key on the keyboard will toggle showing item details in the item popup.
* Add a menu item for when Xur is in town. This brings up a panel with Xur's wares, how much everything costs, how many strange coins you have, and lets you show the item details popup plus compare against any version of exotics you might already have to see if there's a better roll.

# 3.5 (2016-04-11)

* DIM will now go to great lengths to make sure your transfer will succeed, even if your target's inventory is full, or the vault is full. It does this by moving stuff aside to make space, automatically.
* Fixed a bug that would cause applying loadouts to fill up the vault and then fail.
* Fixed a bug where DIM would refuse to equip an exotic when dequipping something else, even if the exotic was OK to equip.
* When applying a loadout, DIM will now equip and dequip loadout items all at once, in order to speed up applying the loadout.
* The search box has a new style.
* Item moves and loadouts will now wait for each other, to prevent errors when they would collide. This means if you apply two loadouts, the second will wait for the first to complete before starting.
* Item details are now toggled by clicking the "i" icon on the item popup, rather than just by hovering over it.

# 3.4.1

* Bugfix to address an infinite loop while moving emotes.

# 3.4.0

* Moving and equipping items, especially many at a time (loadouts) is faster.
* When you save a loadout, it is now scoped to the platform it's created on, rather than applying across accounts. Loadouts created on one account used to show on both accounts, but wouldn't work on the wrong account.
* You can now move partial amounts of materials. There's a slider in the move popup, and holding "shift" or hovering over the drop area will pop up a dialog for draggers. You can choose to move more than one stack's worth of an item, up to the total amount on a character.
* New commands for materials to consolidate (move them all to this character) and distribute (divide evenly between all characters).
* Loadouts can now contain materials and consumables. Add or remove 5 at a time by holding shift while clicking. When the loadout is applied, we'll make sure your character has *at least* that much of the consumable.
* Loadouts can now contain 10 weapons or armor of a single type, not just 9.
* When making space for a loadout, we'll prefer putting extra stuff in the vault rather than putting it on other characters. We'll also prefer moving aside non-equipped items of low rarity and light level.
* The is:engram search filter actually works.
* Fixed an error where DIM would not replace an equipped item with an instance of the same item hash. This would cause an error with loadouts and moving items. [448](https://github.com/DestinyItemManager/DIM/issues/448)
* Loadouts can now display more than one line of items, for you mega-loadout lovers.
* Items in the loadout editor are sorted according to your sort preference.

# 3.3.3 (2016-03-08)

* Infusion calculator performance enhancements
* Larger lock icon
* Completed segments of Intelligence, Discipline, and Strength are now colored orange.

# 3.3.2 (2016-03-04)

* If multiple items in the infusion calculator have the same light, but different XP completion percentage, favor suggesting the item with the least XP for infusion.
* Keyword search also searches perks on items.
* New search terms for is:engram, is:sword, is:artifact, is:ghost, is:consumable, is:material, etc.
* Items can be locked and unlocked by clicking the log icon next to their name.
* Display intellect/discipline/strength bars and cooldown for each character
* Loadouts have a "Save as New" button which will let you save your modified loadout as a new loadout without changing the loadout you started editing.
* Autocomplete for search filters.
* Comparing stats for armor now shows red and green better/worse bars correctly.
* Fixed showing magazine stat for weapons in the vault.
* Fixed infusion material cost for Ghosts and Artifacts (they cost motes of light).
* Fix a case where the item properties popup may be cut off above the top of the screen.
* Transfer/equip/dequip actions for edge cases will now succeed as expected without errors.
* Manifest file update.

# 3.3.1 (2016-02-19)

* Updated the manifest file.

# 3.3 (2016-02-15)

* Infusion auto calculator is much faster.
* Items in the infusion calculator don't grey out when a search is active anymore.
* Full cost of infusions is now shown, including exotic shards, weapon parts / armor materials, and glimmer.
* Show a better error message when trying to equip an item for the wrong class. Before it would say you weren't experienced enough.
* Add a button to the infusion calculator that moves the planned items to your character.
* Add a filter to the infusion calculator to limit the search to only rare (blue) items.
* The infusion auto calculator runs automatically, and now presents a list of different attack/defense values for you to choose from. Selecting one will show the best path to get to that light level.
* The infusion calculator greys out items that are already used or are too low light to use, rather than hiding them.
* The item move popup now has an entry for the infusion calculator, to make it easier to find.
* Hold Shift and click on items in the infusion calculator to prevent the calculator from using that item.
* If you have an exotic class item (with "The Life Exotic" perk) equipped, you can now equip another exotic without having the class item get automatically de-equipped. Previously, this worked only if you equipped the non-class-item exotic first.
* Armor, Artifacts, and Ghosts now show the difference in stats with your currently equipped item. Also, magazine/energy between swords and other heavy weapons compares correctly.
* The is:complete, is:incomplete, is:upgraded, is:xpincomplete, and is:xpcomplete search keywords all work again, and their meanings have been tweaked so they are all useful.
* The talent grid for an item are now shown in the item details, just like in the game, including XP per node.
* Subclasses show a talent grid as well!
* The item stats comparison will no longer be cleared if DIM reloads items while an item popup is open.
* Bounties and quests are now separated, and under their own "Progress" heading.
* Bounties, quests, and anything else that can have objectives (like test weapons and runes) now show their objectives and the progress towards them. As a result, completion percentages are also now accurate for those items.
* Descriptions are now shown for all items.
* Include hidden stats "Aim Assist" and "Equip Speed" for all weapons. You can still see all hidden stats by visiting DTR via the link at the top of item details.
* Weapon types are now included in their popup title.
* Removed Crimson Days theme.  It will return.
* Fixed issue at starts up when DIM cannot resolve if the user is logged into Bungie.net.

# 3.2.3

* Updated Crimson Days Theme.
* Removed verge.js

# 3.2.2

* Updated Crimson Days Theme.

# 3.2.1 (2016-02-04)

* Crimson Days theme.
* Weapons and armor now show all activated perks (including scopes, etc), in the same order they are shown in the game.
* Only display the "more info" detail icon if there's something to show.
* If you try to move an item into a full inventory, we'll reload to see if you've already made space in the game, rather than failing the move immediately.
* The Infusion dialog now has a "Maximize Attack/Defense" button that figures out how to get the highest stats with the fewest number of infusions.
* You can now create a loadout based on what you've got equipped by selecting "From Equipped" in the "Create Loadout" menu item.
* After applying a loadout, a new pseudo-loadout called "Before 'Your Loadout'" appears that will put back the items you had equipped.

# 3.2

* In the "Loadouts" dropdown is a new "Maximize Light" auto-loadout that does what it says, pulling items from all your characters and the vault in order to maximize your character's light.
* Lots of performance improvements! Loading DIM, refreshing, moving items, and searching should all be faster.
* DIM will now refresh immediately when you switch back to its tab, or come back from screensaver, etc. It won't automatically update when it's in the background anymore. It still periodically updates itself when it is the focused tab.
* New "is:year1" and "is:year2" search filters.
* Artifacts now have the right class type (hunter, titan, etc).
* The reload and settings icons are easier to hit (remember you can also hit "R" to reload.
* The move popup closes immediately when you select a move, rather than waiting for the move to start.
* New sort option of "rarity, then primary stat".<|MERGE_RESOLUTION|>--- conflicted
+++ resolved
@@ -1,13 +1,9 @@
 # Next
 
 * The DIM changelog popup has moved to a "What's New" page along with Bungie.net alerts and our Twitter feed. We also moved the "Update DIM" popup to the "What's New" link.
-<<<<<<< HEAD
 * Fix moving mods and shaders from the postmaster.
 * Remove "Take" button from stackables in the postmaster.
-=======
 * The Collections page now has a link to DestinySets.com.
-
->>>>>>> 7d183468
 
 # 4.48.0 (2018-04-15)
 
