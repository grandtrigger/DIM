# Next

# 4.61.0 (2018-07-15)

* Fix a bug that would leave behind stackable items when moving certain loadouts like "Gather Reputation Items".
* The is:haspower search works once again.
* The is:cosmetic search will now work for Destiny 2.
<<<<<<< HEAD
* Xur has been removed from the header in D1. Find him in the Vendors page.
=======
* Added is:prophecy search which will return all prophecy weapons from CoO.
* Added is:ikelos search which will return all ikelos weapons from Warmind.
>>>>>>> 2ad04f60

# 4.60.0 (2018-07-08)

* Farming mode won't try to move unmoveable reputation tokens.
* Filters like stat:recovery:=0 now work (they couldn't match stat values of zero before).

# 4.59.0 (2018-07-01)

* New iOS app icons when you add to home screen.
* Ornaments now show additional reasons why you can't equip them.
* The is:inloadout search works once again.
* Fix a bug where the item popup could hang iOS Safari in landscape view.
* Add a link to lowlines' Destiny map for collecting ghost scannables, latent memories, and sleeper nodes.

# 4.58.0 (2018-06-24)

* Factions now show seasonal rank instead of lifetime rank.
* Vendors show their faction rank next to their reward engrams.
* Factions in the progress page also link to their vendor.
* Quest keys in your Pursuits now show their quantity. They're still on the Progress page.

# 4.57.0 (2018-06-17)

* Item sizing setting works in Edge.
* Lock and unlock won't get "stuck" anymore.

# 4.56.5 (2018-06-11)

* Fix for item popups not working

# 4.56.0 (2018-06-10)

* Add "is:hasshader" search filter to select all items with shaders applied.
* Fixed some bugs in older Safari versions.
* Errors on Progress, Collections, and Vendors pages won't take out the whole page anymore, just the section with the error.
* Fix bugs where a stray "0" would show up in odd places.
* Align Progress columns better for accounts with fewer than 3 characters.

# 4.55.0 (2018-06-03)

* Displaying available rating data in spreadsheet export.
* Correctly display masterwork plug objectives - check the "Upgrade Masterwork" plug for catalyst updates.
* The Collections page now shows progress towards unlocking ornaments. Due to restrictions in the API, it can only show ornaments that go with items you already have.

# 4.54.0 (2018-05-27)

* Fix the display of crucible rank points.
* Fix faction rank progress bars on D1.
* Compare view includes perks and mods for D2 items.

# 4.53.0 (2018-05-20)

* Add previews for engrams and other preview-able items.
* Display Crucible ranks on the progress page.
* Add emotes back to the collections page.
* Remove masterwork objectives that never complete.
* Fix loading loadouts the first time you open a character menu.
* Fix exporting CSV inventories in Firefox.

# 4.52.0 (2018-05-13)

* Collection exotics are no longer duplicated. They are also sorted by name.
* Updated max power to 380.
* Vendors and collections will no longer show items exclusive to platforms other than the current account's platform.
* Fix masterworks not showing as masterworks.
* Set the max base power depending on which DLC you own.

# 4.51.2 (2018-05-09)

* Handle the Warmind API bug better, and provide helpful info on how to fix it.

# 4.51.1 (2018-05-08)

* Fix progress page not displaying after the Warmind update.

# 4.51.0 (2018-05-06)

* Fix a bug where having mods, shaders, or materials in the postmaster might make it impossible to move any mod/shader/material into or out of the vault.
* Add links to Ishtar Collective on items with lore.

# 4.50.0 (2018-04-30)

* The settings page now shows how much of your local storage quota is being used by DIM (if your browser supports it).
* Add search filters based on character location on dim (is:inleftchar / inmiddlechar / inrightchar) and for vault (is:invault) and current/last logged character (incurrentchar), that is marked with a yellow triangle.
* Fixed a bug where the "Restore Old Versions" tool wouldn't actually let you see and restore old versions.

# 4.49.1 (2018-04-23)

* Fix loadouts.

# 4.49.0 (2018-04-22)

* The DIM changelog popup has moved to a "What's New" page along with Bungie.net alerts and our Twitter feed. We also moved the "Update DIM" popup to the "What's New" link.
* Fix moving mods and shaders from the postmaster.
* Remove "Take" button from stackables in the postmaster.
* The Collections page now has a link to DestinySets.com.

# 4.48.0 (2018-04-15)

* You can specify game modes for reading and making ratings and reviews.
* Full General Vault, Mods, and Shaders buckets are highlighted in red.
* Adding DIM to your home screen on iOS was broken for iOS 11.3. It's fixed now!

# 4.47.0 (2018-04-09)

# 4.46.0 (2018-04-02)

* Added a page to browse and restore old revisions of Google Drive data.
* Emblems now show a preview of their nameplate in the item details popup.
* New Vendors page shows all the items you can buy from various vendors.
* New Collections page shows your exotics, emotes, and emblems kiosks.
* Engram previews from the faction display and vendors pages show what could be in an engram.
* Keyword search now includes item descriptions and socket perk names and descriptions.

# 4.45.0 (2018-03-26)

* Searching mods and perks in D2 now searches non-selected perks as well.
* Perks are in the correct order again (instead of the selected one being first always).
* Unpurchaseable vendor items are displayed better.
* Storage settings break out loadouts and tags/notes between D1 and D2 items.
* A new revisions page allows you to restore old versions of settings from Google Drive.
* Emblems show a preview of the nameplate graphic.
* Fix "is:dupelower" to only affect Weapons/Armor
* Add armor stats to the "stat:" filter (in D2 only)
* Add ":=" comparison to the text complete tooltip

# 4.44.0 (2018-03-19)

* Fixed the "recommended perk" being wrong very often.
* Improved the display of perks, shaders, and mods on items. Improved the popup details for those items as well - this includes ornament unlock progress.
* Stackable items like mods and shaders have less chance of being left behind during search transfers.
* Put back "Make Room for Postmaster" in D1 - it was removed accidentally.
* Items matching a search are now more highlighted. Removed "Hide Unfiltered Items" setting.

# 4.43.0 (2018-03-12)

* Fix some cases where moving stacks of items would fail.
* Fix "Gather Reputation Items" from not gathering everything.
* More items can be successfully dragged out of the postmaster.

# 4.42.0 (2018-03-05)

* Compare tool shows ratings, and handles missing stats better.
* Fixed display of masterwork mod and ornaments.
* Remove Auras from inventory since they're part of Emblems now.
* Fancy new emblems show all their counters correctly.
* Improved moving mods, shaders, and consumables via search loadouts. They can now go to any character (not just the active one) and aren't limited to 9 items.
* Pausing over a drop zone to trigger the move-amount dialog works every time now, not just the first time.

# 4.41.1 (2018-02-19)

* Fix dupelower logic.
* Fixed bugs preventing DIM from loading in some browsers.
* See previews of the items you'll get from faction packages and Xur from links on the Progress page.

# 4.41.0 (2018-02-19)

* Mobile on portrait mode will be able to set the number of inventory columns (the icon size will be resized to accomodate).
* You can now check your emblem objectives.
* Armor mods show more info.
* Destiny 1 transfers are faster.
* DIM is better at equipping exotics when you already have exotic ghosts, sparrows, and ships equipped.
* Pulling an item from the postmaster updates the list of items quickly now.
* Navigation from "About" or "Backers" back to your inventory works.
* is:dupelower breaks ties more intelligently.

# 4.40.0 (2018-02-12)

# 4.39.0 (2018-02-05)

* Fixed random loadout feature taking you to a blank page.

# 4.38.0 (2018-01-31)

* Fixed display of Clan XP milestone.
* DIM's logic to automatically move aside items to make room for what you're moving is smarter - it'll leave put things you just moved, and it'll prefer items you've tagged as favorites.
* In D2, "Make room for Postmaster" has been replaced with "Collect Postmaster" which pulls all postmaster items we can onto your character. You can still make room by clicking "Space".
* Fix pull from postmaster to clear exactly enough space, not too many, but also not too few.
* Accounts with no characters will no longer show up in the account dropdown.
* Item tagging via keyboard should be a little more international-friendly. Calling the help menu (via shift+/) is too.
* Fixed XP required for well-rested perk after the latest Destiny update.

# 4.37.0 (2018-01-29)

* Masterwork differentiation between Vanguard / Crucible, highlight of stat being affected by MW.
* The "Well Rested" buff now appears as a Milestone on your Progress page.
* Nightfall modifiers are shown on the Progress page.
* Storage (Google Drive) settings have moved to the Settings page.
* You can configure a custom item sorting method from the Settings page.
* Improved display of the account selection dropdown.

# 4.36.1 (2018-01-22)

* Attempt to fix error on app.
* Moving an item from the postmaster will now only clear enough space for that one item.

# 4.36.0 (2018-01-22)

* Attempt to fix error on app.

# 4.35.0 (2018-01-22)

* The Settings page has been redesigned.
* Your character stats now update live when you change armor.
* New settings to help distinguish colors for colorblind users.
* DIM should load faster.
* DIM won't try to transfer Faction tokens anymore.

# 4.34.0 (2018-01-15)

* Sorting characters by age should be correct for D2 on PC.
* The infusion fuel finder now supports reverse lookups, so you can choose the best thing to infuse a particular item *into*.
* Labeled the Infusion Fuel Finder button.
* Trace Rifles are highlighted again on is:autorifle search.
* Factions that you can't turn in rewards to are now greyed out. We also show the vendor name, and the raw XP values have moved to a tooltip.
* The settings page has been cleaned up and moved to its own page.

# 4.33.1 (2018-01-09)

* Fix DIM loading on iOS 11.2.2.

# 4.33.0 (2018-01-08)

* A brand new Progress page for Destiny 2 displays your milestones, quests, and faction reputation all in one place. That information has been removed from the main inventory screen.
* We've changed around the effect for masterworks a bit more.

# 4.32.0 (2018-01-02)

* Added hotkey for search and clear (Shift+F).
* Masterworks show up with an orange glow like in the game, and gold borders are back to meaning "has power mod".
* Mercury reputation items are now handled by farming mode and gather reputation items.
* Tweak max base power / max light calculations to be slightly more accurate.
* Display D2 subclass talent trees. We can't show which ones are selected/unlocked yet.
* Moving items on Android should work better.
* Rotating to and from landscape and portrait should be faster.
* Fix quest steps showing up in the "haspower" search.
* Do a better job of figuring out what's infusable.
* Added a reverse lookup to Infusion Fuel Finder.

# 4.31.0 (2017-12-25)

* "is:complete" will find completed rare mod stacks in Destiny 2.

# 4.30.0 (2017-12-18)

* NEW - Revamped rating algorithm for D2 items.
* Fixed a bug trying to maximize power level (and sometimes transfer items) in Destiny 2.
* When hovering over an icon, the name and type will be displayed
* Allowing more exotic item types to be simultaneously equipped in Destiny 2
* Initial support for masterworks weapons.
* Fixed reporting reviews in Destiny 2.
* Fixed item filtering in Destiny 2.

# 4.29.0 (2017-12-13)

* Added Mercury reputation.
* Added Crimson Exotic Hand Canon.

# 4.28.0 (2017-12-11)

* NEW - Move items from the postmaster in DIM!

# 4.27.1 (2017-12-05)

* Key for perk hints in D2.
* Fixed bug loading items with Destiny 2 v1.1.0.

# 4.27.0 (2017-12-04)

* Added setting to pick relevant platforms for reviews.
* Fix review area not collapsing in popup.
* Fix display of option selector on reviews tab when detailed reviews are disabled.

# 4.26.0 (2017-11-27)

* Don't show community best rated perk tip if socket's plugged.
* is:haslevel/haspower (D1/D2) fix in cheatsheet.
* Fix mobile store pager width

# 4.25.1 (2017-11-22)

* Added Net Neutrality popup.

# 4.25.0 (2017-11-20)

# 4.24.1 (2017-11-13)

# 4.24.0 (2017-11-13)

* Bungie has reduced the throttling delay for moving items, so you may once again move items quickly.

# 4.23.0 (2017-11-06)

# 4.22.0 (2017-10-30)

* Add a 'bulk tag' button to the search filter.
* Add basepower: filter and is:goldborder filter.
* Fix filtering in D1.
* Add a button to clear the current search.
* Fix moving partial stacks of items.
* Fixed "transfer items" in the Infusion Fuel Finder.
* Giving hints about the community's favorite plugs on D2 items.

# 4.21.0 (2017-10-23)

* Community reviews (for weapons and armor) are in for Destiny 2 inventory.
* Charting weapon reviews.
* Fixed the shadow under the sticky characters bar on Chrome.
* Add an option to farming mode that stashes reputation items in the vault.
* Add a new smart loadout to gather reputation items for redemption.
* Scroll the loadout drawer on mobile.
* Show character level progression under level 20 for D2.
* Stacks of three or more rare mods now have a yellow border

# 4.20.1 (2017-10-16)

* Fixed an error when trying to space to move items.

# 4.20.0 (2017-10-16)

* Sort consumables, mods, and shaders in a more useful way (generally grouping same type together, alphabetical for shaders).
* Show the hidden recoil direction stat.
* Link to DestinyDB in your language instead of always English.
* Updated documentation for search filters.
* Fixed logic that makes room for items when your vault is full for D2.

# 4.19.2 (2017-10-11)

* Keyword searchs now also search on mod subtitles, so `is:modifications helmet void` will bring only Helmet Mods for Void subclass.
* Add Iron Banner reputation.

# 4.19.1 (2017-10-10)

* Fix landscape orientation not working on mobile.
* Fix D1 stats in loadout builder and loadout editor.

# 4.19.0 (2017-10-09)

* Added `stack:` to search filters for easier maintenance of modifications.
* Add missing type filters for D2 (try `is:modifications`)!
* Bring back keyboard shortcuts for tagging (hit ? to see them all).
* The "Max Light" calculation is even more accurate now.
* Added `PowerMod` column to CSV export indicating whether or not a weapon or piece of armor has a power mod
* Support sorting by base power.
* Hide "split" and "take" button for D2 consumables.
* OK really really fix the vault count.
* Fix showing item popup for some D1 items.
* Changed how we do Google Drive log-in - it should be smoother on mobile.
* Completed objectives will now show as "complete".
* Bring back the yellow triangle for current character on mobile.
* Updated `is:dupelower` search filter for items to tie break by primary stat.

# 4.18.0 (2017-10-02)

* Updated `is:dupelower` search filter for items with the same/no power level.
* Fix some issues with Google Drive that might lead to lost data.
* Really fix vault counts this time!

# 4.17.0 (2017-09-29)

* Fix bug that prevented pinned apps in iOS from authenticating with Bungie.net.

# 4.16.2 (2017-09-29)

* Added `is:dupelower` to search filters for easier trashing.
* Added missing factions to the reputation section for Faction Rally.
* Fix in infusion calculator to correctly consider +5 mod
* Fix for CSV export (e.g.: First In, Last Out in 2 columns)

# 4.16.1 (2017-09-26)

* Bugfixes for iOS 10.0 - 10.2.

# 4.16.0 (2017-09-25)

* Added item type sort to settings group items by type (e.g. all Sniper Rifles together).
* Reputation emblems are the same size as items now, however you have item size set.
* Shaders show up in an item's mods now.
* Transfering search loadouts is more reliable.
* Fixed a serious bug with storage that may have deleted your tags and notes. It's fixed now, but hopefully you had a backup...
* Highlight mods that increase an item's power with a gold border. New 'is:powermod' search keyword can find them all.
* Phone mode should trigger even on really big phones.
* More places can be pressed to show a tooltip.
* Fixed showing quality for D1 items.
* D2 subclasses are diamonds instead of squares.
* Max Base Power, Mobility, Resilience, and Recovery are now shown for each character.
* Legendary shards have the right icon now.
* Fix newly created loadouts showing no items.
* Inventory (mods, shaders, and consumables) in your vault now show up separated into the vault, and you can transfer them to and from the vault.
* Search keywords are now case-insensitive.
* You can now lock and unlock D2 items.
* Equipping an exotic emote won't unequip your exotic sparrow and vice versa.
* Item popups aren't weirdly tall on Firefox anymore.
* Armor stats now match the order in the game.
* Infusion calculator now always gives you the full value of your infusion.
* Show a warning that your max light may be wrong if you have classified items.
* CSV export for D2 weapons and armor is back.
* Add text search for mods and perks.
* Add "Random Loadout" to D2. You gotta find it though...

# 4.15.0 (2017-09-18)

* D2 items with objectives now show them, and quests + milestones are displayed for your characters.
* Custom loadouts return for D2.
* D2 items now display their perks and mods.
* DIM won't log you out if you've been idle too long.
* Swipe left or right anywhere on the page in mobile mode to switch characters.
* If you have lots of inventory, it won't make the page scroll anymore.
* Power level will update when you change equipment again.
* Searches will stay searched when you reload info.
* Max light loadout won't try to use two exotics.
* Farming mode looks better on mobile.
* If you're viewing a non-current character in mobile, it won't mess up on reload anymore.
* You can tag and write notes on classified items to help remember which they are.
* The Infusion Fuel Finder is back for D2.
* The "Max Light" calculation is more accurate now.
* Mods now show more detail about what they do.

# 4.14.0 (2017-09-14)

* Added back in Repuation for D2.
* Max Light Loadout, Make Room for Postmaster, Farming Mode, and Search Loadout are all reenabled for D2.
* Classified items can be transferred!
* Fixed search filters for D2.
* Show hidden stats on D2 items.
* D2 inventory (mods, shaders, etc) now take the full width of the screen.

# 4.13.0 (2017-09-09)

* DIM will remember whether you last used D2 or D1.
* Lots of DIM functionality is back for D2.
* We now highlight the perks from high community reviews that you don't have selected.

# 4.12.0 (2017-09-05)

* Early Destiny 2 support! We have really basic support for your Destiny 2 characters. Select your D2 account from the dropdown on the right. This support was built before we even got to start playing, so expect some rough edges.
* There's a new phone-optimized display for your inventory. See one character at a time, with larger items. Swipe between characters by dragging the character header directly.
* Info popups aren't gigantic on mobile anymore.
* Fix a case where changes to preferences may not be saved.

# 4.11.0 (2017-09-02)

* Fix a case where DIM wouldn't work because auth tokens had expired.

# 4.10.0 (2017-08-26)

* You can flag reviews for being offensive or arguing or whatever. Be helpful but also be nice.
* Remove the browser compatibility warning for Opera and prerelease Chrome versions.

# 4.9.0 (2017-08-19)

* No changes!

# 4.8.0 (2017-08-12)

* No changes!

# 4.7.0 (2017-08-05)

* Made loadout builder talent grids tiny again.
* If you autocomplete the entire filter name and hit enter, it will no longer hang the browser.
* Updated the About page and FAQ.
* Fixed a case where DIM would fail to load the latest version, or would load to a blank page unless force-reloaded.
* Added some helpful info for cases where DIM might fail to load or auth with Bungie.net.
* Added a warning when your browser is not supported by DIM.
* DIM no longer supports iOS 9.

# 4.6.0 (2017-07-29)

* Fix a bug where the popup for Xur items was below Xur's own popup.
* Hiding community rating for items with only one (non-highlighted) review.
* The first item in the search autocompleter is once again selected automatically.
* If you don't have the vault width set to "auto", the inventory is once again centered.

# 4.5.0 (2017-07-22)

* Added "reviewcount" filter to filter on the number of reviews on an item.
* Fix slight horizontal scroll on inventory view.
* On mobile, tapping outside of dialogs and dropdowns to dismiss them now works.
* The item detail popup now does a better job of fitting itself onto the screen - it may appear to the left or right of an item now!
* Press on a talent grid node to read its description. The same goes for the stats under your character.
* Subclasses now have the correct elemental type in their header color.
* Drag and drop should be much smoother now.
* You can select Destiny 2 accounts from the account dropdown now - but won't do much until Destiny 2 is released and we have a chance to update DIM to support it!

# 4.4.0 (2017-07-15)

* New filters for ornaments - is:ornament, is:ornamentmissing, is:ornamentunlocked
* Fixed a bug where item data would not respect your language settings.
* Weapon reviews now show up immediately, and can be edited.
  - If you have been less than friendly, now would be a very good time to edit yourself and put a better foot forward.
* Sorting reviews to support edits and highlighted reviews.
* Logging out now brings you to Bungie's auth page, where you can choose to change account or not.
* Fixed "Clear New Items" not working.
* Adjusted the UI a bunch to make it work better on mobile. Just a start - there's still a long way to go.
* The announcement about DIM being a website won't show more than once per app session.
* Google Drive syncing is a bit smoother.
* Fixed a case where you couldn't create a new class-specific loadout.
* On Firefox, the new-item shines don't extend past the item anymore.
* Do a better job of refreshing your authentication credentials - before, we'd sometimes show errors for a few minutes after you'd used DIM for a while.
* The filters help page has been localalized.
* Separate the light: and level: filters. level now returns items matching required item level, light returns items matching the light level.

# 4.3.0 (2017-07-08)

* DIM is now just a website - the extension now just sends you to our website. This gives us one, more cross-platform, place to focus on and enables features we couldn't do with just an extension. Don't forget to import your data from the storage page!
* Scrolling should be smoother overall.
* Vendor weapons now show reviews.
* Add a "sort by name" option for item sorting.
* In Google Chrome (and the next version of Firefox), your local DIM data won't be deleted by the browser in low storage situations if you visit DIM frequently.
* Ratings will no longer disappear from the item details popup the second time it is shown.
* Info popups should do a better job of hiding when you ask them to hide.

# 4.2.4 (2017-07-03)

* Work around a Chrome bug that marked the extension as "corrupted".

# 4.2.3 (2017-07-03)

* Fix log out button.
* Put back the accidentally removed hotkeys for setting tags on items.
* Fixed some visual goofs on Firefox.
* Fix a case where DIM would never finish loading.

# 4.2.2 (2017-07-02)

* Fix DIM being invisible on Firefox
* Fix a case where DIM would never finish loading.
* Put back the accidentally removed hotkeys for setting tags on items.

# 4.2.1 (2017-07-01)

* Actually turn on Google Drive in prod.

# 4.2.0 (2017-07-01)

* Exclude all variants of 'Husk of the Pit' from 'Item Leveling' loadout.
* Add a new storage page (under the floppy disk icon) for managing your DIM data. Import and export to a file, and set up Google Drive storage to sync across machines (website only). You can import your data from the Chrome extension into the website from this page as well.
* The settings page has been cleaned up and reworded.
* Added missing Trials emblems and shaders to the is:trials search.
* DIM should look more like an app if you add it to your home screen on Android.
* DIM will show service alerts from Bungie.

# 4.1.2 (2017-06-25)

* Add a "Log Out" button in settings.

# 4.1.1

* Fixed changelog popup too large to close.

# 4.1.0 (2017-06-24)

* Fixed the logic for deciding which items can be tagged.
* Fix "Make room for postmaster".
* Record books have been moved out of the inventory into their own page. Get a better look at your records, collapse old books, and narrow records down to only those left to complete.
* Fix changing new-item shine, item quality display, and show elemental damage icon preferences. They should apply immediately now, without a reload.x
* Localization updates.
* Fixed objective text in the record book floating above stuff.
* Fixed displaying record objectives that are time-based as time instead of just a number of seconds.
* When pinned to the iOS home screen, DIM now looks more like a regular browser than an app. The upside is you can now actually authorize it when it's pinned!
* Loadouts with a complete set of equipped armor now include a stat bar that will tell you the stat tiers of the equipped loadout pieces.
* Loadouts with non-equipping items now won't *de-equip* those items if they're already equipped. #1567
* The count of items in your loadout is now more accurate.
* DIM is now better at figuring out which platforms you have Destiny accounts on.
* DIM is faster!
* Added Age of Triumph filters is:aot and is:triumph
* Add gunsmith filter is:gunsmith
* Updated filters to remove common items for specific filters (e.g. is:wotm no longer shows exotic items from xur, engrams, and planetary materials)
* Loadout Builder's equip button now operates on the selected character, not your last-played character.
* Loadout Builder no longer has equip and create loadout buttons for loadouts that include vendor items.
* Loadout Builder is faster.
* DIM has a new logo!
* Elemental damage color has been moved to a triangle in the upper-left corner of your weapon.
* See community weapon ratings in DIM, and submit your own! Weapon ratings can be turned on in Settings, and will show up on your individual weapons as well as in the details popup. You can submit your own reviews - each review is specific to the weapon roll you're looking at, so you know whether you've got the god roll.

# 3.17.1

* Fixed a bug with the display of the amount selection controls in the move popup for stackable items.
* Localization updates
* Moved the "VCR" controls for stackable item amount selection to their own row.

# 3.17.0

* Fixed the perk selection in Loadout Builder. #1453
* Integrated Trials-centric weapon reviews (and the ability to rate your own gear (and make comments about your gear)).  Done in conjunction with destinytracker.com.
* Fixed the logic for artifact bonuses to compute the right number. #1477
* Restore some missing images from our build system changes.
* Don't allow engrams to be tagged. #1478
* Add home screen icons (and Safari tab icons, and Windows tile icons) for the website.
* Fixed "is:locked" filters to be consistent for engrams. #1489
* The Beta website is now updated automatically for every PR.
* If you're not logged in to the website, we show the login screen.
* Better error messages for when you have the wrong platform selected, plus the error doesn't cover the platform selector.
* Improved website compatibility with Firefox, Safari, and Edge.
* Many style fixes for Safari.
* Drag and drop is now supported on touch devices. Press and hold an item to drag it. #1499
* Armsday packages can no longer be dragged. #1512
* Add tags and notes to items! This has been in Beta forever but now it's official. Hit ? to see the keyboard shortcuts, and use "tag:" searches to find your tagged gear.
* Remove Materials Exchange from the beta.
* Vendors now show where they are, and are sorted better. All the cryptarchs now appear. Engrams waiting to be decrypted aren't shown in the vendor screen.
* Experimental iOS 9 Mobile Safari compatibility. May be removed in the future.
* Style updates to clean up DIM's look and make sure more screen space is being used for items.
* Gained the ability for us to fill in classified items, even if Bungie hasn't unclassified them. You still can't transfer them though.
* The "Hide Unfiltered Items while Filtering" preference now applies to vendor gear too. #1528
* When moving stacks of items through the popup, there are now buttons to max out the amount, and add and remove up to even stacks of items.
* Xur should disappear on Sundays again.

# 3.16.1

* Significantly increased the storage limit for tags and notes. It's still possible to go over (especially with long notes) but it should happen far less frequently - and it should notify you when it happens.

# 3.16.0

* Removed farming option to keep greens since they're disassembled by default now.
* Added stat search, for example: "stat:rof:>= 22"
* Fixed formatting for search loadouts when the search terms contain angle brackets.
* A new "Make room for Postmaster items" auto layout will clear out enough space on your character to pick up all the stuff you've accumulated at the Postmaster.
* Vendor items now explain what you need to do to get them.
* Xur looks like the other vendors, and correctly displays both heavies now.
* Compare tool styling updates.
* Compare tool shows attack/defense.
* In the compare tool, stats that are the same across all items are white instead of blue.
* There's now a picture of each item in the compare tool.
* Clicking the title of an item in the compare tool will scroll to that item and "pop" it so you know which one it is.
* Armor and items that don't match the equipping character will once again transfer in loadouts. You can still put multiple subclasses of the same damage type in a loadout.
* Empty space around talent grids has been eliminated.
* Memory of Felwinter's stat bar no longer overflows its container.

# 3.15.0

* Permit the same damage type of subclass in loadouts (#1067)
* Update record books to properly display time instead of a large number. (#1051)
* Moving an item into a full vault but an empty bucket (such as full General but the vault contains no Consumables) now works.
* Stacks of items are properly accounted for. They'll now combine as things are moved to make space - previously even a stack of 1 consumable would count as taking up the whole slot and would prevent a move of 2 more of that consumable.
* We now catch errors trying to move aside items and retry with a different item. You should see fewer failed moves!
* "Thrashing" in farming mode is fixed. When farming mode can't proceed (because moving anything off the character would result in something else being moved back on, because you're out of space), we now show a friendly info message. This message is throttled to show up no more than once a minute.
* Fixed a bug where a full vault would prevent farming mode from moving things to other characters.
* The move aside logic strongly prefers putting things on characters other than the original item's owner. This makes it much easier to move a bunch of stuff off of a character without other things bouncing right back in.
* Prefer putting engrams in the vault and not taking them out when choosing items to move aside.
* Farming mode now makes room to pick up artifacts, materials, and consumables.
* When making space in the "General" category or in Materials/Consumables buckets, we'll choose to move aside an item that can be combined with another stack somewhere without increasing the total number of stacks. This trends towards consolidation and can help free up a full vault, as well as getting rid of stray stacks.
* We swapped in "special ammo synth" and "primary ammo synth" instead of "motes of light" and "strange coins" for the farming mode quick gather buttons. They seemed more useful in the heat of battle.
* When dequipping an item, we try harder to find a good item to equip in its place. We also prefer replacing exotics with other exotics, and correctly handle The Life Exotic perk.
* Lots of new translations and localized strings.
* Vendors update when you reach a new level in their associated faction, or when you change faction alignment.
* Fixed a too-small perk selection box in the loadout builder, and properly handle when vendors are selling Memory of Felwinter.

# 3.14.1 (2016-12-06)

* Internationaliztion updates.
* Fix for Loadout Class Type bug.

# 3.14.0

* Compare Weapons and Armor side-by-side.
* Added `is:sublime` filter
* Added detailed information to the Trials of Osiris popup card.
* Added more detection for item years.
* The collapse button now no longer takes up the whole bucket height.
* Fixed marking which characters had access to vendor items.
* Fix tracking new items when the new-item shine is disabled.
* Added option to Farming Mode to not move weapons and armor to make space for engrams.
* About and Support pages are now translatable.
* Improved error handling and error messages.
* Vendors are collapsible.
* All vendor items (including duplicates with different rolls) will now show up.
* Added more translations.
* If you have more than one Memory of Felwinter, they are all excluded from loadout builder.
* Export correct quality rating for items in CSV.

# 3.13.0 (2016-10-31)

* The vendors page is back. It'll show all available vendors. It's now a lot faster, and combines vendor inventory across your characters. Consumables and Bounties are now shown. Item stats and quality will hopefully show up on 11/8.
* Loadout builder has option to load from equipped items.
* Added option to farm green engrams or not.
* When moving consumable stacks, you can now choose to fill up one stack's worth.
* Don't sort bounties (the API does not currently provide the in-game order.)
* Fix max-light rounding.
* Fix a bug in the new filters for source.
* Fix incognito mode launching
* More i18n.
* Classified items in the vault are now counted and shown.
* DIM is faster!
* Memory of Felwinter is now excluded from loadout builder by default.

# 3.11.1 (2016-10-04)

* Fixed an issue with farming mode where users without motes, 3oC, coins, or heavy could not use farming mode.
* Fixed an issue where classified items would not show up in the UI.

# 3.11.0 (2016-10-04)

##### New
* Added Quick Move items to farming mode.
* Farming mode now also moves glimmer items to vault.
* Added `is:inloadout` filter
* New filters: is:light, is:hasLight, is:weapon, is:armor, is:cosmetic, is:equipment, is:equippable, is:postmaster, is:inpostmaster, is:equipped, is:transferable, is:movable.
* New filters for items based on where they come from: is:year3, is:fwc, is:do, is:nm, is:speaker, is:variks, is:shipwright, is:vanguard, is:osiris, is:xur, is:shaxx, is:cq, is:eris, is:vanilla, is:trials, is:ib, is:qw, is:cd, is:srl, is:vog, is:ce, is:ttk, is:kf, is:roi, is:wotm, is:poe, is:coe, is:af.
* Added debug mode (ctrl+alt+shift+d) to view an item in the move-popup dialog.
* Added max light value to max light button in dropdown.
* Major loadout builder performance enhancements.
* Support rare (blue) items in loadout builder.

##### Tweaks
* Consumables and materials are now sorted by category.
* All other items in the General Bucket are sorted by Rarity.
* Move ornaments inbetween materials and emblems.
* Link to wiki for stat quality in the move-popup box.
* Full item details are shown in the move popup by default (they can still be turned off in settings).

##### Bugfixes
* Prevent double click to move item if loadout dialog is open.
* [#889](https://github.com/DestinyItemManager/DIM/issues/889) Fixed stats for Iron Banner and Trials of Osiris items.
* Fix infusion finder preview item not changing as you choose different fuel items. Also filter out year 1 items.
* Fix some green boots that would show up with a gold border.
* A bunch of consumables that can't be moved by the API (Treasure Keys, Splicer Keys, Wormsinger Runes, etc) now show up as non-transferable in DIM.
* Husk of the Pit will no longer be equipped by the Item Leveling loadout.
* Fixed equipping loadouts onto the current character from Loadout Builder.
* The default shader no longer counts as a duplicate item.
* DIM no longer tries to equip exotic faction class items where your character isn't aligned with the right faction.
* Fixed more cases where your loadouts wouldn't be applied because you already had an exotic equipped.
* Elemental Icons moved to bottom left to not cover the expansion symbol.
* Loadout builder no longer shows duplicate sets.
* Fix equip loadout builder equip to current character.

# 3.10.6 (2016-09-23)

* The DestinyTracker link in the item popup header now includes your perk rolls and selected perk. Share your roll easily!
* Fixed moving consumables in loadouts. Before, you would frequently get errors applying a loadout that included consumables. We also have a friendlier, more informative error message when you don't have enough of a consumable to fulfill your loadout.
* Fixed a bug where when moving stacks of items, the stack would disappear.
* The progress bar around the reputation diamonds is now more accurate.
* Enabled item quality.
* Item Quality is enabled by default for new installs.
* A new Record Books row in Progress has your Rise of Iron record book.
* Searches now work for all characters and the vault again.
* Can equip loadouts onto the current character from Loadout Builder.
* Added ability to feature toggle items between Beta + Release.

# 3.10.5

* Added Ornaments.

# 3.10.4

* We handle manifest download/cache errors better, by deleting the cached file and letting you retry.
* Date armor ratings end is on 9/20/2016 @ 2AM Pacific.
* Fixed issues with broken images by downloading from Bungie.net with https.
* Loadouts for multi-platform users will now save selected and equipped items for both platforms.  Previously, when switching platforms, loadouts would remove items from the loadout for the opposite platform.

# 3.10.3

* Fixed a "move-canceled" message showing up sometimes when applying loadouts.
* Bugged items like Iron Shell no longer attempt to compute quality. They'll fix themselves when Bungie fixes them.
* Fixed "Aim assist" stat not showing up in CSV (and no stats showing up if your language wasn't English).
* We now catch manifest updates that don't update the manifest version - if you see broken images, try reloading DIM and it should pick up new info.
* Worked around a bug in the manifest data where Ornamenent nodes show up twice.
* DIM won't allow you to move rare Masks, because that'll destroy them.
* The "Random" auto loadout can now be un-done from the loadout menu.
* For non-variable items (emblems, shaders, ships, etc) in a loadout, DIM will use whichever copy is already on a character if it can, rather than moving a specific instance from another character.

# 3.10.2 (2016-09-10)

* Fixed error building talent grid for Hawkmoon.
* Don't attempt to build record books when advisors are not loaded.
* Dragged items now include their border and light level again.
* New-item overlays have been restored (enable in settings).
* Reenable record book progress.
* Better handle errors when record book info isn't available.
* Show an error message if the manifest doesn't load.
* Fix an error when equipping loadouts.
* DIM usage tips will only show up once per session now. You can bring back previously hidden tips with a button in the settings page.

# 3.10.0

* Add ability to create loadouts by selecting sets of perks.
* [#823](https://github.com/DestinyItemManager/DIM/issues/823) Added 'current' property to stores.
* The DIM extension is now much smaller.
* DIM can now display item information in all supported Destiny languages. Choose your language in the settings then reload DIM.
* We now automatically pick up Destiny data updates, so DIM should work after patches without needing an update.
* The Reputation section should match the in-game logos better now.
* Disable new item overlays due to a bug.

# 3.9.2

* [#812](https://github.com/DestinyItemManager/DIM/issues/812) Removed rare masks from the items table used by the random item loadout.

# 3.9.1

* [#801](https://github.com/DestinyItemManager/DIM/issues/801) Resolved error with vendor page character sorting.
* [#792](https://github.com/DestinyItemManager/DIM/pull/792) Warning if user clicks on perks to notify them that they can only be changed in game.
* [#795](https://github.com/DestinyItemManager/DIM/pull/795) Updated strange coin icon for Xur.

# 3.9.0

* New glimmer-based filters, is:glimmeritem, is:glimmerboost, is:glimmersupply
* Add option for new item and its popup to be hidden
* Add ability to exclude items from loadout builder.
* Expand/collapse sections in DIM.
* Double clicking an item will equip it on the current character. 2x click on equipped, dequips.
* Show current vendor items being sold.
* Move popup won't pop up under the header anymore.
* If you have an open loadout, and you click "Create loadout", it switches to the new loadout now instead of leaving the previous loadout open.
* DIM is once again faster.
* The loadout editor won't stay visible when you change platforms.
* Fixed a lot of bugs that would show all your items as new.
* New-ness of items persists across reloads and syncs across your Chrome profile.
* New button to clear all new items. Keyboard shortcut is "x".
* Help dialog for keyboard shortcuts. Triggered with "?".
* When you have two characters of the same class, applying a loadout with a subclass will work all the time now.
* Item class requirements are part of the header ("Hunter Helmet") instead of in the stats area.
* You can search for the opposite of "is:" filters with "not:" filters. For example, "is:helmet not:hunter quality:>90".
* Clicking away from the Xur dialog will close any open item popups.
* Fixed an issue where you could not equip a loadout that included an exotic item when you already had an exotic equipped that was not going to be replaced by the loadout.
* Better handling of items with "The Life Exotic" perk.
* New aliases for rarity filters (is:white, is:green, is:blue, is:purple, is:yellow).
* An alternate option for the "Gather Engrams" loadout can exclude gathering exotic engrams.
* Removed popup notification for new items.
* #798 Keyword searches will now scan perk descriptions.
* #799 Randomize equipped items for current character. Don't look at us if you have to play a match using Thorn.

# 3.8.3

* Fix move popup not closing when drag-moving an item.
* Added ability to and filters for track or untracking quests and bounties.
* Fix issue where some sets would be missing from the loadout builder.
* Fixed #660 where postmaster items would not appear in the Postmaster section of DIM, ie Sterling Treasure after the reset.
* Fixed #697 where loadouts will no longer remove the loadouts for the opposite platform.
* Fix an issue where loadouts will not show any items, or transfer any items.
* Add option to show new item overlay animation

# 3.8.2

* Update filter list to include quality/percentage filters
* Add year column to CSV export scripts
* When you have filtered items with a search, you can select a new search loadout option in the loadout menu to transfer matching items.
* The screen no longer jumps around when clicking on items, and the item details popup should always be visible.
* Dialogs should be sized better now.
* Fix character order in move popup buttons.
* Restored the ability to set a maximum vault size. "Auto" (full width) is still an option, and is the default.
* Armor quality is shown in Xur, loadouts, and the infusion dialog if advanced stats is turned on.
* "Take" stackables works again.

# 3.8.1

* Added steps to Moments of Triumph popup (and other record books.)
* Fixed wobbly refresh icon.
* Fixed single item stat percentages.
* Fixed armor export script.
* Possible fix for loadout builder.

# 3.8.0

* Loadout builder redesign and major performance enchancements.
* Items in the postmaster now have quality ratings, can use the infusion fuel finder, show up in the infusion fuel finder, compare against currently equipped items, etc. They behave just like a normal item except you can't move them and they're in a different spot.
* The vault width preference has been removed - the vault now always takes up all the remaining space on the screen.
* Section headers don't repeat themselves anymore.
* Drop zones for items are larger.
* Returning from the min-max tool no longer greets you with a blank, item-less screen.
* Fixed a bug where loadouts were not properly restricted to the platform they were created for.
* Xur's menu item will properly disappear when he leaves for the week.
* New items are marked with a "shiny" animation, and there are notifications when new items appear.
* The loadout menu may expand to fill the height of the window, but no more. The scrollbar looks nicer too.
* Items can now be made larger (or smaller) in settings. Pick the perfect size for your screen!
* The item info popup has a new header design. Let us know what you think!
* Changing settings is faster.
* You can now download your weapon and armor data as spreadsheets for the true data nerds among us.
* The settings dialog is less spacious.
* Engrams and items in the postmaster can now be locked (and unlocked).
* The buttons on the move item popup are now grouped together by character.
* When the "Hide Unfiltered Items while Filtering" option is on, things look a lot nicer than they did.
* DIM is generally just a little bit snappier, especially when scrolling.
* Clicking the icon to open DIM will now switch to an active DIM tab if it's already running.
* Bungie.net will open in a new tab as a convenience for expired cookies.
* Items in the Postmaster are sorted by the order you got them, so you know what'll get bumped when your postmaster is full.
* Clicking the loadout builder button again, or the DIM logo, will take you back to the main screen.
* You may now order your characters by the reverse of the most recent, so the most recent character is next to the vault.

# 3.7.4

* Removed the option to hide or show the primary stat of items - it's always shown now.
* Add mode selection full/fast for users willing to wait for all best sets.
* Loadout menus are now scrollable for users with over 8 custom loadouts on a single character.
* Changing the character sort order now applies live, rather than requiring a refresh.
* Use most recently logged in player to start with loadout builder.
* Search queries will exclude the token `" and "` as some users were including that when chaining multiple filters.
* Fix UI issue on move popup dialog that had some numbers expanding outside the dialog.
* Consolidate beta icons to the icons folder.

# 3.7.3

* Fix rounding error that prevented some loadout sets from showing up.
* Added filter for quality rating, ex - quality:>90 or percentage:<=94

# 3.7.2

* Always show locked section in loadout builder.
* Fix NaN issue in loadout builder.
* Fix issues with 'create loadout' button in loadout builder.
* For item lvling dont prefer unlvled equiped items on other characters.
* Various Loadout builder bug fixes and performance updates.

# 3.7.1

* Various Loadout builder bug fixes and performance updates.

# 3.7.0

* Added new armor/loadout tier builder.
* Fix for all numbers appearing red in comparison view.
* Updated to latest stat estimation forumla.
* Use directive for percentage width.

# 3.6.5

* Fix an issue where warlocks would see loadouts for all the other classes.

# 3.6.2 & 3.6.3 (2016-05-23)

* Add warning if the lost items section of the postmaster has 20 items.
* Stat bars are more accurately sized.
* Add vendor progress
* Add prestige level with xp bar under characters to replace normal xp bar after level 40.
* It is no longer possible to choose column sizes that cause the vault to disappear.
* The Vault now has a character-style header, and can have loadouts applied to it. Full-ness of each vault is displayed below the vault header.
* New option to restore all the items that were in your inventory before applying a loadout, rather than just the equipped ones.
* You can now undo multiple loadouts, going backwards in time.

# 3.6.1

* Removed the "Only blues" option in the infusion fuel finder, because it wasn't necessary.
* Engram searches and the engram loadout features won't mistake Candy Engrams for real engrams.
* Items in the Postmaster include their type in the move popup, so they're easier to distinguish.
* Sometimes equipping loadouts would fail to equip one of your exotics. No more!
* Add an 'is:infusable' search filter.
* Add 'is:intellect', 'is:discipline', 'is:strength' search filters for armor.
* XP Progress on bar items

# 3.6.0 (2016-05-03)

* Bring back the infusion dialog as an Infusion Fuel Finder. It doesn't do as much as it used to, but now it's optimized for quickly finding eligable infusion items.
* Fix a bug where hovering over a drop zone with a consumable/material stack and waiting for the message to turn green still wouldn't trigger the partial move dialog.
* Added a new "Item Leveling" auto-loadout. This loadout finds items for you to dump XP into. It strongly favors locked items, and won't replace an incomplete item that you have equipped. Otherwise, it goes after items that already have the most XP (closest to completion), preferring exotics and legendaries if they are locked, and rares and legendaries if they're not locked (because you get more materials out of disassembling them that way).
* There's a new setting that will show elemental damage icons on your weapons. Elemental damage icons are now always shown in the title of the item popup.
* Elder's Sigil won't go above 100% completion for the score portion anymore.
* Added roll quality percentage indicator. You can now see how your intellect/discipline/strength stacks up against the maximum stat roll for your armor.
* DIM is smarter about what items it chooses to move aside, or to equip in the place of a dequipped item.
* Added a new "Gather Engrams" loadout that will pull all engrams to your character.

# 3.5.4

* We won't try to equip an item that is too high-level for your character when dequipping items.
* Fix a regression where subclasses wouldn't show up in Loadouts. They're still there, they just show up now!
* Fixed another bug that could prevent item popups from showing up.
* The vault can now be up to 12 items wide.
* Sterling Treasure, Junk Items, and SLR Record Book added to DIM.
* Manifest file updated.

# 3.5.3

* Fixed a bug that would prevent the loading of DIM if Spark of Light was in the postmaster.
* Fixed a bug that prevented the Xur dialog from rendering.

# 3.5.2

* Fix a bug where item details popups would show above the header.
* Fix showing Sterling Treasures in Messages.
* Better error handling when Bungie.net is down.
* Fix a bug where having items in the postmaster would confuse moves of the same item elsewhere.
* Fix a bug where item comparisons no longer worked.
* Added support for the classified shader "Walkabout".

# 3.5.1

* The Infusion Calculator has been removed, now that infusions are much more straightforward.
* Pressing the "i" key on the keyboard will toggle showing item details in the item popup.
* Add a menu item for when Xur is in town. This brings up a panel with Xur's wares, how much everything costs, how many strange coins you have, and lets you show the item details popup plus compare against any version of exotics you might already have to see if there's a better roll.

# 3.5 (2016-04-11)

* DIM will now go to great lengths to make sure your transfer will succeed, even if your target's inventory is full, or the vault is full. It does this by moving stuff aside to make space, automatically.
* Fixed a bug that would cause applying loadouts to fill up the vault and then fail.
* Fixed a bug where DIM would refuse to equip an exotic when dequipping something else, even if the exotic was OK to equip.
* When applying a loadout, DIM will now equip and dequip loadout items all at once, in order to speed up applying the loadout.
* The search box has a new style.
* Item moves and loadouts will now wait for each other, to prevent errors when they would collide. This means if you apply two loadouts, the second will wait for the first to complete before starting.
* Item details are now toggled by clicking the "i" icon on the item popup, rather than just by hovering over it.

# 3.4.1

* Bugfix to address an infinite loop while moving emotes.

# 3.4.0

* Moving and equipping items, especially many at a time (loadouts) is faster.
* When you save a loadout, it is now scoped to the platform it's created on, rather than applying across accounts. Loadouts created on one account used to show on both accounts, but wouldn't work on the wrong account.
* You can now move partial amounts of materials. There's a slider in the move popup, and holding "shift" or hovering over the drop area will pop up a dialog for draggers. You can choose to move more than one stack's worth of an item, up to the total amount on a character.
* New commands for materials to consolidate (move them all to this character) and distribute (divide evenly between all characters).
* Loadouts can now contain materials and consumables. Add or remove 5 at a time by holding shift while clicking. When the loadout is applied, we'll make sure your character has *at least* that much of the consumable.
* Loadouts can now contain 10 weapons or armor of a single type, not just 9.
* When making space for a loadout, we'll prefer putting extra stuff in the vault rather than putting it on other characters. We'll also prefer moving aside non-equipped items of low rarity and light level.
* The is:engram search filter actually works.
* Fixed an error where DIM would not replace an equipped item with an instance of the same item hash. This would cause an error with loadouts and moving items. [448](https://github.com/DestinyItemManager/DIM/issues/448)
* Loadouts can now display more than one line of items, for you mega-loadout lovers.
* Items in the loadout editor are sorted according to your sort preference.

# 3.3.3 (2016-03-08)

* Infusion calculator performance enhancements
* Larger lock icon
* Completed segments of Intelligence, Discipline, and Strength are now colored orange.

# 3.3.2 (2016-03-04)

* If multiple items in the infusion calculator have the same light, but different XP completion percentage, favor suggesting the item with the least XP for infusion.
* Keyword search also searches perks on items.
* New search terms for is:engram, is:sword, is:artifact, is:ghost, is:consumable, is:material, etc.
* Items can be locked and unlocked by clicking the log icon next to their name.
* Display intellect/discipline/strength bars and cooldown for each character
* Loadouts have a "Save as New" button which will let you save your modified loadout as a new loadout without changing the loadout you started editing.
* Autocomplete for search filters.
* Comparing stats for armor now shows red and green better/worse bars correctly.
* Fixed showing magazine stat for weapons in the vault.
* Fixed infusion material cost for Ghosts and Artifacts (they cost motes of light).
* Fix a case where the item properties popup may be cut off above the top of the screen.
* Transfer/equip/dequip actions for edge cases will now succeed as expected without errors.
* Manifest file update.

# 3.3.1 (2016-02-19)

* Updated the manifest file.

# 3.3 (2016-02-15)

* Infusion auto calculator is much faster.
* Items in the infusion calculator don't grey out when a search is active anymore.
* Full cost of infusions is now shown, including exotic shards, weapon parts / armor materials, and glimmer.
* Show a better error message when trying to equip an item for the wrong class. Before it would say you weren't experienced enough.
* Add a button to the infusion calculator that moves the planned items to your character.
* Add a filter to the infusion calculator to limit the search to only rare (blue) items.
* The infusion auto calculator runs automatically, and now presents a list of different attack/defense values for you to choose from. Selecting one will show the best path to get to that light level.
* The infusion calculator greys out items that are already used or are too low light to use, rather than hiding them.
* The item move popup now has an entry for the infusion calculator, to make it easier to find.
* Hold Shift and click on items in the infusion calculator to prevent the calculator from using that item.
* If you have an exotic class item (with "The Life Exotic" perk) equipped, you can now equip another exotic without having the class item get automatically de-equipped. Previously, this worked only if you equipped the non-class-item exotic first.
* Armor, Artifacts, and Ghosts now show the difference in stats with your currently equipped item. Also, magazine/energy between swords and other heavy weapons compares correctly.
* The is:complete, is:incomplete, is:upgraded, is:xpincomplete, and is:xpcomplete search keywords all work again, and their meanings have been tweaked so they are all useful.
* The talent grid for an item are now shown in the item details, just like in the game, including XP per node.
* Subclasses show a talent grid as well!
* The item stats comparison will no longer be cleared if DIM reloads items while an item popup is open.
* Bounties and quests are now separated, and under their own "Progress" heading.
* Bounties, quests, and anything else that can have objectives (like test weapons and runes) now show their objectives and the progress towards them. As a result, completion percentages are also now accurate for those items.
* Descriptions are now shown for all items.
* Include hidden stats "Aim Assist" and "Equip Speed" for all weapons. You can still see all hidden stats by visiting DTR via the link at the top of item details.
* Weapon types are now included in their popup title.
* Removed Crimson Days theme.  It will return.
* Fixed issue at starts up when DIM cannot resolve if the user is logged into Bungie.net.

# 3.2.3

* Updated Crimson Days Theme.
* Removed verge.js

# 3.2.2

* Updated Crimson Days Theme.

# 3.2.1 (2016-02-04)

* Crimson Days theme.
* Weapons and armor now show all activated perks (including scopes, etc), in the same order they are shown in the game.
* Only display the "more info" detail icon if there's something to show.
* If you try to move an item into a full inventory, we'll reload to see if you've already made space in the game, rather than failing the move immediately.
* The Infusion dialog now has a "Maximize Attack/Defense" button that figures out how to get the highest stats with the fewest number of infusions.
* You can now create a loadout based on what you've got equipped by selecting "From Equipped" in the "Create Loadout" menu item.
* After applying a loadout, a new pseudo-loadout called "Before 'Your Loadout'" appears that will put back the items you had equipped.

# 3.2

* In the "Loadouts" dropdown is a new "Maximize Light" auto-loadout that does what it says, pulling items from all your characters and the vault in order to maximize your character's light.
* Lots of performance improvements! Loading DIM, refreshing, moving items, and searching should all be faster.
* DIM will now refresh immediately when you switch back to its tab, or come back from screensaver, etc. It won't automatically update when it's in the background anymore. It still periodically updates itself when it is the focused tab.
* New "is:year1" and "is:year2" search filters.
* Artifacts now have the right class type (hunter, titan, etc).
* The reload and settings icons are easier to hit (remember you can also hit "R" to reload.
* The move popup closes immediately when you select a move, rather than waiting for the move to start.
* New sort option of "rarity, then primary stat".<|MERGE_RESOLUTION|>--- conflicted
+++ resolved
@@ -1,16 +1,14 @@
 # Next
+
+* Xur has been removed from the header in D1. Find him in the Vendors page.
 
 # 4.61.0 (2018-07-15)
 
 * Fix a bug that would leave behind stackable items when moving certain loadouts like "Gather Reputation Items".
 * The is:haspower search works once again.
 * The is:cosmetic search will now work for Destiny 2.
-<<<<<<< HEAD
-* Xur has been removed from the header in D1. Find him in the Vendors page.
-=======
 * Added is:prophecy search which will return all prophecy weapons from CoO.
 * Added is:ikelos search which will return all ikelos weapons from Warmind.
->>>>>>> 2ad04f60
 
 # 4.60.0 (2018-07-08)
 
