# Next

* Sorting characters by age should be correct for D2 on PC.
* The infusion fuel finder now supports reverse lookups, so you can choose the best thing to infuse a particular item *into*.
<<<<<<< HEAD
* Labeled the Infusion Fuel Finder button.
=======
* Trace Rifles are highlighted again on is:autorifle search.
>>>>>>> 962e7d0c

# 4.33.1

* Fix DIM loading on iOS 11.2.2.

# 4.33.0

* A brand new Progress page for Destiny 2 displays your milestones, quests, and faction reputation all in one place. That information has been removed from the main inventory screen.
* We've changed around the effect for masterworks a bit more.

# 4.32.0

* Added hotkey for search and clear (Shift+F).
* Masterworks show up with an orange glow like in the game, and gold borders are back to meaning "has power mod".
* Mercury reputation items are now handled by farming mode and gather reputation items.
* Tweak max base power / max light calculations to be slightly more accurate.
* Display D2 subclass talent trees. We can't show which ones are selected/unlocked yet.
* Moving items on Android should work better.
* Rotating to and from landscape and portrait should be faster.
* Fix quest steps showing up in the "haspower" search.
* Do a better job of figuring out what's infusable.
* Added a reverse lookup to Infusion Fuel Finder.

# 4.31.0

* "is:complete" will find completed rare mod stacks in Destiny 2.

# 4.30.0

* NEW - Revamped rating algorithm for D2 items.
* Fixed a bug trying to maximize power level (and sometimes transfer items) in Destiny 2.
* When hovering over an icon, the name and type will be displayed
* Allowing more exotic item types to be simultaneously equipped in Destiny 2
* Initial support for masterworks weapons.
* Fixed reporting reviews in Destiny 2.
* Fixed item filtering in Destiny 2.

# 4.29.0

* Added Mercury reputation.
* Added Crimson Exotic Hand Canon.

# 4.28.0

* NEW - Move items from the postmaster in DIM!

# 4.27.1

* Key for perk hints in D2.
* Fixed bug loading items with Destiny 2 v1.1.0.

# 4.27.0

* Added setting to pick relevant platforms for reviews.
* Fix review area not collapsing in popup.
* Fix display of option selector on reviews tab when detailed reviews are disabled.

# 4.26.0

* Don't show community best rated perk tip if socket's plugged.
* is:haslevel/haspower (D1/D2) fix in cheatsheet.
* Fix mobile store pager width

# 4.25.1

* Added Net Neutrality popup.

# 4.25.0

# 4.24.1

# 4.24.0

* Bungie has reduced the throttling delay for moving items, so you may once again move items quickly.

# 4.23.0

# 4.22.0

* Add a 'bulk tag' button to the search filter.
* Add basepower: filter and is:goldborder filter.
* Fix filtering in D1.
* Add a button to clear the current search.
* Fix moving partial stacks of items.
* Fixed "transfer items" in the Infusion Fuel Finder.
* Giving hints about the community's favorite plugs on D2 items.

# 4.21.0

* Community reviews (for weapons and armor) are in for Destiny 2 inventory.
* Charting weapon reviews.
* Fixed the shadow under the sticky characters bar on Chrome.
* Add an option to farming mode that stashes reputation items in the vault.
* Add a new smart loadout to gather reputation items for redemption.
* Scroll the loadout drawer on mobile.
* Show character level progression under level 20 for D2.
* Stacks of three or more rare mods now have a yellow border

# 4.20.1

* Fixed an error when trying to space to move items.

# 4.20.0

* Sort consumables, mods, and shaders in a more useful way (generally grouping same type together, alphabetical for shaders).
* Show the hidden recoil direction stat.
* Link to DestinyDB in your language instead of always English.
* Updated documentation for search filters.
* Fixed logic that makes room for items when your vault is full for D2.

# 4.19.2

* Keyword searchs now also search on mod subtitles, so `is:modifications helmet void` will bring only Helmet Mods for Void subclass.
* Add Iron Banner reputation.

# 4.19.1

* Fix landscape orientation not working on mobile.
* Fix D1 stats in loadout builder and loadout editor.

# 4.19.0

* Added `stack:` to search filters for easier maintenance of modifications.
* Add missing type filters for D2 (try `is:modifications`)!
* Bring back keyboard shortcuts for tagging (hit ? to see them all).
* The "Max Light" calculation is even more accurate now.
* Added `PowerMod` column to CSV export indicating whether or not a weapon or piece of armor has a power mod
* Support sorting by base power.
* Hide "split" and "take" button for D2 consumables.
* OK really really fix the vault count.
* Fix showing item popup for some D1 items.
* Changed how we do Google Drive log-in - it should be smoother on mobile.
* Completed objectives will now show as "complete".
* Bring back the yellow triangle for current character on mobile.
* Updated `is:dupelower` search filter for items to tie break by primary stat.

# 4.18.0

* Updated `is:dupelower` search filter for items with the same/no power level.
* Fix some issues with Google Drive that might lead to lost data.
* Really fix vault counts this time!

# 4.17.0

* Fix bug that prevented pinned apps in iOS from authenticating with Bungie.net.

# 4.16.2

* Added `is:dupelower` to search filters for easier trashing.
* Added missing factions to the reputation section for Faction Rally.
* Fix in infusion calculator to correctly consider +5 mod
* Fix for CSV export (e.g.: First In, Last Out in 2 columns)

# 4.16.1

* Bugfixes for iOS 10.0 - 10.2.

# 4.16.0

* Added item type sort to settings group items by type (e.g. all Sniper Rifles together).
* Reputation emblems are the same size as items now, however you have item size set.
* Shaders show up in an item's mods now.
* Transfering search loadouts is more reliable.
* Fixed a serious bug with storage that may have deleted your tags and notes. It's fixed now, but hopefully you had a backup...
* Highlight mods that increase an item's power with a gold border. New 'is:powermod' search keyword can find them all.
* Phone mode should trigger even on really big phones.
* More places can be pressed to show a tooltip.
* Fixed showing quality for D1 items.
* D2 subclasses are diamonds instead of squares.
* Max Base Power, Mobility, Resilience, and Recovery are now shown for each character.
* Legendary shards have the right icon now.
* Fix newly created loadouts showing no items.
* Inventory (mods, shaders, and consumables) in your vault now show up separated into the vault, and you can transfer them to and from the vault.
* Search keywords are now case-insensitive.
* You can now lock and unlock D2 items.
* Equipping an exotic emote won't unequip your exotic sparrow and vice versa.
* Item popups aren't weirdly tall on Firefox anymore.
* Armor stats now match the order in the game.
* Infusion calculator now always gives you the full value of your infusion.
* Show a warning that your max light may be wrong if you have classified items.
* CSV export for D2 weapons and armor is back.
* Add text search for mods and perks.
* Add "Random Loadout" to D2. You gotta find it though...

# 4.15.0

* D2 items with objectives now show them, and quests + milestones are displayed for your characters.
* Custom loadouts return for D2.
* D2 items now display their perks and mods.
* DIM won't log you out if you've been idle too long.
* Swipe left or right anywhere on the page in mobile mode to switch characters.
* If you have lots of inventory, it won't make the page scroll anymore.
* Power level will update when you change equipment again.
* Searches will stay searched when you reload info.
* Max light loadout won't try to use two exotics.
* Farming mode looks better on mobile.
* If you're viewing a non-current character in mobile, it won't mess up on reload anymore.
* You can tag and write notes on classified items to help remember which they are.
* The Infusion Fuel Finder is back for D2.
* The "Max Light" calculation is more accurate now.
* Mods now show more detail about what they do.

# 4.14.0

* Added back in Repuation for D2.
* Max Light Loadout, Make Room for Postmaster, Farming Mode, and Search Loadout are all reenabled for D2.
* Classified items can be transferred!
* Fixed search filters for D2.
* Show hidden stats on D2 items.
* D2 inventory (mods, shaders, etc) now take the full width of the screen.

# 4.13.0

* DIM will remember whether you last used D2 or D1.
* Lots of DIM functionality is back for D2.
* We now highlight the perks from high community reviews that you don't have selected.

# 4.12.0

* Early Destiny 2 support! We have really basic support for your Destiny 2 characters. Select your D2 account from the dropdown on the right. This support was built before we even got to start playing, so expect some rough edges.
* There's a new phone-optimized display for your inventory. See one character at a time, with larger items. Swipe between characters by dragging the character header directly.
* Info popups aren't gigantic on mobile anymore.
* Fix a case where changes to preferences may not be saved.

# 4.11.0

* Fix a case where DIM wouldn't work because auth tokens had expired.

# 4.10.0

* You can flag reviews for being offensive or arguing or whatever. Be helpful but also be nice.
* Remove the browser compatibility warning for Opera and prerelease Chrome versions.

# 4.9.0

* No changes!

# 4.8.0

* No changes!

# 4.7.0

* Made loadout builder talent grids tiny again.
* If you autocomplete the entire filter name and hit enter, it will no longer hang the browser.
* Updated the About page and FAQ.
* Fixed a case where DIM would fail to load the latest version, or would load to a blank page unless force-reloaded.
* Added some helpful info for cases where DIM might fail to load or auth with Bungie.net.
* Added a warning when your browser is not supported by DIM.
* DIM no longer supports iOS 9.

# 4.6.0

* Fix a bug where the popup for Xur items was below Xur's own popup.
* Hiding community rating for items with only one (non-highlighted) review.
* The first item in the search autocompleter is once again selected automatically.
* If you don't have the vault width set to "auto", the inventory is once again centered.

# 4.5.0

* Added "reviewcount" filter to filter on the number of reviews on an item.
* Fix slight horizontal scroll on inventory view.
* On mobile, tapping outside of dialogs and dropdowns to dismiss them now works.
* The item detail popup now does a better job of fitting itself onto the screen - it may appear to the left or right of an item now!
* Press on a talent grid node to read its description. The same goes for the stats under your character.
* Subclasses now have the correct elemental type in their header color.
* Drag and drop should be much smoother now.
* You can select Destiny 2 accounts from the account dropdown now - but won't do much until Destiny 2 is released and we have a chance to update DIM to support it!

# 4.4.0

* New filters for ornaments - is:ornament, is:ornamentmissing, is:ornamentunlocked
* Fixed a bug where item data would not respect your language settings.
* Weapon reviews now show up immediately, and can be edited.
  - If you have been less than friendly, now would be a very good time to edit yourself and put a better foot forward.
* Sorting reviews to support edits and highlighted reviews.
* Logging out now brings you to Bungie's auth page, where you can choose to change account or not.
* Fixed "Clear New Items" not working.
* Adjusted the UI a bunch to make it work better on mobile. Just a start - there's still a long way to go.
* The announcement about DIM being a website won't show more than once per app session.
* Google Drive syncing is a bit smoother.
* Fixed a case where you couldn't create a new class-specific loadout.
* On Firefox, the new-item shines don't extend past the item anymore.
* Do a better job of refreshing your authentication credentials - before, we'd sometimes show errors for a few minutes after you'd used DIM for a while.
* The filters help page has been localalized.
* Separate the light: and level: filters. level now returns items matching required item level, light returns items matching the light level.

# 4.3.0

* DIM is now just a website - the extension now just sends you to our website. This gives us one, more cross-platform, place to focus on and enables features we couldn't do with just an extension. Don't forget to import your data from the storage page!
* Scrolling should be smoother overall.
* Vendor weapons now show reviews.
* Add a "sort by name" option for item sorting.
* In Google Chrome (and the next version of Firefox), your local DIM data won't be deleted by the browser in low storage situations if you visit DIM frequently.
* Ratings will no longer disappear from the item details popup the second time it is shown.
* Info popups should do a better job of hiding when you ask them to hide.

# 4.2.4

* Work around a Chrome bug that marked the extension as "corrupted".

# 4.2.3

* Fix log out button.
* Put back the accidentally removed hotkeys for setting tags on items.
* Fixed some visual goofs on Firefox.
* Fix a case where DIM would never finish loading.

# 4.2.2

* Fix DIM being invisible on Firefox
* Fix a case where DIM would never finish loading.
* Put back the accidentally removed hotkeys for setting tags on items.

# 4.2.1

* Actually turn on Google Drive in prod.

# 4.2.0

* Exclude all variants of 'Husk of the Pit' from 'Item Leveling' loadout.
* Add a new storage page (under the floppy disk icon) for managing your DIM data. Import and export to a file, and set up Google Drive storage to sync across machines (website only). You can import your data from the Chrome extension into the website from this page as well.
* The settings page has been cleaned up and reworded.
* Added missing Trials emblems and shaders to the is:trials search.
* DIM should look more like an app if you add it to your home screen on Android.
* DIM will show service alerts from Bungie.

# 4.1.2

* Add a "Log Out" button in settings.

# 4.1.1

* Fixed changelog popup too large to close.

# 4.1.0

* Fixed the logic for deciding which items can be tagged.
* Fix "Make room for postmaster".
* Record books have been moved out of the inventory into their own page. Get a better look at your records, collapse old books, and narrow records down to only those left to complete.
* Fix changing new-item shine, item quality display, and show elemental damage icon preferences. They should apply immediately now, without a reload.x
* Localization updates.
* Fixed objective text in the record book floating above stuff.
* Fixed displaying record objectives that are time-based as time instead of just a number of seconds.
* When pinned to the iOS home screen, DIM now looks more like a regular browser than an app. The upside is you can now actually authorize it when it's pinned!
* Loadouts with a complete set of equipped armor now include a stat bar that will tell you the stat tiers of the equipped loadout pieces.
* Loadouts with non-equipping items now won't *de-equip* those items if they're already equipped. #1567
* The count of items in your loadout is now more accurate.
* DIM is now better at figuring out which platforms you have Destiny accounts on.
* DIM is faster!
* Added Age of Triumph filters is:aot and is:triumph
* Add gunsmith filter is:gunsmith
* Updated filters to remove common items for specific filters (e.g. is:wotm no longer shows exotic items from xur, engrams, and planetary materials)
* Loadout Builder's equip button now operates on the selected character, not your last-played character.
* Loadout Builder no longer has equip and create loadout buttons for loadouts that include vendor items.
* Loadout Builder is faster.
* DIM has a new logo!
* Elemental damage color has been moved to a triangle in the upper-left corner of your weapon.
* See community weapon ratings in DIM, and submit your own! Weapon ratings can be turned on in Settings, and will show up on your individual weapons as well as in the details popup. You can submit your own reviews - each review is specific to the weapon roll you're looking at, so you know whether you've got the god roll.

# v3.17.1

* Fixed a bug with the display of the amount selection controls in the move popup for stackable items.
* Localization updates
* Moved the "VCR" controls for stackable item amount selection to their own row.

# 3.17.0

* Fixed the perk selection in Loadout Builder. #1453
* Integrated Trials-centric weapon reviews (and the ability to rate your own gear (and make comments about your gear)).  Done in conjunction with destinytracker.com.
* Fixed the logic for artifact bonuses to compute the right number. #1477
* Restore some missing images from our build system changes.
* Don't allow engrams to be tagged. #1478
* Add home screen icons (and Safari tab icons, and Windows tile icons) for the website.
* Fixed "is:locked" filters to be consistent for engrams. #1489
* The Beta website is now updated automatically for every PR.
* If you're not logged in to the website, we show the login screen.
* Better error messages for when you have the wrong platform selected, plus the error doesn't cover the platform selector.
* Improved website compatibility with Firefox, Safari, and Edge.
* Many style fixes for Safari.
* Drag and drop is now supported on touch devices. Press and hold an item to drag it. #1499
* Armsday packages can no longer be dragged. #1512
* Add tags and notes to items! This has been in Beta forever but now it's official. Hit ? to see the keyboard shortcuts, and use "tag:" searches to find your tagged gear.
* Remove Materials Exchange from the beta.
* Vendors now show where they are, and are sorted better. All the cryptarchs now appear. Engrams waiting to be decrypted aren't shown in the vendor screen.
* Experimental iOS 9 Mobile Safari compatibility. May be removed in the future.
* Style updates to clean up DIM's look and make sure more screen space is being used for items.
* Gained the ability for us to fill in classified items, even if Bungie hasn't unclassified them. You still can't transfer them though.
* The "Hide Unfiltered Items while Filtering" preference now applies to vendor gear too. #1528
* When moving stacks of items through the popup, there are now buttons to max out the amount, and add and remove up to even stacks of items.
* Xur should disappear on Sundays again.

# 3.16.1

* Significantly increased the storage limit for tags and notes. It's still possible to go over (especially with long notes) but it should happen far less frequently - and it should notify you when it happens.

# 3.16.0

* Removed farming option to keep greens since they're disassembled by default now.
* Added stat search, for example: "stat:rof:>= 22"
* Fixed formatting for search loadouts when the search terms contain angle brackets.
* A new "Make room for Postmaster items" auto layout will clear out enough space on your character to pick up all the stuff you've accumulated at the Postmaster.
* Vendor items now explain what you need to do to get them.
* Xur looks like the other vendors, and correctly displays both heavies now.
* Compare tool styling updates.
* Compare tool shows attack/defense.
* In the compare tool, stats that are the same across all items are white instead of blue.
* There's now a picture of each item in the compare tool.
* Clicking the title of an item in the compare tool will scroll to that item and "pop" it so you know which one it is.
* Armor and items that don't match the equipping character will once again transfer in loadouts. You can still put multiple subclasses of the same damage type in a loadout.
* Empty space around talent grids has been eliminated.
* Memory of Felwinter's stat bar no longer overflows its container.

# 3.15.0

* Permit the same damage type of subclass in loadouts (#1067)
* Update record books to properly display time instead of a large number. (#1051)
* Moving an item into a full vault but an empty bucket (such as full General but the vault contains no Consumables) now works.
* Stacks of items are properly accounted for. They'll now combine as things are moved to make space - previously even a stack of 1 consumable would count as taking up the whole slot and would prevent a move of 2 more of that consumable.
* We now catch errors trying to move aside items and retry with a different item. You should see fewer failed moves!
* "Thrashing" in farming mode is fixed. When farming mode can't proceed (because moving anything off the character would result in something else being moved back on, because you're out of space), we now show a friendly info message. This message is throttled to show up no more than once a minute.
* Fixed a bug where a full vault would prevent farming mode from moving things to other characters.
* The move aside logic strongly prefers putting things on characters other than the original item's owner. This makes it much easier to move a bunch of stuff off of a character without other things bouncing right back in.
* Prefer putting engrams in the vault and not taking them out when choosing items to move aside.
* Farming mode now makes room to pick up artifacts, materials, and consumables.
* When making space in the "General" category or in Materials/Consumables buckets, we'll choose to move aside an item that can be combined with another stack somewhere without increasing the total number of stacks. This trends towards consolidation and can help free up a full vault, as well as getting rid of stray stacks.
* We swapped in "special ammo synth" and "primary ammo synth" instead of "motes of light" and "strange coins" for the farming mode quick gather buttons. They seemed more useful in the heat of battle.
* When dequipping an item, we try harder to find a good item to equip in its place. We also prefer replacing exotics with other exotics, and correctly handle The Life Exotic perk.
* Lots of new translations and localized strings.
* Vendors update when you reach a new level in their associated faction, or when you change faction alignment.
* Fixed a too-small perk selection box in the loadout builder, and properly handle when vendors are selling Memory of Felwinter.

# 3.14.1

* Internationaliztion updates.
* Fix for Loadout Class Type bug.

# 3.14.0

* Compare Weapons and Armor side-by-side.
* Added `is:sublime` filter
* Added detailed information to the Trials of Osiris popup card.
* Added more detection for item years.
* The collapse button now no longer takes up the whole bucket height.
* Fixed marking which characters had access to vendor items.
* Fix tracking new items when the new-item shine is disabled.
* Added option to Farming Mode to not move weapons and armor to make space for engrams.
* About and Support pages are now translatable.
* Improved error handling and error messages.
* Vendors are collapsible.
* All vendor items (including duplicates with different rolls) will now show up.
* Added more translations.
* If you have more than one Memory of Felwinter, they are all excluded from loadout builder.
* Export correct quality rating for items in CSV.

# 3.13.0

* The vendors page is back. It'll show all available vendors. It's now a lot faster, and combines vendor inventory across your characters. Consumables and Bounties are now shown. Item stats and quality will hopefully show up on 11/8.
* Loadout builder has option to load from equipped items.
* Added option to farm green engrams or not.
* When moving consumable stacks, you can now choose to fill up one stack's worth.
* Don't sort bounties (the API does not currently provide the in-game order.)
* Fix max-light rounding.
* Fix a bug in the new filters for source.
* Fix incognito mode launching
* More i18n.
* Classified items in the vault are now counted and shown.
* DIM is faster!
* Memory of Felwinter is now excluded from loadout builder by default.

# 3.11.1

* Fixed an issue with farming mode where users without motes, 3oC, coins, or heavy could not use farming mode.
* Fixed an issue where classified items would not show up in the UI.

# 3.11.0

##### New
* Added Quick Move items to farming mode.
* Farming mode now also moves glimmer items to vault.
* Added `is:inloadout` filter
* New filters: is:light, is:hasLight, is:weapon, is:armor, is:cosmetic, is:equipment, is:equippable, is:postmaster, is:inpostmaster, is:equipped, is:transferable, is:movable.
* New filters for items based on where they come from: is:year3, is:fwc, is:do, is:nm, is:speaker, is:variks, is:shipwright, is:vanguard, is:osiris, is:xur, is:shaxx, is:cq, is:eris, is:vanilla, is:trials, is:ib, is:qw, is:cd, is:srl, is:vog, is:ce, is:ttk, is:kf, is:roi, is:wotm, is:poe, is:coe, is:af.
* Added debug mode (ctrl+alt+shift+d) to view an item in the move-popup dialog.
* Added max light value to max light button in dropdown.
* Major loadout builder performance enhancements.
* Support rare (blue) items in loadout builder.

##### Tweaks
* Consumables and materials are now sorted by category.
* All other items in the General Bucket are sorted by Rarity.
* Move ornaments inbetween materials and emblems.
* Link to wiki for stat quality in the move-popup box.
* Full item details are shown in the move popup by default (they can still be turned off in settings).

##### Bugfixes
* Prevent double click to move item if loadout dialog is open.
* [#889](https://github.com/DestinyItemManager/DIM/issues/889) Fixed stats for Iron Banner and Trials of Osiris items.
* Fix infusion finder preview item not changing as you choose different fuel items. Also filter out year 1 items.
* Fix some green boots that would show up with a gold border.
* A bunch of consumables that can't be moved by the API (Treasure Keys, Splicer Keys, Wormsinger Runes, etc) now show up as non-transferable in DIM.
* Husk of the Pit will no longer be equipped by the Item Leveling loadout.
* Fixed equipping loadouts onto the current character from Loadout Builder.
* The default shader no longer counts as a duplicate item.
* DIM no longer tries to equip exotic faction class items where your character isn't aligned with the right faction.
* Fixed more cases where your loadouts wouldn't be applied because you already had an exotic equipped.
* Elemental Icons moved to bottom left to not cover the expansion symbol.
* Loadout builder no longer shows duplicate sets.
* Fix equip loadout builder equip to current character.

# 3.10.6

* The DestinyTracker link in the item popup header now includes your perk rolls and selected perk. Share your roll easily!
* Fixed moving consumables in loadouts. Before, you would frequently get errors applying a loadout that included consumables. We also have a friendlier, more informative error message when you don't have enough of a consumable to fulfill your loadout.
* Fixed a bug where when moving stacks of items, the stack would disappear.
* The progress bar around the reputation diamonds is now more accurate.
* Enabled item quality.
* Item Quality is enabled by default for new installs.
* A new Record Books row in Progress has your Rise of Iron record book.
* Searches now work for all characters and the vault again.
* Can equip loadouts onto the current character from Loadout Builder.
* Added ability to feature toggle items between Beta + Release.

# 3.10.5

* Added Ornaments.

# 3.10.4

* We handle manifest download/cache errors better, by deleting the cached file and letting you retry.
* Date armor ratings end is on 9/20/2016 @ 2AM Pacific.
* Fixed issues with broken images by downloading from Bungie.net with https.
* Loadouts for multi-platform users will now save selected and equipped items for both platforms.  Previously, when switching platforms, loadouts would remove items from the loadout for the opposite platform.

# 3.10.3

* Fixed a "move-canceled" message showing up sometimes when applying loadouts.
* Bugged items like Iron Shell no longer attempt to compute quality. They'll fix themselves when Bungie fixes them.
* Fixed "Aim assist" stat not showing up in CSV (and no stats showing up if your language wasn't English).
* We now catch manifest updates that don't update the manifest version - if you see broken images, try reloading DIM and it should pick up new info.
* Worked around a bug in the manifest data where Ornamenent nodes show up twice.
* DIM won't allow you to move rare Masks, because that'll destroy them.
* The "Random" auto loadout can now be un-done from the loadout menu.
* For non-variable items (emblems, shaders, ships, etc) in a loadout, DIM will use whichever copy is already on a character if it can, rather than moving a specific instance from another character.

# 3.10.2

* Fixed error building talent grid for Hawkmoon.
* Don't attempt to build record books when advisors are not loaded.
* Dragged items now include their border and light level again.
* New-item overlays have been restored (enable in settings).
* Reenable record book progress.
* Better handle errors when record book info isn't available.
* Show an error message if the manifest doesn't load.
* Fix an error when equipping loadouts.
* DIM usage tips will only show up once per session now. You can bring back previously hidden tips with a button in the settings page.

# 3.10.0

* Add ability to create loadouts by selecting sets of perks.
* [#823](https://github.com/DestinyItemManager/DIM/issues/823) Added 'current' property to stores.
* The DIM extension is now much smaller.
* DIM can now display item information in all supported Destiny languages. Choose your language in the settings then reload DIM.
* We now automatically pick up Destiny data updates, so DIM should work after patches without needing an update.
* The Reputation section should match the in-game logos better now.
* Disable new item overlays due to a bug.

# 3.9.2

* [#812](https://github.com/DestinyItemManager/DIM/issues/812) Removed rare masks from the items table used by the random item loadout.

# 3.9.1

* [#801](https://github.com/DestinyItemManager/DIM/issues/801) Resolved error with vendor page character sorting.
* [#792](https://github.com/DestinyItemManager/DIM/pull/792) Warning if user clicks on perks to notify them that they can only be changed in game.
* [#795](https://github.com/DestinyItemManager/DIM/pull/795) Updated strange coin icon for Xur.

# 3.9.0

* New glimmer-based filters, is:glimmeritem, is:glimmerboost, is:glimmersupply
* Add option for new item and its popup to be hidden
* Add ability to exclude items from loadout builder.
* Expand/collapse sections in DIM.
* Double clicking an item will equip it on the current character. 2x click on equipped, dequips.
* Show current vendor items being sold.
* Move popup won't pop up under the header anymore.
* If you have an open loadout, and you click "Create loadout", it switches to the new loadout now instead of leaving the previous loadout open.
* DIM is once again faster.
* The loadout editor won't stay visible when you change platforms.
* Fixed a lot of bugs that would show all your items as new.
* New-ness of items persists across reloads and syncs across your Chrome profile.
* New button to clear all new items. Keyboard shortcut is "x".
* Help dialog for keyboard shortcuts. Triggered with "?".
* When you have two characters of the same class, applying a loadout with a subclass will work all the time now.
* Item class requirements are part of the header ("Hunter Helmet") instead of in the stats area.
* You can search for the opposite of "is:" filters with "not:" filters. For example, "is:helmet not:hunter quality:>90".
* Clicking away from the Xur dialog will close any open item popups.
* Fixed an issue where you could not equip a loadout that included an exotic item when you already had an exotic equipped that was not going to be replaced by the loadout.
* Better handling of items with "The Life Exotic" perk.
* New aliases for rarity filters (is:white, is:green, is:blue, is:purple, is:yellow).
* An alternate option for the "Gather Engrams" loadout can exclude gathering exotic engrams.
* Removed popup notification for new items.
* #798 Keyword searches will now scan perk descriptions.
* #799 Randomize equipped items for current character. Don't look at us if you have to play a match using Thorn.

# 3.8.3

* Fix move popup not closing when drag-moving an item.
* Added ability to and filters for track or untracking quests and bounties.
* Fix issue where some sets would be missing from the loadout builder.
* Fixed #660 where postmaster items would not appear in the Postmaster section of DIM, ie Sterling Treasure after the reset.
* Fixed #697 where loadouts will no longer remove the loadouts for the opposite platform.
* Fix an issue where loadouts will not show any items, or transfer any items.
* Add option to show new item overlay animation

# 3.8.2

* Update filter list to include quality/percentage filters
* Add year column to CSV export scripts
* When you have filtered items with a search, you can select a new search loadout option in the loadout menu to transfer matching items.
* The screen no longer jumps around when clicking on items, and the item details popup should always be visible.
* Dialogs should be sized better now.
* Fix character order in move popup buttons.
* Restored the ability to set a maximum vault size. "Auto" (full width) is still an option, and is the default.
* Armor quality is shown in Xur, loadouts, and the infusion dialog if advanced stats is turned on.
* "Take" stackables works again.

# 3.8.1

* Added steps to Moments of Triumph popup (and other record books.)
* Fixed wobbly refresh icon.
* Fixed single item stat percentages.
* Fixed armor export script.
* Possible fix for loadout builder.

# 3.8.0

* Loadout builder redesign and major performance enchancements.
* Items in the postmaster now have quality ratings, can use the infusion fuel finder, show up in the infusion fuel finder, compare against currently equipped items, etc. They behave just like a normal item except you can't move them and they're in a different spot.
* The vault width preference has been removed - the vault now always takes up all the remaining space on the screen.
* Section headers don't repeat themselves anymore.
* Drop zones for items are larger.
* Returning from the min-max tool no longer greets you with a blank, item-less screen.
* Fixed a bug where loadouts were not properly restricted to the platform they were created for.
* Xur's menu item will properly disappear when he leaves for the week.
* New items are marked with a "shiny" animation, and there are notifications when new items appear.
* The loadout menu may expand to fill the height of the window, but no more. The scrollbar looks nicer too.
* Items can now be made larger (or smaller) in settings. Pick the perfect size for your screen!
* The item info popup has a new header design. Let us know what you think!
* Changing settings is faster.
* You can now download your weapon and armor data as spreadsheets for the true data nerds among us.
* The settings dialog is less spacious.
* Engrams and items in the postmaster can now be locked (and unlocked).
* The buttons on the move item popup are now grouped together by character.
* When the "Hide Unfiltered Items while Filtering" option is on, things look a lot nicer than they did.
* DIM is generally just a little bit snappier, especially when scrolling.
* Clicking the icon to open DIM will now switch to an active DIM tab if it's already running.
* Bungie.net will open in a new tab as a convenience for expired cookies.
* Items in the Postmaster are sorted by the order you got them, so you know what'll get bumped when your postmaster is full.
* Clicking the loadout builder button again, or the DIM logo, will take you back to the main screen.
* You may now order your characters by the reverse of the most recent, so the most recent character is next to the vault.

# 3.7.4

* Removed the option to hide or show the primary stat of items - it's always shown now.
* Add mode selection full/fast for users willing to wait for all best sets.
* Loadout menus are now scrollable for users with over 8 custom loadouts on a single character.
* Changing the character sort order now applies live, rather than requiring a refresh.
* Use most recently logged in player to start with loadout builder.
* Search queries will exclude the token `" and "` as some users were including that when chaining multiple filters.
* Fix UI issue on move popup dialog that had some numbers expanding outside the dialog.
* Consolidate beta icons to the icons folder.

# 3.7.3

* Fix rounding error that prevented some loadout sets from showing up.
* Added filter for quality rating, ex - quality:>90 or percentage:<=94

# 3.7.2

* Always show locked section in loadout builder.
* Fix NaN issue in loadout builder.
* Fix issues with 'create loadout' button in loadout builder.
* For item lvling dont prefer unlvled equiped items on other characters.
* Various Loadout builder bug fixes and performance updates.

# 3.7.1

* Various Loadout builder bug fixes and performance updates.

# 3.7.0

* Added new armor/loadout tier builder.
* Fix for all numbers appearing red in comparison view.
* Updated to latest stat estimation forumla.
* Use directive for percentage width.

# 3.6.5

* Fix an issue where warlocks would see loadouts for all the other classes.

# 3.6.2 & 3.6.3

* Add warning if the lost items section of the postmaster has 20 items.
* Stat bars are more accurately sized.
* Add vendor progress
* Add prestige level with xp bar under characters to replace normal xp bar after level 40.
* It is no longer possible to choose column sizes that cause the vault to disappear.
* The Vault now has a character-style header, and can have loadouts applied to it. Full-ness of each vault is displayed below the vault header.
* New option to restore all the items that were in your inventory before applying a loadout, rather than just the equipped ones.
* You can now undo multiple loadouts, going backwards in time.

# 3.6.1

* Removed the "Only blues" option in the infusion fuel finder, because it wasn't necessary.
* Engram searches and the engram loadout features won't mistake Candy Engrams for real engrams.
* Items in the Postmaster include their type in the move popup, so they're easier to distinguish.
* Sometimes equipping loadouts would fail to equip one of your exotics. No more!
* Add an 'is:infusable' search filter.
* Add 'is:intellect', 'is:discipline', 'is:strength' search filters for armor.
* XP Progress on bar items

# 3.6.0

* Bring back the infusion dialog as an Infusion Fuel Finder. It doesn't do as much as it used to, but now it's optimized for quickly finding eligable infusion items.
* Fix a bug where hovering over a drop zone with a consumable/material stack and waiting for the message to turn green still wouldn't trigger the partial move dialog.
* Added a new "Item Leveling" auto-loadout. This loadout finds items for you to dump XP into. It strongly favors locked items, and won't replace an incomplete item that you have equipped. Otherwise, it goes after items that already have the most XP (closest to completion), preferring exotics and legendaries if they are locked, and rares and legendaries if they're not locked (because you get more materials out of disassembling them that way).
* There's a new setting that will show elemental damage icons on your weapons. Elemental damage icons are now always shown in the title of the item popup.
* Elder's Sigil won't go above 100% completion for the score portion anymore.
* Added roll quality percentage indicator. You can now see how your intellect/discipline/strength stacks up against the maximum stat roll for your armor.
* DIM is smarter about what items it chooses to move aside, or to equip in the place of a dequipped item.
* Added a new "Gather Engrams" loadout that will pull all engrams to your character.

# 3.5.4

* We won't try to equip an item that is too high-level for your character when dequipping items.
* Fix a regression where subclasses wouldn't show up in Loadouts. They're still there, they just show up now!
* Fixed another bug that could prevent item popups from showing up.
* The vault can now be up to 12 items wide.
* Sterling Treasure, Junk Items, and SLR Record Book added to DIM.
* Manifest file updated.

# 3.5.3

* Fixed a bug that would prevent the loading of DIM if Spark of Light was in the postmaster.
* Fixed a bug that prevented the Xur dialog from rendering.

# 3.5.2

* Fix a bug where item details popups would show above the header.
* Fix showing Sterling Treasures in Messages.
* Better error handling when Bungie.net is down.
* Fix a bug where having items in the postmaster would confuse moves of the same item elsewhere.
* Fix a bug where item comparisons no longer worked.
* Added support for the classified shader "Walkabout".

# 3.5.1

* The Infusion Calculator has been removed, now that infusions are much more straightforward.
* Pressing the "i" key on the keyboard will toggle showing item details in the item popup.
* Add a menu item for when Xur is in town. This brings up a panel with Xur's wares, how much everything costs, how many strange coins you have, and lets you show the item details popup plus compare against any version of exotics you might already have to see if there's a better roll.

# 3.5

* DIM will now go to great lengths to make sure your transfer will succeed, even if your target's inventory is full, or the vault is full. It does this by moving stuff aside to make space, automatically.
* Fixed a bug that would cause applying loadouts to fill up the vault and then fail.
* Fixed a bug where DIM would refuse to equip an exotic when dequipping something else, even if the exotic was OK to equip.
* When applying a loadout, DIM will now equip and dequip loadout items all at once, in order to speed up applying the loadout.
* The search box has a new style.
* Item moves and loadouts will now wait for each other, to prevent errors when they would collide. This means if you apply two loadouts, the second will wait for the first to complete before starting.
* Item details are now toggled by clicking the "i" icon on the item popup, rather than just by hovering over it.

# 3.4.1

* Bugfix to address an infinite loop while moving emotes.

# 3.4.0

* Moving and equipping items, especially many at a time (loadouts) is faster.
* When you save a loadout, it is now scoped to the platform it's created on, rather than applying across accounts. Loadouts created on one account used to show on both accounts, but wouldn't work on the wrong account.
* You can now move partial amounts of materials. There's a slider in the move popup, and holding "shift" or hovering over the drop area will pop up a dialog for draggers. You can choose to move more than one stack's worth of an item, up to the total amount on a character.
* New commands for materials to consolidate (move them all to this character) and distribute (divide evenly between all characters).
* Loadouts can now contain materials and consumables. Add or remove 5 at a time by holding shift while clicking. When the loadout is applied, we'll make sure your character has *at least* that much of the consumable.
* Loadouts can now contain 10 weapons or armor of a single type, not just 9.
* When making space for a loadout, we'll prefer putting extra stuff in the vault rather than putting it on other characters. We'll also prefer moving aside non-equipped items of low rarity and light level.
* The is:engram search filter actually works.
* Fixed an error where DIM would not replace an equipped item with an instance of the same item hash. This would cause an error with loadouts and moving items. [448](https://github.com/DestinyItemManager/DIM/issues/448)
* Loadouts can now display more than one line of items, for you mega-loadout lovers.
* Items in the loadout editor are sorted according to your sort preference.

# 3.3.3

* Infusion calculator performance enhancements
* Larger lock icon
* Completed segments of Intelligence, Discipline, and Strength are now colored orange.

# 3.3.2

* If multiple items in the infusion calculator have the same light, but different XP completion percentage, favor suggesting the item with the least XP for infusion.
* Keyword search also searches perks on items.
* New search terms for is:engram, is:sword, is:artifact, is:ghost, is:consumable, is:material, etc.
* Items can be locked and unlocked by clicking the log icon next to their name.
* Display intellect/discipline/strength bars and cooldown for each character
* Loadouts have a "Save as New" button which will let you save your modified loadout as a new loadout without changing the loadout you started editing.
* Autocomplete for search filters.
* Comparing stats for armor now shows red and green better/worse bars correctly.
* Fixed showing magazine stat for weapons in the vault.
* Fixed infusion material cost for Ghosts and Artifacts (they cost motes of light).
* Fix a case where the item properties popup may be cut off above the top of the screen.
* Transfer/equip/dequip actions for edge cases will now succeed as expected without errors.
* Manifest file update.

# 3.3.1

* Updated the manifest file.

# 3.3

* Infusion auto calculator is much faster.
* Items in the infusion calculator don't grey out when a search is active anymore.
* Full cost of infusions is now shown, including exotic shards, weapon parts / armor materials, and glimmer.
* Show a better error message when trying to equip an item for the wrong class. Before it would say you weren't experienced enough.
* Add a button to the infusion calculator that moves the planned items to your character.
* Add a filter to the infusion calculator to limit the search to only rare (blue) items.
* The infusion auto calculator runs automatically, and now presents a list of different attack/defense values for you to choose from. Selecting one will show the best path to get to that light level.
* The infusion calculator greys out items that are already used or are too low light to use, rather than hiding them.
* The item move popup now has an entry for the infusion calculator, to make it easier to find.
* Hold Shift and click on items in the infusion calculator to prevent the calculator from using that item.
* If you have an exotic class item (with "The Life Exotic" perk) equipped, you can now equip another exotic without having the class item get automatically de-equipped. Previously, this worked only if you equipped the non-class-item exotic first.
* Armor, Artifacts, and Ghosts now show the difference in stats with your currently equipped item. Also, magazine/energy between swords and other heavy weapons compares correctly.
* The is:complete, is:incomplete, is:upgraded, is:xpincomplete, and is:xpcomplete search keywords all work again, and their meanings have been tweaked so they are all useful.
* The talent grid for an item are now shown in the item details, just like in the game, including XP per node.
* Subclasses show a talent grid as well!
* The item stats comparison will no longer be cleared if DIM reloads items while an item popup is open.
* Bounties and quests are now separated, and under their own "Progress" heading.
* Bounties, quests, and anything else that can have objectives (like test weapons and runes) now show their objectives and the progress towards them. As a result, completion percentages are also now accurate for those items.
* Descriptions are now shown for all items.
* Include hidden stats "Aim Assist" and "Equip Speed" for all weapons. You can still see all hidden stats by visiting DTR via the link at the top of item details.
* Weapon types are now included in their popup title.
* Removed Crimson Days theme.  It will return.
* Fixed issue at starts up when DIM cannot resolve if the user is logged into Bungie.net.

# 3.2.3

* Updated Crimson Days Theme.
* Removed verge.js

# 3.2.2

* Updated Crimson Days Theme.

# 3.2.1

* Crimson Days theme.
* Weapons and armor now show all activated perks (including scopes, etc), in the same order they are shown in the game.
* Only display the "more info" detail icon if there's something to show.
* If you try to move an item into a full inventory, we'll reload to see if you've already made space in the game, rather than failing the move immediately.
* The Infusion dialog now has a "Maximize Attack/Defense" button that figures out how to get the highest stats with the fewest number of infusions.
* You can now create a loadout based on what you've got equipped by selecting "From Equipped" in the "Create Loadout" menu item.
* After applying a loadout, a new pseudo-loadout called "Before 'Your Loadout'" appears that will put back the items you had equipped.

# 3.2

* In the "Loadouts" dropdown is a new "Maximize Light" auto-loadout that does what it says, pulling items from all your characters and the vault in order to maximize your character's light.
* Lots of performance improvements! Loading DIM, refreshing, moving items, and searching should all be faster.
* DIM will now refresh immediately when you switch back to its tab, or come back from screensaver, etc. It won't automatically update when it's in the background anymore. It still periodically updates itself when it is the focused tab.
* New "is:year1" and "is:year2" search filters.
* Artifacts now have the right class type (hunter, titan, etc).
* The reload and settings icons are easier to hit (remember you can also hit "R" to reload.
* The move popup closes immediately when you select a move, rather than waiting for the move to start.
* New sort option of "rarity, then primary stat".<|MERGE_RESOLUTION|>--- conflicted
+++ resolved
@@ -2,11 +2,8 @@
 
 * Sorting characters by age should be correct for D2 on PC.
 * The infusion fuel finder now supports reverse lookups, so you can choose the best thing to infuse a particular item *into*.
-<<<<<<< HEAD
 * Labeled the Infusion Fuel Finder button.
-=======
 * Trace Rifles are highlighted again on is:autorifle search.
->>>>>>> 962e7d0c
 
 # 4.33.1
 
