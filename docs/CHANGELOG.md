# Next

<<<<<<< HEAD
* The item detail popup now does a better job of fitting itself onto the screen - it may appear to the left or right of an item now!
* Press on a talent grid node to read its description. The same goes for the stats under your character.
* Subclasses now have the correct elemental type in their header color.
=======
* Fix slight horizontal scroll on inventory view.
* On mobile, tapping outside of dialogs and dropdowns to dismiss them now works.
>>>>>>> 1d2acf04

# 4.4.0

* New filters for ornaments - is:ornament, is:ornamentmissing, is:ornamentunlocked
* Fixed a bug where item data would not respect your language settings.
* Weapon reviews now show up immediately, and can be edited.
  - If you have been less than friendly, now would be a very good time to edit yourself and put a better foot forward.
* Sorting reviews to support edits and highlighted reviews.
* Logging out now brings you to Bungie's auth page, where you can choose to change account or not.
* Fixed "Clear New Items" not working.
* Adjusted the UI a bunch to make it work better on mobile. Just a start - there's still a long way to go.
* The announcement about DIM being a website won't show more than once per app session.
* Google Drive syncing is a bit smoother.
* Fixed a case where you couldn't create a new class-specific loadout.
* On Firefox, the new-item shines don't extend past the item anymore.
* Do a better job of refreshing your authentication credentials - before, we'd sometimes show errors for a few minutes after you'd used DIM for a while.
* The filters help page has been localalized.
* Separate the light: and level: filters. level now returns items matching required item level, light returns items matching the light level.

# 4.3.0

* DIM is now just a website - the extension now just sends you to our website. This gives us one, more cross-platform, place to focus on and enables features we couldn't do with just an extension. Don't forget to import your data from the storage page!
* Scrolling should be smoother overall.
* Vendor weapons now show reviews.
* Add a "sort by name" option for item sorting.
* In Google Chrome (and the next version of Firefox), your local DIM data won't be deleted by the browser in low storage situations if you visit DIM frequently.
* Ratings will no longer disappear from the item details popup the second time it is shown.
* Info popups should do a better job of hiding when you ask them to hide.

# 4.2.4

* Work around a Chrome bug that marked the extension as "corrupted".

# 4.2.3

* Fix log out button.
* Put back the accidentally removed hotkeys for setting tags on items.
* Fixed some visual goofs on Firefox.
* Fix a case where DIM would never finish loading.

# 4.2.2

* Fix DIM being invisible on Firefox
* Fix a case where DIM would never finish loading.
* Put back the accidentally removed hotkeys for setting tags on items.

# 4.2.1

* Actually turn on Google Drive in prod.

# 4.2.0

* Exclude all variants of 'Husk of the Pit' from 'Item Leveling' loadout.
* Add a new storage page (under the floppy disk icon) for managing your DIM data. Import and export to a file, and set up Google Drive storage to sync across machines (website only). You can import your data from the Chrome extension into the website from this page as well.
* The settings page has been cleaned up and reworded.
* Added missing Trials emblems and shaders to the is:trials search.
* DIM should look more like an app if you add it to your home screen on Android.
* DIM will show service alerts from Bungie.

# 4.1.2

* Add a "Log Out" button in settings.

# 4.1.1

* Fixed changelog popup too large to close.

# 4.1.0

* Fixed the logic for deciding which items can be tagged.
* Fix "Make room for postmaster".
* Record books have been moved out of the inventory into their own page. Get a better look at your records, collapse old books, and narrow records down to only those left to complete.
* Fix changing new-item shine, item quality display, and show elemental damage icon preferences. They should apply immediately now, without a reload.x
* Localization updates.
* Fixed objective text in the record book floating above stuff.
* Fixed displaying record objectives that are time-based as time instead of just a number of seconds.
* When pinned to the iOS home screen, DIM now looks more like a regular browser than an app. The upside is you can now actually authorize it when it's pinned!
* Loadouts with a complete set of equipped armor now include a stat bar that will tell you the stat tiers of the equipped loadout pieces.
* Loadouts with non-equipping items now won't *de-equip* those items if they're already equipped. #1567
* The count of items in your loadout is now more accurate.
* DIM is now better at figuring out which platforms you have Destiny accounts on.
* DIM is faster!
* Added Age of Triumph filters is:aot and is:triumph
* Add gunsmith filter is:gunsmith
* Updated filters to remove common items for specific filters (e.g. is:wotm no longer shows exotic items from xur, engrams, and planetary materials)
* Loadout Builder's equip button now operates on the selected character, not your last-played character.
* Loadout Builder no longer has equip and create loadout buttons for loadouts that include vendor items.
* Loadout Builder is faster.
* DIM has a new logo!
* Elemental damage color has been moved to a triangle in the upper-left corner of your weapon.
* See community weapon ratings in DIM, and submit your own! Weapon ratings can be turned on in Settings, and will show up on your individual weapons as well as in the details popup. You can submit your own reviews - each review is specific to the weapon roll you're looking at, so you know whether you've got the god roll.

# v3.17.1

* Fixed a bug with the display of the amount selection controls in the move popup for stackable items.
* Localization updates
* Moved the "VCR" controls for stackable item amount selection to their own row.

# 3.17.0

* Fixed the perk selection in Loadout Builder. #1453
* Integrated Trials-centric weapon reviews (and the ability to rate your own gear (and make comments about your gear)).  Done in conjunction with destinytracker.com.
* Fixed the logic for artifact bonuses to compute the right number. #1477
* Restore some missing images from our build system changes.
* Don't allow engrams to be tagged. #1478
* Add home screen icons (and Safari tab icons, and Windows tile icons) for the website.
* Fixed "is:locked" filters to be consistent for engrams. #1489
* The Beta website is now updated automatically for every PR.
* If you're not logged in to the website, we show the login screen.
* Better error messages for when you have the wrong platform selected, plus the error doesn't cover the platform selector.
* Improved website compatibility with Firefox, Safari, and Edge.
* Many style fixes for Safari.
* Drag and drop is now supported on touch devices. Press and hold an item to drag it. #1499
* Armsday packages can no longer be dragged. #1512
* Add tags and notes to items! This has been in Beta forever but now it's official. Hit ? to see the keyboard shortcuts, and use "tag:" searches to find your tagged gear.
* Remove Materials Exchange from the beta.
* Vendors now show where they are, and are sorted better. All the cryptarchs now appear. Engrams waiting to be decrypted aren't shown in the vendor screen.
* Experimental iOS 9 Mobile Safari compatibility. May be removed in the future.
* Style updates to clean up DIM's look and make sure more screen space is being used for items.
* Gained the ability for us to fill in classified items, even if Bungie hasn't unclassified them. You still can't transfer them though.
* The "Hide Unfiltered Items while Filtering" preference now applies to vendor gear too. #1528
* When moving stacks of items through the popup, there are now buttons to max out the amount, and add and remove up to even stacks of items.
* Xur should disappear on Sundays again.

# 3.16.1

* Significantly increased the storage limit for tags and notes. It's still possible to go over (especially with long notes) but it should happen far less frequently - and it should notify you when it happens.

# 3.16.0

* Removed farming option to keep greens since they're disassembled by default now.
* Added stat search, for example: "stat:rof:>= 22"
* Fixed formatting for search loadouts when the search terms contain angle brackets.
* A new "Make room for Postmaster items" auto layout will clear out enough space on your character to pick up all the stuff you've accumulated at the Postmaster.
* Vendor items now explain what you need to do to get them.
* Xur looks like the other vendors, and correctly displays both heavies now.
* Compare tool styling updates.
* Compare tool shows attack/defense.
* In the compare tool, stats that are the same across all items are white instead of blue.
* There's now a picture of each item in the compare tool.
* Clicking the title of an item in the compare tool will scroll to that item and "pop" it so you know which one it is.
* Armor and items that don't match the equipping character will once again transfer in loadouts. You can still put multiple subclasses of the same damage type in a loadout.
* Empty space around talent grids has been eliminated.
* Memory of Felwinter's stat bar no longer overflows its container.

# 3.15.0

* Permit the same damage type of subclass in loadouts (#1067)
* Update record books to properly display time instead of a large number. (#1051)
* Moving an item into a full vault but an empty bucket (such as full General but the vault contains no Consumables) now works.
* Stacks of items are properly accounted for. They'll now combine as things are moved to make space - previously even a stack of 1 consumable would count as taking up the whole slot and would prevent a move of 2 more of that consumable.
* We now catch errors trying to move aside items and retry with a different item. You should see fewer failed moves!
* "Thrashing" in farming mode is fixed. When farming mode can't proceed (because moving anything off the character would result in something else being moved back on, because you're out of space), we now show a friendly info message. This message is throttled to show up no more than once a minute.
* Fixed a bug where a full vault would prevent farming mode from moving things to other characters.
* The move aside logic strongly prefers putting things on characters other than the original item's owner. This makes it much easier to move a bunch of stuff off of a character without other things bouncing right back in.
* Prefer putting engrams in the vault and not taking them out when choosing items to move aside.
* Farming mode now makes room to pick up artifacts, materials, and consumables.
* When making space in the "General" category or in Materials/Consumables buckets, we'll choose to move aside an item that can be combined with another stack somewhere without increasing the total number of stacks. This trends towards consolidation and can help free up a full vault, as well as getting rid of stray stacks.
* We swapped in "special ammo synth" and "primary ammo synth" instead of "motes of light" and "strange coins" for the farming mode quick gather buttons. They seemed more useful in the heat of battle.
* When dequipping an item, we try harder to find a good item to equip in its place. We also prefer replacing exotics with other exotics, and correctly handle The Life Exotic perk.
* Lots of new translations and localized strings.
* Vendors update when you reach a new level in their associated faction, or when you change faction alignment.
* Fixed a too-small perk selection box in the loadout builder, and properly handle when vendors are selling Memory of Felwinter.

# 3.14.1

* Internationaliztion updates.
* Fix for Loadout Class Type bug.

# 3.14.0

* Compare Weapons and Armor side-by-side.
* Added `is:sublime` filter
* Added detailed information to the Trials of Osiris popup card.
* Added more detection for item years.
* The collapse button now no longer takes up the whole bucket height.
* Fixed marking which characters had access to vendor items.
* Fix tracking new items when the new-item shine is disabled.
* Added option to Farming Mode to not move weapons and armor to make space for engrams.
* About and Support pages are now translatable.
* Improved error handling and error messages.
* Vendors are collapsible.
* All vendor items (including duplicates with different rolls) will now show up.
* Added more translations.
* If you have more than one Memory of Felwinter, they are all excluded from loadout builder.
* Export correct quality rating for items in CSV.

# 3.13.0

* The vendors page is back. It'll show all available vendors. It's now a lot faster, and combines vendor inventory across your characters. Consumables and Bounties are now shown. Item stats and quality will hopefully show up on 11/8.
* Loadout builder has option to load from equipped items.
* Added option to farm green engrams or not.
* When moving consumable stacks, you can now choose to fill up one stack's worth.
* Don't sort bounties (the API does not currently provide the in-game order.)
* Fix max-light rounding.
* Fix a bug in the new filters for source.
* Fix incognito mode launching
* More i18n.
* Classified items in the vault are now counted and shown.
* DIM is faster!
* Memory of Felwinter is now excluded from loadout builder by default.

# 3.11.1

* Fixed an issue with farming mode where users without motes, 3oC, coins, or heavy could not use farming mode.
* Fixed an issue where classified items would not show up in the UI.

# 3.11.0

##### New
* Added Quick Move items to farming mode.
* Farming mode now also moves glimmer items to vault.
* Added `is:inloadout` filter
* New filters: is:light, is:hasLight, is:weapon, is:armor, is:cosmetic, is:equipment, is:equippable, is:postmaster, is:inpostmaster, is:equipped, is:transferable, is:movable.
* New filters for items based on where they come from: is:year3, is:fwc, is:do, is:nm, is:speaker, is:variks, is:shipwright, is:vanguard, is:osiris, is:xur, is:shaxx, is:cq, is:eris, is:vanilla, is:trials, is:ib, is:qw, is:cd, is:srl, is:vog, is:ce, is:ttk, is:kf, is:roi, is:wotm, is:poe, is:coe, is:af.
* Added debug mode (ctrl+alt+shift+d) to view an item in the move-popup dialog.
* Added max light value to max light button in dropdown.
* Major loadout builder performance enhancements.
* Support rare (blue) items in loadout builder.

##### Tweaks
* Consumables and materials are now sorted by category.
* All other items in the General Bucket are sorted by Rarity.
* Move ornaments inbetween materials and emblems.
* Link to wiki for stat quality in the move-popup box.
* Full item details are shown in the move popup by default (they can still be turned off in settings).

##### Bugfixes
* Prevent double click to move item if loadout dialog is open.
* [#889](https://github.com/DestinyItemManager/DIM/issues/889) Fixed stats for Iron Banner and Trials of Osiris items.
* Fix infusion finder preview item not changing as you choose different fuel items. Also filter out year 1 items.
* Fix some green boots that would show up with a gold border.
* A bunch of consumables that can't be moved by the API (Treasure Keys, Splicer Keys, Wormsinger Runes, etc) now show up as non-transferable in DIM.
* Husk of the Pit will no longer be equipped by the Item Leveling loadout.
* Fixed equipping loadouts onto the current character from Loadout Builder.
* The default shader no longer counts as a duplicate item.
* DIM no longer tries to equip exotic faction class items where your character isn't aligned with the right faction.
* Fixed more cases where your loadouts wouldn't be applied because you already had an exotic equipped.
* Elemental Icons moved to bottom left to not cover the expansion symbol.
* Loadout builder no longer shows duplicate sets.
* Fix equip loadout builder equip to current character.

# 3.10.6

* The DestinyTracker link in the item popup header now includes your perk rolls and selected perk. Share your roll easily!
* Fixed moving consumables in loadouts. Before, you would frequently get errors applying a loadout that included consumables. We also have a friendlier, more informative error message when you don't have enough of a consumable to fulfill your loadout.
* Fixed a bug where when moving stacks of items, the stack would disappear.
* The progress bar around the reputation diamonds is now more accurate.
* Enabled item quality.
* Item Quality is enabled by default for new installs.
* A new Record Books row in Progress has your Rise of Iron record book.
* Searches now work for all characters and the vault again.
* Can equip loadouts onto the current character from Loadout Builder.
* Added ability to feature toggle items between Beta + Release.

# 3.10.5

* Added Ornaments.

# 3.10.4

* We handle manifest download/cache errors better, by deleting the cached file and letting you retry.
* Date armor ratings end is on 9/20/2016 @ 2AM Pacific.
* Fixed issues with broken images by downloading from Bungie.net with https.
* Loadouts for multi-platform users will now save selected and equipped items for both platforms.  Previously, when switching platforms, loadouts would remove items from the loadout for the opposite platform.

# 3.10.3

* Fixed a "move-canceled" message showing up sometimes when applying loadouts.
* Bugged items like Iron Shell no longer attempt to compute quality. They'll fix themselves when Bungie fixes them.
* Fixed "Aim assist" stat not showing up in CSV (and no stats showing up if your language wasn't English).
* We now catch manifest updates that don't update the manifest version - if you see broken images, try reloading DIM and it should pick up new info.
* Worked around a bug in the manifest data where Ornamenent nodes show up twice.
* DIM won't allow you to move rare Masks, because that'll destroy them.
* The "Random" auto loadout can now be un-done from the loadout menu.
* For non-variable items (emblems, shaders, ships, etc) in a loadout, DIM will use whichever copy is already on a character if it can, rather than moving a specific instance from another character.

# 3.10.2

* Fixed error building talent grid for Hawkmoon.
* Don't attempt to build record books when advisors are not loaded.
* Dragged items now include their border and light level again.
* New-item overlays have been restored (enable in settings).
* Reenable record book progress.
* Better handle errors when record book info isn't available.
* Show an error message if the manifest doesn't load.
* Fix an error when equipping loadouts.
* DIM usage tips will only show up once per session now. You can bring back previously hidden tips with a button in the settings page.

# 3.10.0

* Add ability to create loadouts by selecting sets of perks.
* [#823](https://github.com/DestinyItemManager/DIM/issues/823) Added 'current' property to stores.
* The DIM extension is now much smaller.
* DIM can now display item information in all supported Destiny languages. Choose your language in the settings then reload DIM.
* We now automatically pick up Destiny data updates, so DIM should work after patches without needing an update.
* The Reputation section should match the in-game logos better now.
* Disable new item overlays due to a bug.

# 3.9.2

* [#812](https://github.com/DestinyItemManager/DIM/issues/812) Removed rare masks from the items table used by the random item loadout.

# 3.9.1

* [#801](https://github.com/DestinyItemManager/DIM/issues/801) Resolved error with vendor page character sorting.
* [#792](https://github.com/DestinyItemManager/DIM/pull/792) Warning if user clicks on perks to notify them that they can only be changed in game.
* [#795](https://github.com/DestinyItemManager/DIM/pull/795) Updated strange coin icon for Xur.

# 3.9.0

* New glimmer-based filters, is:glimmeritem, is:glimmerboost, is:glimmersupply
* Add option for new item and its popup to be hidden
* Add ability to exclude items from loadout builder.
* Expand/collapse sections in DIM.
* Double clicking an item will equip it on the current character. 2x click on equipped, dequips.
* Show current vendor items being sold.
* Move popup won't pop up under the header anymore.
* If you have an open loadout, and you click "Create loadout", it switches to the new loadout now instead of leaving the previous loadout open.
* DIM is once again faster.
* The loadout editor won't stay visible when you change platforms.
* Fixed a lot of bugs that would show all your items as new.
* New-ness of items persists across reloads and syncs across your Chrome profile.
* New button to clear all new items. Keyboard shortcut is "x".
* Help dialog for keyboard shortcuts. Triggered with "?".
* When you have two characters of the same class, applying a loadout with a subclass will work all the time now.
* Item class requirements are part of the header ("Hunter Helmet") instead of in the stats area.
* You can search for the opposite of "is:" filters with "not:" filters. For example, "is:helmet not:hunter quality:>90".
* Clicking away from the Xur dialog will close any open item popups.
* Fixed an issue where you could not equip a loadout that included an exotic item when you already had an exotic equipped that was not going to be replaced by the loadout.
* Better handling of items with "The Life Exotic" perk.
* New aliases for rarity filters (is:white, is:green, is:blue, is:purple, is:yellow).
* An alternate option for the "Gather Engrams" loadout can exclude gathering exotic engrams.
* Removed popup notification for new items.
* #798 Keyword searches will now scan perk descriptions.
* #799 Randomize equipped items for current character. Don't look at us if you have to play a match using Thorn.

# 3.8.3

* Fix move popup not closing when drag-moving an item.
* Added ability to and filters for track or untracking quests and bounties.
* Fix issue where some sets would be missing from the loadout builder.
* Fixed #660 where postmaster items would not appear in the Postmaster section of DIM, ie Sterling Treasure after the reset.
* Fixed #697 where loadouts will no longer remove the loadouts for the opposite platform.
* Fix an issue where loadouts will not show any items, or transfer any items.
* Add option to show new item overlay animation

# 3.8.2

* Update filter list to include quality/percentage filters
* Add year column to CSV export scripts
* When you have filtered items with a search, you can select a new search loadout option in the loadout menu to transfer matching items.
* The screen no longer jumps around when clicking on items, and the item details popup should always be visible.
* Dialogs should be sized better now.
* Fix character order in move popup buttons.
* Restored the ability to set a maximum vault size. "Auto" (full width) is still an option, and is the default.
* Armor quality is shown in Xur, loadouts, and the infusion dialog if advanced stats is turned on.
* "Take" stackables works again.

# 3.8.1

* Added steps to Moments of Triumph popup (and other record books.)
* Fixed wobbly refresh icon.
* Fixed single item stat percentages.
* Fixed armor export script.
* Possible fix for loadout builder.

# 3.8.0

* Loadout builder redesign and major performance enchancements.
* Items in the postmaster now have quality ratings, can use the infusion fuel finder, show up in the infusion fuel finder, compare against currently equipped items, etc. They behave just like a normal item except you can't move them and they're in a different spot.
* The vault width preference has been removed - the vault now always takes up all the remaining space on the screen.
* Section headers don't repeat themselves anymore.
* Drop zones for items are larger.
* Returning from the min-max tool no longer greets you with a blank, item-less screen.
* Fixed a bug where loadouts were not properly restricted to the platform they were created for.
* Xur's menu item will properly disappear when he leaves for the week.
* New items are marked with a "shiny" animation, and there are notifications when new items appear.
* The loadout menu may expand to fill the height of the window, but no more. The scrollbar looks nicer too.
* Items can now be made larger (or smaller) in settings. Pick the perfect size for your screen!
* The item info popup has a new header design. Let us know what you think!
* Changing settings is faster.
* You can now download your weapon and armor data as spreadsheets for the true data nerds among us.
* The settings dialog is less spacious.
* Engrams and items in the postmaster can now be locked (and unlocked).
* The buttons on the move item popup are now grouped together by character.
* When the "Hide Unfiltered Items while Filtering" option is on, things look a lot nicer than they did.
* DIM is generally just a little bit snappier, especially when scrolling.
* Clicking the icon to open DIM will now switch to an active DIM tab if it's already running.
* Bungie.net will open in a new tab as a convenience for expired cookies.
* Items in the Postmaster are sorted by the order you got them, so you know what'll get bumped when your postmaster is full.
* Clicking the loadout builder button again, or the DIM logo, will take you back to the main screen.
* You may now order your characters by the reverse of the most recent, so the most recent character is next to the vault.

# 3.7.4

* Removed the option to hide or show the primary stat of items - it's always shown now.
* Add mode selection full/fast for users willing to wait for all best sets.
* Loadout menus are now scrollable for users with over 8 custom loadouts on a single character.
* Changing the character sort order now applies live, rather than requiring a refresh.
* Use most recently logged in player to start with loadout builder.
* Search queries will exclude the token `" and "` as some users were including that when chaining multiple filters.
* Fix UI issue on move popup dialog that had some numbers expanding outside the dialog.
* Consolidate beta icons to the icons folder.

# 3.7.3

* Fix rounding error that prevented some loadout sets from showing up.
* Added filter for quality rating, ex - quality:>90 or percentage:<=94

# 3.7.2

* Always show locked section in loadout builder.
* Fix NaN issue in loadout builder.
* Fix issues with 'create loadout' button in loadout builder.
* For item lvling dont prefer unlvled equiped items on other characters.
* Various Loadout builder bug fixes and performance updates.

# 3.7.1

* Various Loadout builder bug fixes and performance updates.

# 3.7.0

* Added new armor/loadout tier builder.
* Fix for all numbers appearing red in comparison view.
* Updated to latest stat estimation forumla.
* Use directive for percentage width.

# 3.6.5

* Fix an issue where warlocks would see loadouts for all the other classes.

# 3.6.2 & 3.6.3

* Add warning if the lost items section of the postmaster has 20 items.
* Stat bars are more accurately sized.
* Add vendor progress
* Add prestige level with xp bar under characters to replace normal xp bar after level 40.
* It is no longer possible to choose column sizes that cause the vault to disappear.
* The Vault now has a character-style header, and can have loadouts applied to it. Full-ness of each vault is displayed below the vault header.
* New option to restore all the items that were in your inventory before applying a loadout, rather than just the equipped ones.
* You can now undo multiple loadouts, going backwards in time.

# 3.6.1

* Removed the "Only blues" option in the infusion fuel finder, because it wasn't necessary.
* Engram searches and the engram loadout features won't mistake Candy Engrams for real engrams.
* Items in the Postmaster include their type in the move popup, so they're easier to distinguish.
* Sometimes equipping loadouts would fail to equip one of your exotics. No more!
* Add an 'is:infusable' search filter.
* Add 'is:intellect', 'is:discipline', 'is:strength' search filters for armor.
* XP Progress on bar items

# 3.6.0

* Bring back the infusion dialog as an Infusion Fuel Finder. It doesn't do as much as it used to, but now it's optimized for quickly finding eligable infusion items.
* Fix a bug where hovering over a drop zone with a consumable/material stack and waiting for the message to turn green still wouldn't trigger the partial move dialog.
* Added a new "Item Leveling" auto-loadout. This loadout finds items for you to dump XP into. It strongly favors locked items, and won't replace an incomplete item that you have equipped. Otherwise, it goes after items that already have the most XP (closest to completion), preferring exotics and legendaries if they are locked, and rares and legendaries if they're not locked (because you get more materials out of disassembling them that way).
* There's a new setting that will show elemental damage icons on your weapons. Elemental damage icons are now always shown in the title of the item popup.
* Elder's Sigil won't go above 100% completion for the score portion anymore.
* Added roll quality percentage indicator. You can now see how your intellect/discipline/strength stacks up against the maximum stat roll for your armor.
* DIM is smarter about what items it chooses to move aside, or to equip in the place of a dequipped item.
* Added a new "Gather Engrams" loadout that will pull all engrams to your character.

# 3.5.4

* We won't try to equip an item that is too high-level for your character when dequipping items.
* Fix a regression where subclasses wouldn't show up in Loadouts. They're still there, they just show up now!
* Fixed another bug that could prevent item popups from showing up.
* The vault can now be up to 12 items wide.
* Sterling Treasure, Junk Items, and SLR Record Book added to DIM.
* Manifest file updated.

# 3.5.3

* Fixed a bug that would prevent the loading of DIM if Spark of Light was in the postmaster.
* Fixed a bug that prevented the Xur dialog from rendering.

# 3.5.2

* Fix a bug where item details popups would show above the header.
* Fix showing Sterling Treasures in Messages.
* Better error handling when Bungie.net is down.
* Fix a bug where having items in the postmaster would confuse moves of the same item elsewhere.
* Fix a bug where item comparisons no longer worked.
* Added support for the classified shader "Walkabout".

# 3.5.1

* The Infusion Calculator has been removed, now that infusions are much more straightforward.
* Pressing the "i" key on the keyboard will toggle showing item details in the item popup.
* Add a menu item for when Xur is in town. This brings up a panel with Xur's wares, how much everything costs, how many strange coins you have, and lets you show the item details popup plus compare against any version of exotics you might already have to see if there's a better roll.

# 3.5

* DIM will now go to great lengths to make sure your transfer will succeed, even if your target's inventory is full, or the vault is full. It does this by moving stuff aside to make space, automatically.
* Fixed a bug that would cause applying loadouts to fill up the vault and then fail.
* Fixed a bug where DIM would refuse to equip an exotic when dequipping something else, even if the exotic was OK to equip.
* When applying a loadout, DIM will now equip and dequip loadout items all at once, in order to speed up applying the loadout.
* The search box has a new style.
* Item moves and loadouts will now wait for each other, to prevent errors when they would collide. This means if you apply two loadouts, the second will wait for the first to complete before starting.
* Item details are now toggled by clicking the "i" icon on the item popup, rather than just by hovering over it.

# 3.4.1

* Bugfix to address an infinite loop while moving emotes.

# 3.4.0

* Moving and equipping items, especially many at a time (loadouts) is faster.
* When you save a loadout, it is now scoped to the platform it's created on, rather than applying across accounts. Loadouts created on one account used to show on both accounts, but wouldn't work on the wrong account.
* You can now move partial amounts of materials. There's a slider in the move popup, and holding "shift" or hovering over the drop area will pop up a dialog for draggers. You can choose to move more than one stack's worth of an item, up to the total amount on a character.
* New commands for materials to consolidate (move them all to this character) and distribute (divide evenly between all characters).
* Loadouts can now contain materials and consumables. Add or remove 5 at a time by holding shift while clicking. When the loadout is applied, we'll make sure your character has *at least* that much of the consumable.
* Loadouts can now contain 10 weapons or armor of a single type, not just 9.
* When making space for a loadout, we'll prefer putting extra stuff in the vault rather than putting it on other characters. We'll also prefer moving aside non-equipped items of low rarity and light level.
* The is:engram search filter actually works.
* Fixed an error where DIM would not replace an equipped item with an instance of the same item hash. This would cause an error with loadouts and moving items. [448](https://github.com/DestinyItemManager/DIM/issues/448)
* Loadouts can now display more than one line of items, for you mega-loadout lovers.
* Items in the loadout editor are sorted according to your sort preference.

# 3.3.3

* Infusion calculator performance enhancements
* Larger lock icon
* Completed segments of Intelligence, Discipline, and Strength are now colored orange.

# 3.3.2

* If multiple items in the infusion calculator have the same light, but different XP completion percentage, favor suggesting the item with the least XP for infusion.
* Keyword search also searches perks on items.
* New search terms for is:engram, is:sword, is:artifact, is:ghost, is:consumable, is:material, etc.
* Items can be locked and unlocked by clicking the log icon next to their name.
* Display intellect/discipline/strength bars and cooldown for each character
* Loadouts have a "Save as New" button which will let you save your modified loadout as a new loadout without changing the loadout you started editing.
* Autocomplete for search filters.
* Comparing stats for armor now shows red and green better/worse bars correctly.
* Fixed showing magazine stat for weapons in the vault.
* Fixed infusion material cost for Ghosts and Artifacts (they cost motes of light).
* Fix a case where the item properties popup may be cut off above the top of the screen.
* Transfer/equip/dequip actions for edge cases will now succeed as expected without errors.
* Manifest file update.

# 3.3.1

* Updated the manifest file.

# 3.3

* Infusion auto calculator is much faster.
* Items in the infusion calculator don't grey out when a search is active anymore.
* Full cost of infusions is now shown, including exotic shards, weapon parts / armor materials, and glimmer.
* Show a better error message when trying to equip an item for the wrong class. Before it would say you weren't experienced enough.
* Add a button to the infusion calculator that moves the planned items to your character.
* Add a filter to the infusion calculator to limit the search to only rare (blue) items.
* The infusion auto calculator runs automatically, and now presents a list of different attack/defense values for you to choose from. Selecting one will show the best path to get to that light level.
* The infusion calculator greys out items that are already used or are too low light to use, rather than hiding them.
* The item move popup now has an entry for the infusion calculator, to make it easier to find.
* Hold Shift and click on items in the infusion calculator to prevent the calculator from using that item.
* If you have an exotic class item (with "The Life Exotic" perk) equipped, you can now equip another exotic without having the class item get automatically de-equipped. Previously, this worked only if you equipped the non-class-item exotic first.
* Armor, Artifacts, and Ghosts now show the difference in stats with your currently equipped item. Also, magazine/energy between swords and other heavy weapons compares correctly.
* The is:complete, is:incomplete, is:upgraded, is:xpincomplete, and is:xpcomplete search keywords all work again, and their meanings have been tweaked so they are all useful.
* The talent grid for an item are now shown in the item details, just like in the game, including XP per node.
* Subclasses show a talent grid as well!
* The item stats comparison will no longer be cleared if DIM reloads items while an item popup is open.
* Bounties and quests are now separated, and under their own "Progress" heading.
* Bounties, quests, and anything else that can have objectives (like test weapons and runes) now show their objectives and the progress towards them. As a result, completion percentages are also now accurate for those items.
* Descriptions are now shown for all items.
* Include hidden stats "Aim Assist" and "Equip Speed" for all weapons. You can still see all hidden stats by visiting DTR via the link at the top of item details.
* Weapon types are now included in their popup title.
* Removed Crimson Days theme.  It will return.
* Fixed issue at starts up when DIM cannot resolve if the user is logged into Bungie.net.

# 3.2.3

* Updated Crimson Days Theme.
* Removed verge.js

# 3.2.2

* Updated Crimson Days Theme.

# 3.2.1

* Crimson Days theme.
* Weapons and armor now show all activated perks (including scopes, etc), in the same order they are shown in the game.
* Only display the "more info" detail icon if there's something to show.
* If you try to move an item into a full inventory, we'll reload to see if you've already made space in the game, rather than failing the move immediately.
* The Infusion dialog now has a "Maximize Attack/Defense" button that figures out how to get the highest stats with the fewest number of infusions.
* You can now create a loadout based on what you've got equipped by selecting "From Equipped" in the "Create Loadout" menu item.
* After applying a loadout, a new pseudo-loadout called "Before 'Your Loadout'" appears that will put back the items you had equipped.

# 3.2

* In the "Loadouts" dropdown is a new "Maximize Light" auto-loadout that does what it says, pulling items from all your characters and the vault in order to maximize your character's light.
* Lots of performance improvements! Loading DIM, refreshing, moving items, and searching should all be faster.
* DIM will now refresh immediately when you switch back to its tab, or come back from screensaver, etc. It won't automatically update when it's in the background anymore. It still periodically updates itself when it is the focused tab.
* New "is:year1" and "is:year2" search filters.
* Artifacts now have the right class type (hunter, titan, etc).
* The reload and settings icons are easier to hit (remember you can also hit "R" to reload.
* The move popup closes immediately when you select a move, rather than waiting for the move to start.
* New sort option of "rarity, then primary stat".<|MERGE_RESOLUTION|>--- conflicted
+++ resolved
@@ -1,13 +1,10 @@
 # Next
 
-<<<<<<< HEAD
+* Fix slight horizontal scroll on inventory view.
+* On mobile, tapping outside of dialogs and dropdowns to dismiss them now works.
 * The item detail popup now does a better job of fitting itself onto the screen - it may appear to the left or right of an item now!
 * Press on a talent grid node to read its description. The same goes for the stats under your character.
 * Subclasses now have the correct elemental type in their header color.
-=======
-* Fix slight horizontal scroll on inventory view.
-* On mobile, tapping outside of dialogs and dropdowns to dismiss them now works.
->>>>>>> 1d2acf04
 
 # 4.4.0
 
