# Next

* Removed a bunch of help popups.
<<<<<<< HEAD
* Bounties with expiration times are now shown, and are sorted in front in order of expiration time.
=======
* Added masterwork tier range filter.
* Highlight the stat that is boosted by masterwork in item details.
* Masterwork mod hover now shows the type/name of masterwork.
>>>>>>> 2057e880

# 4.70.2 (2018-09-17)

* Fix some instances where DIM wouldn't load.
* Fix the About and Backers pages.
* Hide classified pursuits.

# 4.70.1 (2018-09-17)

# 4.70.0 (2018-09-16)

* Display armor resistance type on item icon and include in search filters.
* Giving more weight to ratings with reviews than ratings alone. Also, hiding lone ratings.
* Custom loadouts now display below our special auto loadouts.
* Added inverse string search for items and perks (prefix with minus sign)
* Postmaster is now on top of the screen (but disappears when empty).
* Individual inventory buckets are no longer collapsible, but disappear when empty.
* D1 vault counts are removed from their section headers.
* Fixed an issue where the display would be messed up when colorblind mode is on.
* Restored the keyboard shortcut cheat sheet (press ?).
* The max light loadout prefers legendaries over rares.
* Unclaimed engrams are shown up in the Postmaster section.
* Infusion transfer button is now visible on mobile devices.
* Item tiles have been redesigned for Forsaken.

# 4.69.1 (2018-09-10)

* Max power value in 'Maximum Power' loadout is now calculated correctly.

# 4.69.0 (2018-09-09)

* Max power updated to 600 for Forsaken owners.
* Fixed Year 1 weapons not having an elemental damage type.
* Many bugfixes post-Forsaken launch.
* Add Infamy rank to progress page.
* Bounties now show their rewards on the Progress and Vendors pages.
* The Progress page has been cleaned up to better reflect the state of the game since Forsaken.
* Pursuits are sorted such that bounties are displayed together.
* Add "is:randomroll" search for items that have random rolls.
* Added "is:bow" and "is:machinegun" searches.
* Remove "is:powermod" and "basepower:" searches.
* Masterworks now have a gold border. Previously items with a power mod had a gold border, but there are no more power mods.
* Added Bow stats "Draw Time" and "Inventory Size".
* Disabled vendorengrams.xyz integration until they are back online.
* Review modes - say hello to Gambit (and goodbye to Trials, at least for a little while).
* Ratings platform selection changes made easier.
* Added Etheric Spiral and Etheric Helix to the list of reputation items.

# 4.68.3 (2018-09-03)

# 4.68.2 (2018-09-03)

# 4.68.1 (2018-09-03)

# 4.68.0 (2018-09-02)

* Fixed: Destiny 2 - Sort by character age.
* Item popup shows the ammo type of D2 weapons.
* New is:primary, is:special, and is:heavy search terms for ammo types.
* Add is:tracerifle and is:linearfusionrifle searches.
* Added Korean as a language option.
* We have a new Shop selling enamel pins and T-shirts.
* Ratings system understands random rolls in D2.
* Search help added for searching by # of ratings.

# 4.67.0 (2018-08-26)

# 4.66.0 (2018-08-19)

* DIM now refreshes your inventory automatically every 30 seconds, rather than every 5 minutes.
* Clicking "transfer items" in the Infusion tool will now always move them to the active character.
* The infusion tool will now include locked items as potential infusion targets even if the checkbox isn't checked (it still affects what can be a source item).
* If you are at maximum light, DIM now alerts you when vendors are selling maximum light gear and engrams, courtesy of VendorEngrams.xyz.

# 4.65.0 (2018-08-12)

# 4.64.0 (2018-08-05)

# 4.63.0 (2018-07-29)

* Fixed a bug that could cause iOS Safari to hang.

# 4.62.0 (2018-07-22)

* Xur has been removed from the header in D1. Find him in the Vendors page.

# 4.61.0 (2018-07-15)

* Fix a bug that would leave behind stackable items when moving certain loadouts like "Gather Reputation Items".
* The is:haspower search works once again.
* The is:cosmetic search will now work for Destiny 2.
* Added is:prophecy search which will return all prophecy weapons from CoO.
* Added is:ikelos search which will return all ikelos weapons from Warmind.

# 4.60.0 (2018-07-08)

* Farming mode won't try to move unmoveable reputation tokens.
* Filters like stat:recovery:=0 now work (they couldn't match stat values of zero before).
* Checking with VendorEngrams.xyz to see if 380 drops may be right for you.

# 4.59.0 (2018-07-01)

* New iOS app icons when you add to home screen.
* Ornaments now show additional reasons why you can't equip them.
* The is:inloadout search works once again.
* Fix a bug where the item popup could hang iOS Safari in landscape view.
* Add a link to lowlines' Destiny map for collecting ghost scannables, latent memories, and sleeper nodes.

# 4.58.0 (2018-06-24)

* Factions now show seasonal rank instead of lifetime rank.
* Vendors show their faction rank next to their reward engrams.
* Factions in the progress page also link to their vendor.
* Quest keys in your Pursuits now show their quantity. They're still on the Progress page.

# 4.57.0 (2018-06-17)

* Item sizing setting works in Edge.
* Lock and unlock won't get "stuck" anymore.

# 4.56.5 (2018-06-11)

* Fix for item popups not working

# 4.56.0 (2018-06-10)

* Add "is:hasshader" search filter to select all items with shaders applied.
* Fixed some bugs in older Safari versions.
* Errors on Progress, Collections, and Vendors pages won't take out the whole page anymore, just the section with the error.
* Fix bugs where a stray "0" would show up in odd places.
* Align Progress columns better for accounts with fewer than 3 characters.

# 4.55.0 (2018-06-03)

* Displaying available rating data in spreadsheet export.
* Correctly display masterwork plug objectives - check the "Upgrade Masterwork" plug for catalyst updates.
* The Collections page now shows progress towards unlocking ornaments. Due to restrictions in the API, it can only show ornaments that go with items you already have.

# 4.54.0 (2018-05-27)

* Fix the display of crucible rank points.
* Fix faction rank progress bars on D1.
* Compare view includes perks and mods for D2 items.

# 4.53.0 (2018-05-20)

* Add previews for engrams and other preview-able items.
* Display Crucible ranks on the progress page.
* Add emotes back to the collections page.
* Remove masterwork objectives that never complete.
* Fix loading loadouts the first time you open a character menu.
* Fix exporting CSV inventories in Firefox.

# 4.52.0 (2018-05-13)

* Collection exotics are no longer duplicated. They are also sorted by name.
* Updated max power to 380.
* Vendors and collections will no longer show items exclusive to platforms other than the current account's platform.
* Fix masterworks not showing as masterworks.
* Set the max base power depending on which DLC you own.

# 4.51.2 (2018-05-09)

* Handle the Warmind API bug better, and provide helpful info on how to fix it.

# 4.51.1 (2018-05-08)

* Fix progress page not displaying after the Warmind update.

# 4.51.0 (2018-05-06)

* Fix a bug where having mods, shaders, or materials in the postmaster might make it impossible to move any mod/shader/material into or out of the vault.
* Add links to Ishtar Collective on items with lore.

# 4.50.0 (2018-04-30)

* The settings page now shows how much of your local storage quota is being used by DIM (if your browser supports it).
* Add search filters based on character location on dim (is:inleftchar / inmiddlechar / inrightchar) and for vault (is:invault) and current/last logged character (incurrentchar), that is marked with a yellow triangle.
* Fixed a bug where the "Restore Old Versions" tool wouldn't actually let you see and restore old versions.

# 4.49.1 (2018-04-23)

* Fix loadouts.

# 4.49.0 (2018-04-22)

* The DIM changelog popup has moved to a "What's New" page along with Bungie.net alerts and our Twitter feed. We also moved the "Update DIM" popup to the "What's New" link.
* Fix moving mods and shaders from the postmaster.
* Remove "Take" button from stackables in the postmaster.
* The Collections page now has a link to DestinySets.com.

# 4.48.0 (2018-04-15)

* You can specify game modes for reading and making ratings and reviews.
* Full General Vault, Mods, and Shaders buckets are highlighted in red.
* Adding DIM to your home screen on iOS was broken for iOS 11.3. It's fixed now!

# 4.47.0 (2018-04-09)

# 4.46.0 (2018-04-02)

* Added a page to browse and restore old revisions of Google Drive data.
* Emblems now show a preview of their nameplate in the item details popup.
* New Vendors page shows all the items you can buy from various vendors.
* New Collections page shows your exotics, emotes, and emblems kiosks.
* Engram previews from the faction display and vendors pages show what could be in an engram.
* Keyword search now includes item descriptions and socket perk names and descriptions.

# 4.45.0 (2018-03-26)

* Searching mods and perks in D2 now searches non-selected perks as well.
* Perks are in the correct order again (instead of the selected one being first always).
* Unpurchaseable vendor items are displayed better.
* Storage settings break out loadouts and tags/notes between D1 and D2 items.
* A new revisions page allows you to restore old versions of settings from Google Drive.
* Emblems show a preview of the nameplate graphic.
* Fix "is:dupelower" to only affect Weapons/Armor
* Add armor stats to the "stat:" filter (in D2 only)
* Add ":=" comparison to the text complete tooltip

# 4.44.0 (2018-03-19)

* Fixed the "recommended perk" being wrong very often.
* Improved the display of perks, shaders, and mods on items. Improved the popup details for those items as well - this includes ornament unlock progress.
* Stackable items like mods and shaders have less chance of being left behind during search transfers.
* Put back "Make Room for Postmaster" in D1 - it was removed accidentally.
* Items matching a search are now more highlighted. Removed "Hide Unfiltered Items" setting.

# 4.43.0 (2018-03-12)

* Fix some cases where moving stacks of items would fail.
* Fix "Gather Reputation Items" from not gathering everything.
* More items can be successfully dragged out of the postmaster.

# 4.42.0 (2018-03-05)

* Compare tool shows ratings, and handles missing stats better.
* Fixed display of masterwork mod and ornaments.
* Remove Auras from inventory since they're part of Emblems now.
* Fancy new emblems show all their counters correctly.
* Improved moving mods, shaders, and consumables via search loadouts. They can now go to any character (not just the active one) and aren't limited to 9 items.
* Pausing over a drop zone to trigger the move-amount dialog works every time now, not just the first time.

# 4.41.1 (2018-02-19)

* Fix dupelower logic.
* Fixed bugs preventing DIM from loading in some browsers.
* See previews of the items you'll get from faction packages and Xur from links on the Progress page.

# 4.41.0 (2018-02-19)

* Mobile on portrait mode will be able to set the number of inventory columns (the icon size will be resized to accomodate).
* You can now check your emblem objectives.
* Armor mods show more info.
* Destiny 1 transfers are faster.
* DIM is better at equipping exotics when you already have exotic ghosts, sparrows, and ships equipped.
* Pulling an item from the postmaster updates the list of items quickly now.
* Navigation from "About" or "Backers" back to your inventory works.
* is:dupelower breaks ties more intelligently.

# 4.40.0 (2018-02-12)

# 4.39.0 (2018-02-05)

* Fixed random loadout feature taking you to a blank page.

# 4.38.0 (2018-01-31)

* Fixed display of Clan XP milestone.
* DIM's logic to automatically move aside items to make room for what you're moving is smarter - it'll leave put things you just moved, and it'll prefer items you've tagged as favorites.
* In D2, "Make room for Postmaster" has been replaced with "Collect Postmaster" which pulls all postmaster items we can onto your character. You can still make room by clicking "Space".
* Fix pull from postmaster to clear exactly enough space, not too many, but also not too few.
* Accounts with no characters will no longer show up in the account dropdown.
* Item tagging via keyboard should be a little more international-friendly. Calling the help menu (via shift+/) is too.
* Fixed XP required for well-rested perk after the latest Destiny update.

# 4.37.0 (2018-01-29)

* Masterwork differentiation between Vanguard / Crucible, highlight of stat being affected by MW.
* The "Well Rested" buff now appears as a Milestone on your Progress page.
* Nightfall modifiers are shown on the Progress page.
* Storage (Google Drive) settings have moved to the Settings page.
* You can configure a custom item sorting method from the Settings page.
* Improved display of the account selection dropdown.

# 4.36.1 (2018-01-22)

* Attempt to fix error on app.
* Moving an item from the postmaster will now only clear enough space for that one item.

# 4.36.0 (2018-01-22)

* Attempt to fix error on app.

# 4.35.0 (2018-01-22)

* The Settings page has been redesigned.
* Your character stats now update live when you change armor.
* New settings to help distinguish colors for colorblind users.
* DIM should load faster.
* DIM won't try to transfer Faction tokens anymore.

# 4.34.0 (2018-01-15)

* Sorting characters by age should be correct for D2 on PC.
* The infusion fuel finder now supports reverse lookups, so you can choose the best thing to infuse a particular item _into_.
* Labeled the Infusion Fuel Finder button.
* Trace Rifles are highlighted again on is:autorifle search.
* Factions that you can't turn in rewards to are now greyed out. We also show the vendor name, and the raw XP values have moved to a tooltip.
* The settings page has been cleaned up and moved to its own page.

# 4.33.1 (2018-01-09)

* Fix DIM loading on iOS 11.2.2.

# 4.33.0 (2018-01-08)

* A brand new Progress page for Destiny 2 displays your milestones, quests, and faction reputation all in one place. That information has been removed from the main inventory screen.
* We've changed around the effect for masterworks a bit more.

# 4.32.0 (2018-01-02)

* Added hotkey for search and clear (Shift+F).
* Masterworks show up with an orange glow like in the game, and gold borders are back to meaning "has power mod".
* Mercury reputation items are now handled by farming mode and gather reputation items.
* Tweak max base power / max light calculations to be slightly more accurate.
* Display D2 subclass talent trees. We can't show which ones are selected/unlocked yet.
* Moving items on Android should work better.
* Rotating to and from landscape and portrait should be faster.
* Fix quest steps showing up in the "haspower" search.
* Do a better job of figuring out what's infusable.
* Added a reverse lookup to Infusion Fuel Finder.

# 4.31.0 (2017-12-25)

* "is:complete" will find completed rare mod stacks in Destiny 2.

# 4.30.0 (2017-12-18)

* NEW - Revamped rating algorithm for D2 items.
* Fixed a bug trying to maximize power level (and sometimes transfer items) in Destiny 2.
* When hovering over an icon, the name and type will be displayed
* Allowing more exotic item types to be simultaneously equipped in Destiny 2
* Initial support for masterworks weapons.
* Fixed reporting reviews in Destiny 2.
* Fixed item filtering in Destiny 2.

# 4.29.0 (2017-12-13)

* Added Mercury reputation.
* Added Crimson Exotic Hand Canon.

# 4.28.0 (2017-12-11)

* NEW - Move items from the postmaster in DIM!

# 4.27.1 (2017-12-05)

* Key for perk hints in D2.
* Fixed bug loading items with Destiny 2 v1.1.0.

# 4.27.0 (2017-12-04)

* Added setting to pick relevant platforms for reviews.
* Fix review area not collapsing in popup.
* Fix display of option selector on reviews tab when detailed reviews are disabled.

# 4.26.0 (2017-11-27)

* Don't show community best rated perk tip if socket's plugged.
* is:haslevel/haspower (D1/D2) fix in cheatsheet.
* Fix mobile store pager width

# 4.25.1 (2017-11-22)

* Added Net Neutrality popup.

# 4.25.0 (2017-11-20)

# 4.24.1 (2017-11-13)

# 4.24.0 (2017-11-13)

* Bungie has reduced the throttling delay for moving items, so you may once again move items quickly.

# 4.23.0 (2017-11-06)

# 4.22.0 (2017-10-30)

* Add a 'bulk tag' button to the search filter.
* Add basepower: filter and is:goldborder filter.
* Fix filtering in D1.
* Add a button to clear the current search.
* Fix moving partial stacks of items.
* Fixed "transfer items" in the Infusion Fuel Finder.
* Giving hints about the community's favorite plugs on D2 items.

# 4.21.0 (2017-10-23)

* Community reviews (for weapons and armor) are in for Destiny 2 inventory.
* Charting weapon reviews.
* Fixed the shadow under the sticky characters bar on Chrome.
* Add an option to farming mode that stashes reputation items in the vault.
* Add a new smart loadout to gather reputation items for redemption.
* Scroll the loadout drawer on mobile.
* Show character level progression under level 20 for D2.
* Stacks of three or more rare mods now have a yellow border

# 4.20.1 (2017-10-16)

* Fixed an error when trying to space to move items.

# 4.20.0 (2017-10-16)

* Sort consumables, mods, and shaders in a more useful way (generally grouping same type together, alphabetical for shaders).
* Show the hidden recoil direction stat.
* Link to DestinyDB in your language instead of always English.
* Updated documentation for search filters.
* Fixed logic that makes room for items when your vault is full for D2.

# 4.19.2 (2017-10-11)

* Keyword searchs now also search on mod subtitles, so `is:modifications helmet void` will bring only Helmet Mods for Void subclass.
* Add Iron Banner reputation.

# 4.19.1 (2017-10-10)

* Fix landscape orientation not working on mobile.
* Fix D1 stats in loadout builder and loadout editor.

# 4.19.0 (2017-10-09)

* Added `stack:` to search filters for easier maintenance of modifications.
* Add missing type filters for D2 (try `is:modifications`)!
* Bring back keyboard shortcuts for tagging (hit ? to see them all).
* The "Max Light" calculation is even more accurate now.
* Added `PowerMod` column to CSV export indicating whether or not a weapon or piece of armor has a power mod
* Support sorting by base power.
* Hide "split" and "take" button for D2 consumables.
* OK really really fix the vault count.
* Fix showing item popup for some D1 items.
* Changed how we do Google Drive log-in - it should be smoother on mobile.
* Completed objectives will now show as "complete".
* Bring back the yellow triangle for current character on mobile.
* Updated `is:dupelower` search filter for items to tie break by primary stat.

# 4.18.0 (2017-10-02)

* Updated `is:dupelower` search filter for items with the same/no power level.
* Fix some issues with Google Drive that might lead to lost data.
* Really fix vault counts this time!

# 4.17.0 (2017-09-29)

* Fix bug that prevented pinned apps in iOS from authenticating with Bungie.net.

# 4.16.2 (2017-09-29)

* Added `is:dupelower` to search filters for easier trashing.
* Added missing factions to the reputation section for Faction Rally.
* Fix in infusion calculator to correctly consider +5 mod
* Fix for CSV export (e.g.: First In, Last Out in 2 columns)

# 4.16.1 (2017-09-26)

* Bugfixes for iOS 10.0 - 10.2.

# 4.16.0 (2017-09-25)

* Added item type sort to settings group items by type (e.g. all Sniper Rifles together).
* Reputation emblems are the same size as items now, however you have item size set.
* Shaders show up in an item's mods now.
* Transfering search loadouts is more reliable.
* Fixed a serious bug with storage that may have deleted your tags and notes. It's fixed now, but hopefully you had a backup...
* Highlight mods that increase an item's power with a gold border. New 'is:powermod' search keyword can find them all.
* Phone mode should trigger even on really big phones.
* More places can be pressed to show a tooltip.
* Fixed showing quality for D1 items.
* D2 subclasses are diamonds instead of squares.
* Max Base Power, Mobility, Resilience, and Recovery are now shown for each character.
* Legendary shards have the right icon now.
* Fix newly created loadouts showing no items.
* Inventory (mods, shaders, and consumables) in your vault now show up separated into the vault, and you can transfer them to and from the vault.
* Search keywords are now case-insensitive.
* You can now lock and unlock D2 items.
* Equipping an exotic emote won't unequip your exotic sparrow and vice versa.
* Item popups aren't weirdly tall on Firefox anymore.
* Armor stats now match the order in the game.
* Infusion calculator now always gives you the full value of your infusion.
* Show a warning that your max light may be wrong if you have classified items.
* CSV export for D2 weapons and armor is back.
* Add text search for mods and perks.
* Add "Random Loadout" to D2. You gotta find it though...

# 4.15.0 (2017-09-18)

* D2 items with objectives now show them, and quests + milestones are displayed for your characters.
* Custom loadouts return for D2.
* D2 items now display their perks and mods.
* DIM won't log you out if you've been idle too long.
* Swipe left or right anywhere on the page in mobile mode to switch characters.
* If you have lots of inventory, it won't make the page scroll anymore.
* Power level will update when you change equipment again.
* Searches will stay searched when you reload info.
* Max light loadout won't try to use two exotics.
* Farming mode looks better on mobile.
* If you're viewing a non-current character in mobile, it won't mess up on reload anymore.
* You can tag and write notes on classified items to help remember which they are.
* The Infusion Fuel Finder is back for D2.
* The "Max Light" calculation is more accurate now.
* Mods now show more detail about what they do.

# 4.14.0 (2017-09-14)

* Added back in Repuation for D2.
* Max Light Loadout, Make Room for Postmaster, Farming Mode, and Search Loadout are all reenabled for D2.
* Classified items can be transferred!
* Fixed search filters for D2.
* Show hidden stats on D2 items.
* D2 inventory (mods, shaders, etc) now take the full width of the screen.

# 4.13.0 (2017-09-09)

* DIM will remember whether you last used D2 or D1.
* Lots of DIM functionality is back for D2.
* We now highlight the perks from high community reviews that you don't have selected.

# 4.12.0 (2017-09-05)

* Early Destiny 2 support! We have really basic support for your Destiny 2 characters. Select your D2 account from the dropdown on the right. This support was built before we even got to start playing, so expect some rough edges.
* There's a new phone-optimized display for your inventory. See one character at a time, with larger items. Swipe between characters by dragging the character header directly.
* Info popups aren't gigantic on mobile anymore.
* Fix a case where changes to preferences may not be saved.

# 4.11.0 (2017-09-02)

* Fix a case where DIM wouldn't work because auth tokens had expired.

# 4.10.0 (2017-08-26)

* You can flag reviews for being offensive or arguing or whatever. Be helpful but also be nice.
* Remove the browser compatibility warning for Opera and prerelease Chrome versions.

# 4.9.0 (2017-08-19)

* No changes!

# 4.8.0 (2017-08-12)

* No changes!

# 4.7.0 (2017-08-05)

* Made loadout builder talent grids tiny again.
* If you autocomplete the entire filter name and hit enter, it will no longer hang the browser.
* Updated the About page and FAQ.
* Fixed a case where DIM would fail to load the latest version, or would load to a blank page unless force-reloaded.
* Added some helpful info for cases where DIM might fail to load or auth with Bungie.net.
* Added a warning when your browser is not supported by DIM.
* DIM no longer supports iOS 9.

# 4.6.0 (2017-07-29)

* Fix a bug where the popup for Xur items was below Xur's own popup.
* Hiding community rating for items with only one (non-highlighted) review.
* The first item in the search autocompleter is once again selected automatically.
* If you don't have the vault width set to "auto", the inventory is once again centered.

# 4.5.0 (2017-07-22)

* Added "reviewcount" filter to filter on the number of reviews on an item.
* Fix slight horizontal scroll on inventory view.
* On mobile, tapping outside of dialogs and dropdowns to dismiss them now works.
* The item detail popup now does a better job of fitting itself onto the screen - it may appear to the left or right of an item now!
* Press on a talent grid node to read its description. The same goes for the stats under your character.
* Subclasses now have the correct elemental type in their header color.
* Drag and drop should be much smoother now.
* You can select Destiny 2 accounts from the account dropdown now - but won't do much until Destiny 2 is released and we have a chance to update DIM to support it!

# 4.4.0 (2017-07-15)

* New filters for ornaments - is:ornament, is:ornamentmissing, is:ornamentunlocked
* Fixed a bug where item data would not respect your language settings.
* Weapon reviews now show up immediately, and can be edited.
  - If you have been less than friendly, now would be a very good time to edit yourself and put a better foot forward.
* Sorting reviews to support edits and highlighted reviews.
* Logging out now brings you to Bungie's auth page, where you can choose to change account or not.
* Fixed "Clear New Items" not working.
* Adjusted the UI a bunch to make it work better on mobile. Just a start - there's still a long way to go.
* The announcement about DIM being a website won't show more than once per app session.
* Google Drive syncing is a bit smoother.
* Fixed a case where you couldn't create a new class-specific loadout.
* On Firefox, the new-item shines don't extend past the item anymore.
* Do a better job of refreshing your authentication credentials - before, we'd sometimes show errors for a few minutes after you'd used DIM for a while.
* The filters help page has been localalized.
* Separate the light: and level: filters. level now returns items matching required item level, light returns items matching the light level.

# 4.3.0 (2017-07-08)

* DIM is now just a website - the extension now just sends you to our website. This gives us one, more cross-platform, place to focus on and enables features we couldn't do with just an extension. Don't forget to import your data from the storage page!
* Scrolling should be smoother overall.
* Vendor weapons now show reviews.
* Add a "sort by name" option for item sorting.
* In Google Chrome (and the next version of Firefox), your local DIM data won't be deleted by the browser in low storage situations if you visit DIM frequently.
* Ratings will no longer disappear from the item details popup the second time it is shown.
* Info popups should do a better job of hiding when you ask them to hide.

# 4.2.4 (2017-07-03)

* Work around a Chrome bug that marked the extension as "corrupted".

# 4.2.3 (2017-07-03)

* Fix log out button.
* Put back the accidentally removed hotkeys for setting tags on items.
* Fixed some visual goofs on Firefox.
* Fix a case where DIM would never finish loading.

# 4.2.2 (2017-07-02)

* Fix DIM being invisible on Firefox
* Fix a case where DIM would never finish loading.
* Put back the accidentally removed hotkeys for setting tags on items.

# 4.2.1 (2017-07-01)

* Actually turn on Google Drive in prod.

# 4.2.0 (2017-07-01)

* Exclude all variants of 'Husk of the Pit' from 'Item Leveling' loadout.
* Add a new storage page (under the floppy disk icon) for managing your DIM data. Import and export to a file, and set up Google Drive storage to sync across machines (website only). You can import your data from the Chrome extension into the website from this page as well.
* The settings page has been cleaned up and reworded.
* Added missing Trials emblems and shaders to the is:trials search.
* DIM should look more like an app if you add it to your home screen on Android.
* DIM will show service alerts from Bungie.

# 4.1.2 (2017-06-25)

* Add a "Log Out" button in settings.

# 4.1.1

* Fixed changelog popup too large to close.

# 4.1.0 (2017-06-24)

* Fixed the logic for deciding which items can be tagged.
* Fix "Make room for postmaster".
* Record books have been moved out of the inventory into their own page. Get a better look at your records, collapse old books, and narrow records down to only those left to complete.
* Fix changing new-item shine, item quality display, and show elemental damage icon preferences. They should apply immediately now, without a reload.x
* Localization updates.
* Fixed objective text in the record book floating above stuff.
* Fixed displaying record objectives that are time-based as time instead of just a number of seconds.
* When pinned to the iOS home screen, DIM now looks more like a regular browser than an app. The upside is you can now actually authorize it when it's pinned!
* Loadouts with a complete set of equipped armor now include a stat bar that will tell you the stat tiers of the equipped loadout pieces.
* Loadouts with non-equipping items now won't _de-equip_ those items if they're already equipped. #1567
* The count of items in your loadout is now more accurate.
* DIM is now better at figuring out which platforms you have Destiny accounts on.
* DIM is faster!
* Added Age of Triumph filters is:aot and is:triumph
* Add gunsmith filter is:gunsmith
* Updated filters to remove common items for specific filters (e.g. is:wotm no longer shows exotic items from xur, engrams, and planetary materials)
* Loadout Builder's equip button now operates on the selected character, not your last-played character.
* Loadout Builder no longer has equip and create loadout buttons for loadouts that include vendor items.
* Loadout Builder is faster.
* DIM has a new logo!
* Elemental damage color has been moved to a triangle in the upper-left corner of your weapon.
* See community weapon ratings in DIM, and submit your own! Weapon ratings can be turned on in Settings, and will show up on your individual weapons as well as in the details popup. You can submit your own reviews - each review is specific to the weapon roll you're looking at, so you know whether you've got the god roll.

# 3.17.1

* Fixed a bug with the display of the amount selection controls in the move popup for stackable items.
* Localization updates
* Moved the "VCR" controls for stackable item amount selection to their own row.

# 3.17.0

* Fixed the perk selection in Loadout Builder. #1453
* Integrated Trials-centric weapon reviews (and the ability to rate your own gear (and make comments about your gear)). Done in conjunction with destinytracker.com.
* Fixed the logic for artifact bonuses to compute the right number. #1477
* Restore some missing images from our build system changes.
* Don't allow engrams to be tagged. #1478
* Add home screen icons (and Safari tab icons, and Windows tile icons) for the website.
* Fixed "is:locked" filters to be consistent for engrams. #1489
* The Beta website is now updated automatically for every PR.
* If you're not logged in to the website, we show the login screen.
* Better error messages for when you have the wrong platform selected, plus the error doesn't cover the platform selector.
* Improved website compatibility with Firefox, Safari, and Edge.
* Many style fixes for Safari.
* Drag and drop is now supported on touch devices. Press and hold an item to drag it. #1499
* Armsday packages can no longer be dragged. #1512
* Add tags and notes to items! This has been in Beta forever but now it's official. Hit ? to see the keyboard shortcuts, and use "tag:" searches to find your tagged gear.
* Remove Materials Exchange from the beta.
* Vendors now show where they are, and are sorted better. All the cryptarchs now appear. Engrams waiting to be decrypted aren't shown in the vendor screen.
* Experimental iOS 9 Mobile Safari compatibility. May be removed in the future.
* Style updates to clean up DIM's look and make sure more screen space is being used for items.
* Gained the ability for us to fill in classified items, even if Bungie hasn't unclassified them. You still can't transfer them though.
* The "Hide Unfiltered Items while Filtering" preference now applies to vendor gear too. #1528
* When moving stacks of items through the popup, there are now buttons to max out the amount, and add and remove up to even stacks of items.
* Xur should disappear on Sundays again.

# 3.16.1

* Significantly increased the storage limit for tags and notes. It's still possible to go over (especially with long notes) but it should happen far less frequently - and it should notify you when it happens.

# 3.16.0

* Removed farming option to keep greens since they're disassembled by default now.
* Added stat search, for example: "stat:rof:>= 22"
* Fixed formatting for search loadouts when the search terms contain angle brackets.
* A new "Make room for Postmaster items" auto layout will clear out enough space on your character to pick up all the stuff you've accumulated at the Postmaster.
* Vendor items now explain what you need to do to get them.
* Xur looks like the other vendors, and correctly displays both heavies now.
* Compare tool styling updates.
* Compare tool shows attack/defense.
* In the compare tool, stats that are the same across all items are white instead of blue.
* There's now a picture of each item in the compare tool.
* Clicking the title of an item in the compare tool will scroll to that item and "pop" it so you know which one it is.
* Armor and items that don't match the equipping character will once again transfer in loadouts. You can still put multiple subclasses of the same damage type in a loadout.
* Empty space around talent grids has been eliminated.
* Memory of Felwinter's stat bar no longer overflows its container.

# 3.15.0

* Permit the same damage type of subclass in loadouts (#1067)
* Update record books to properly display time instead of a large number. (#1051)
* Moving an item into a full vault but an empty bucket (such as full General but the vault contains no Consumables) now works.
* Stacks of items are properly accounted for. They'll now combine as things are moved to make space - previously even a stack of 1 consumable would count as taking up the whole slot and would prevent a move of 2 more of that consumable.
* We now catch errors trying to move aside items and retry with a different item. You should see fewer failed moves!
* "Thrashing" in farming mode is fixed. When farming mode can't proceed (because moving anything off the character would result in something else being moved back on, because you're out of space), we now show a friendly info message. This message is throttled to show up no more than once a minute.
* Fixed a bug where a full vault would prevent farming mode from moving things to other characters.
* The move aside logic strongly prefers putting things on characters other than the original item's owner. This makes it much easier to move a bunch of stuff off of a character without other things bouncing right back in.
* Prefer putting engrams in the vault and not taking them out when choosing items to move aside.
* Farming mode now makes room to pick up artifacts, materials, and consumables.
* When making space in the "General" category or in Materials/Consumables buckets, we'll choose to move aside an item that can be combined with another stack somewhere without increasing the total number of stacks. This trends towards consolidation and can help free up a full vault, as well as getting rid of stray stacks.
* We swapped in "special ammo synth" and "primary ammo synth" instead of "motes of light" and "strange coins" for the farming mode quick gather buttons. They seemed more useful in the heat of battle.
* When dequipping an item, we try harder to find a good item to equip in its place. We also prefer replacing exotics with other exotics, and correctly handle The Life Exotic perk.
* Lots of new translations and localized strings.
* Vendors update when you reach a new level in their associated faction, or when you change faction alignment.
* Fixed a too-small perk selection box in the loadout builder, and properly handle when vendors are selling Memory of Felwinter.

# 3.14.1 (2016-12-06)

* Internationaliztion updates.
* Fix for Loadout Class Type bug.

# 3.14.0

* Compare Weapons and Armor side-by-side.
* Added `is:sublime` filter
* Added detailed information to the Trials of Osiris popup card.
* Added more detection for item years.
* The collapse button now no longer takes up the whole bucket height.
* Fixed marking which characters had access to vendor items.
* Fix tracking new items when the new-item shine is disabled.
* Added option to Farming Mode to not move weapons and armor to make space for engrams.
* About and Support pages are now translatable.
* Improved error handling and error messages.
* Vendors are collapsible.
* All vendor items (including duplicates with different rolls) will now show up.
* Added more translations.
* If you have more than one Memory of Felwinter, they are all excluded from loadout builder.
* Export correct quality rating for items in CSV.

# 3.13.0 (2016-10-31)

* The vendors page is back. It'll show all available vendors. It's now a lot faster, and combines vendor inventory across your characters. Consumables and Bounties are now shown. Item stats and quality will hopefully show up on 11/8.
* Loadout builder has option to load from equipped items.
* Added option to farm green engrams or not.
* When moving consumable stacks, you can now choose to fill up one stack's worth.
* Don't sort bounties (the API does not currently provide the in-game order.)
* Fix max-light rounding.
* Fix a bug in the new filters for source.
* Fix incognito mode launching
* More i18n.
* Classified items in the vault are now counted and shown.
* DIM is faster!
* Memory of Felwinter is now excluded from loadout builder by default.

# 3.11.1 (2016-10-04)

* Fixed an issue with farming mode where users without motes, 3oC, coins, or heavy could not use farming mode.
* Fixed an issue where classified items would not show up in the UI.

# 3.11.0 (2016-10-04)

##### New

* Added Quick Move items to farming mode.
* Farming mode now also moves glimmer items to vault.
* Added `is:inloadout` filter
* New filters: is:light, is:hasLight, is:weapon, is:armor, is:cosmetic, is:equipment, is:equippable, is:postmaster, is:inpostmaster, is:equipped, is:transferable, is:movable.
* New filters for items based on where they come from: is:year3, is:fwc, is:do, is:nm, is:speaker, is:variks, is:shipwright, is:vanguard, is:osiris, is:xur, is:shaxx, is:cq, is:eris, is:vanilla, is:trials, is:ib, is:qw, is:cd, is:srl, is:vog, is:ce, is:ttk, is:kf, is:roi, is:wotm, is:poe, is:coe, is:af.
* Added debug mode (ctrl+alt+shift+d) to view an item in the move-popup dialog.
* Added max light value to max light button in dropdown.
* Major loadout builder performance enhancements.
* Support rare (blue) items in loadout builder.

##### Tweaks

* Consumables and materials are now sorted by category.
* All other items in the General Bucket are sorted by Rarity.
* Move ornaments inbetween materials and emblems.
* Link to wiki for stat quality in the move-popup box.
* Full item details are shown in the move popup by default (they can still be turned off in settings).

##### Bugfixes

* Prevent double click to move item if loadout dialog is open.
* [#889](https://github.com/DestinyItemManager/DIM/issues/889) Fixed stats for Iron Banner and Trials of Osiris items.
* Fix infusion finder preview item not changing as you choose different fuel items. Also filter out year 1 items.
* Fix some green boots that would show up with a gold border.
* A bunch of consumables that can't be moved by the API (Treasure Keys, Splicer Keys, Wormsinger Runes, etc) now show up as non-transferable in DIM.
* Husk of the Pit will no longer be equipped by the Item Leveling loadout.
* Fixed equipping loadouts onto the current character from Loadout Builder.
* The default shader no longer counts as a duplicate item.
* DIM no longer tries to equip exotic faction class items where your character isn't aligned with the right faction.
* Fixed more cases where your loadouts wouldn't be applied because you already had an exotic equipped.
* Elemental Icons moved to bottom left to not cover the expansion symbol.
* Loadout builder no longer shows duplicate sets.
* Fix equip loadout builder equip to current character.

# 3.10.6 (2016-09-23)

* The DestinyTracker link in the item popup header now includes your perk rolls and selected perk. Share your roll easily!
* Fixed moving consumables in loadouts. Before, you would frequently get errors applying a loadout that included consumables. We also have a friendlier, more informative error message when you don't have enough of a consumable to fulfill your loadout.
* Fixed a bug where when moving stacks of items, the stack would disappear.
* The progress bar around the reputation diamonds is now more accurate.
* Enabled item quality.
* Item Quality is enabled by default for new installs.
* A new Record Books row in Progress has your Rise of Iron record book.
* Searches now work for all characters and the vault again.
* Can equip loadouts onto the current character from Loadout Builder.
* Added ability to feature toggle items between Beta + Release.

# 3.10.5

* Added Ornaments.

# 3.10.4

* We handle manifest download/cache errors better, by deleting the cached file and letting you retry.
* Date armor ratings end is on 9/20/2016 @ 2AM Pacific.
* Fixed issues with broken images by downloading from Bungie.net with https.
* Loadouts for multi-platform users will now save selected and equipped items for both platforms. Previously, when switching platforms, loadouts would remove items from the loadout for the opposite platform.

# 3.10.3

* Fixed a "move-canceled" message showing up sometimes when applying loadouts.
* Bugged items like Iron Shell no longer attempt to compute quality. They'll fix themselves when Bungie fixes them.
* Fixed "Aim assist" stat not showing up in CSV (and no stats showing up if your language wasn't English).
* We now catch manifest updates that don't update the manifest version - if you see broken images, try reloading DIM and it should pick up new info.
* Worked around a bug in the manifest data where Ornamenent nodes show up twice.
* DIM won't allow you to move rare Masks, because that'll destroy them.
* The "Random" auto loadout can now be un-done from the loadout menu.
* For non-variable items (emblems, shaders, ships, etc) in a loadout, DIM will use whichever copy is already on a character if it can, rather than moving a specific instance from another character.

# 3.10.2 (2016-09-10)

* Fixed error building talent grid for Hawkmoon.
* Don't attempt to build record books when advisors are not loaded.
* Dragged items now include their border and light level again.
* New-item overlays have been restored (enable in settings).
* Reenable record book progress.
* Better handle errors when record book info isn't available.
* Show an error message if the manifest doesn't load.
* Fix an error when equipping loadouts.
* DIM usage tips will only show up once per session now. You can bring back previously hidden tips with a button in the settings page.

# 3.10.0

* Add ability to create loadouts by selecting sets of perks.
* [#823](https://github.com/DestinyItemManager/DIM/issues/823) Added 'current' property to stores.
* The DIM extension is now much smaller.
* DIM can now display item information in all supported Destiny languages. Choose your language in the settings then reload DIM.
* We now automatically pick up Destiny data updates, so DIM should work after patches without needing an update.
* The Reputation section should match the in-game logos better now.
* Disable new item overlays due to a bug.

# 3.9.2

* [#812](https://github.com/DestinyItemManager/DIM/issues/812) Removed rare masks from the items table used by the random item loadout.

# 3.9.1

* [#801](https://github.com/DestinyItemManager/DIM/issues/801) Resolved error with vendor page character sorting.
* [#792](https://github.com/DestinyItemManager/DIM/pull/792) Warning if user clicks on perks to notify them that they can only be changed in game.
* [#795](https://github.com/DestinyItemManager/DIM/pull/795) Updated strange coin icon for Xur.

# 3.9.0

* New glimmer-based filters, is:glimmeritem, is:glimmerboost, is:glimmersupply
* Add option for new item and its popup to be hidden
* Add ability to exclude items from loadout builder.
* Expand/collapse sections in DIM.
* Double clicking an item will equip it on the current character. 2x click on equipped, dequips.
* Show current vendor items being sold.
* Move popup won't pop up under the header anymore.
* If you have an open loadout, and you click "Create loadout", it switches to the new loadout now instead of leaving the previous loadout open.
* DIM is once again faster.
* The loadout editor won't stay visible when you change platforms.
* Fixed a lot of bugs that would show all your items as new.
* New-ness of items persists across reloads and syncs across your Chrome profile.
* New button to clear all new items. Keyboard shortcut is "x".
* Help dialog for keyboard shortcuts. Triggered with "?".
* When you have two characters of the same class, applying a loadout with a subclass will work all the time now.
* Item class requirements are part of the header ("Hunter Helmet") instead of in the stats area.
* You can search for the opposite of "is:" filters with "not:" filters. For example, "is:helmet not:hunter quality:>90".
* Clicking away from the Xur dialog will close any open item popups.
* Fixed an issue where you could not equip a loadout that included an exotic item when you already had an exotic equipped that was not going to be replaced by the loadout.
* Better handling of items with "The Life Exotic" perk.
* New aliases for rarity filters (is:white, is:green, is:blue, is:purple, is:yellow).
* An alternate option for the "Gather Engrams" loadout can exclude gathering exotic engrams.
* Removed popup notification for new items.
* #798 Keyword searches will now scan perk descriptions.
* #799 Randomize equipped items for current character. Don't look at us if you have to play a match using Thorn.

# 3.8.3

* Fix move popup not closing when drag-moving an item.
* Added ability to and filters for track or untracking quests and bounties.
* Fix issue where some sets would be missing from the loadout builder.
* Fixed #660 where postmaster items would not appear in the Postmaster section of DIM, ie Sterling Treasure after the reset.
* Fixed #697 where loadouts will no longer remove the loadouts for the opposite platform.
* Fix an issue where loadouts will not show any items, or transfer any items.
* Add option to show new item overlay animation

# 3.8.2

* Update filter list to include quality/percentage filters
* Add year column to CSV export scripts
* When you have filtered items with a search, you can select a new search loadout option in the loadout menu to transfer matching items.
* The screen no longer jumps around when clicking on items, and the item details popup should always be visible.
* Dialogs should be sized better now.
* Fix character order in move popup buttons.
* Restored the ability to set a maximum vault size. "Auto" (full width) is still an option, and is the default.
* Armor quality is shown in Xur, loadouts, and the infusion dialog if advanced stats is turned on.
* "Take" stackables works again.

# 3.8.1

* Added steps to Moments of Triumph popup (and other record books.)
* Fixed wobbly refresh icon.
* Fixed single item stat percentages.
* Fixed armor export script.
* Possible fix for loadout builder.

# 3.8.0

* Loadout builder redesign and major performance enchancements.
* Items in the postmaster now have quality ratings, can use the infusion fuel finder, show up in the infusion fuel finder, compare against currently equipped items, etc. They behave just like a normal item except you can't move them and they're in a different spot.
* The vault width preference has been removed - the vault now always takes up all the remaining space on the screen.
* Section headers don't repeat themselves anymore.
* Drop zones for items are larger.
* Returning from the min-max tool no longer greets you with a blank, item-less screen.
* Fixed a bug where loadouts were not properly restricted to the platform they were created for.
* Xur's menu item will properly disappear when he leaves for the week.
* New items are marked with a "shiny" animation, and there are notifications when new items appear.
* The loadout menu may expand to fill the height of the window, but no more. The scrollbar looks nicer too.
* Items can now be made larger (or smaller) in settings. Pick the perfect size for your screen!
* The item info popup has a new header design. Let us know what you think!
* Changing settings is faster.
* You can now download your weapon and armor data as spreadsheets for the true data nerds among us.
* The settings dialog is less spacious.
* Engrams and items in the postmaster can now be locked (and unlocked).
* The buttons on the move item popup are now grouped together by character.
* When the "Hide Unfiltered Items while Filtering" option is on, things look a lot nicer than they did.
* DIM is generally just a little bit snappier, especially when scrolling.
* Clicking the icon to open DIM will now switch to an active DIM tab if it's already running.
* Bungie.net will open in a new tab as a convenience for expired cookies.
* Items in the Postmaster are sorted by the order you got them, so you know what'll get bumped when your postmaster is full.
* Clicking the loadout builder button again, or the DIM logo, will take you back to the main screen.
* You may now order your characters by the reverse of the most recent, so the most recent character is next to the vault.

# 3.7.4

* Removed the option to hide or show the primary stat of items - it's always shown now.
* Add mode selection full/fast for users willing to wait for all best sets.
* Loadout menus are now scrollable for users with over 8 custom loadouts on a single character.
* Changing the character sort order now applies live, rather than requiring a refresh.
* Use most recently logged in player to start with loadout builder.
* Search queries will exclude the token `" and "` as some users were including that when chaining multiple filters.
* Fix UI issue on move popup dialog that had some numbers expanding outside the dialog.
* Consolidate beta icons to the icons folder.

# 3.7.3

* Fix rounding error that prevented some loadout sets from showing up.
* Added filter for quality rating, ex - quality:>90 or percentage:<=94

# 3.7.2

* Always show locked section in loadout builder.
* Fix NaN issue in loadout builder.
* Fix issues with 'create loadout' button in loadout builder.
* For item lvling dont prefer unlvled equiped items on other characters.
* Various Loadout builder bug fixes and performance updates.

# 3.7.1

* Various Loadout builder bug fixes and performance updates.

# 3.7.0

* Added new armor/loadout tier builder.
* Fix for all numbers appearing red in comparison view.
* Updated to latest stat estimation forumla.
* Use directive for percentage width.

# 3.6.5

* Fix an issue where warlocks would see loadouts for all the other classes.

# 3.6.2 & 3.6.3 (2016-05-23)

* Add warning if the lost items section of the postmaster has 20 items.
* Stat bars are more accurately sized.
* Add vendor progress
* Add prestige level with xp bar under characters to replace normal xp bar after level 40.
* It is no longer possible to choose column sizes that cause the vault to disappear.
* The Vault now has a character-style header, and can have loadouts applied to it. Full-ness of each vault is displayed below the vault header.
* New option to restore all the items that were in your inventory before applying a loadout, rather than just the equipped ones.
* You can now undo multiple loadouts, going backwards in time.

# 3.6.1

* Removed the "Only blues" option in the infusion fuel finder, because it wasn't necessary.
* Engram searches and the engram loadout features won't mistake Candy Engrams for real engrams.
* Items in the Postmaster include their type in the move popup, so they're easier to distinguish.
* Sometimes equipping loadouts would fail to equip one of your exotics. No more!
* Add an 'is:infusable' search filter.
* Add 'is:intellect', 'is:discipline', 'is:strength' search filters for armor.
* XP Progress on bar items

# 3.6.0 (2016-05-03)

* Bring back the infusion dialog as an Infusion Fuel Finder. It doesn't do as much as it used to, but now it's optimized for quickly finding eligable infusion items.
* Fix a bug where hovering over a drop zone with a consumable/material stack and waiting for the message to turn green still wouldn't trigger the partial move dialog.
* Added a new "Item Leveling" auto-loadout. This loadout finds items for you to dump XP into. It strongly favors locked items, and won't replace an incomplete item that you have equipped. Otherwise, it goes after items that already have the most XP (closest to completion), preferring exotics and legendaries if they are locked, and rares and legendaries if they're not locked (because you get more materials out of disassembling them that way).
* There's a new setting that will show elemental damage icons on your weapons. Elemental damage icons are now always shown in the title of the item popup.
* Elder's Sigil won't go above 100% completion for the score portion anymore.
* Added roll quality percentage indicator. You can now see how your intellect/discipline/strength stacks up against the maximum stat roll for your armor.
* DIM is smarter about what items it chooses to move aside, or to equip in the place of a dequipped item.
* Added a new "Gather Engrams" loadout that will pull all engrams to your character.

# 3.5.4

* We won't try to equip an item that is too high-level for your character when dequipping items.
* Fix a regression where subclasses wouldn't show up in Loadouts. They're still there, they just show up now!
* Fixed another bug that could prevent item popups from showing up.
* The vault can now be up to 12 items wide.
* Sterling Treasure, Junk Items, and SLR Record Book added to DIM.
* Manifest file updated.

# 3.5.3

* Fixed a bug that would prevent the loading of DIM if Spark of Light was in the postmaster.
* Fixed a bug that prevented the Xur dialog from rendering.

# 3.5.2

* Fix a bug where item details popups would show above the header.
* Fix showing Sterling Treasures in Messages.
* Better error handling when Bungie.net is down.
* Fix a bug where having items in the postmaster would confuse moves of the same item elsewhere.
* Fix a bug where item comparisons no longer worked.
* Added support for the classified shader "Walkabout".

# 3.5.1

* The Infusion Calculator has been removed, now that infusions are much more straightforward.
* Pressing the "i" key on the keyboard will toggle showing item details in the item popup.
* Add a menu item for when Xur is in town. This brings up a panel with Xur's wares, how much everything costs, how many strange coins you have, and lets you show the item details popup plus compare against any version of exotics you might already have to see if there's a better roll.

# 3.5 (2016-04-11)

* DIM will now go to great lengths to make sure your transfer will succeed, even if your target's inventory is full, or the vault is full. It does this by moving stuff aside to make space, automatically.
* Fixed a bug that would cause applying loadouts to fill up the vault and then fail.
* Fixed a bug where DIM would refuse to equip an exotic when dequipping something else, even if the exotic was OK to equip.
* When applying a loadout, DIM will now equip and dequip loadout items all at once, in order to speed up applying the loadout.
* The search box has a new style.
* Item moves and loadouts will now wait for each other, to prevent errors when they would collide. This means if you apply two loadouts, the second will wait for the first to complete before starting.
* Item details are now toggled by clicking the "i" icon on the item popup, rather than just by hovering over it.

# 3.4.1

* Bugfix to address an infinite loop while moving emotes.

# 3.4.0

* Moving and equipping items, especially many at a time (loadouts) is faster.
* When you save a loadout, it is now scoped to the platform it's created on, rather than applying across accounts. Loadouts created on one account used to show on both accounts, but wouldn't work on the wrong account.
* You can now move partial amounts of materials. There's a slider in the move popup, and holding "shift" or hovering over the drop area will pop up a dialog for draggers. You can choose to move more than one stack's worth of an item, up to the total amount on a character.
* New commands for materials to consolidate (move them all to this character) and distribute (divide evenly between all characters).
* Loadouts can now contain materials and consumables. Add or remove 5 at a time by holding shift while clicking. When the loadout is applied, we'll make sure your character has _at least_ that much of the consumable.
* Loadouts can now contain 10 weapons or armor of a single type, not just 9.
* When making space for a loadout, we'll prefer putting extra stuff in the vault rather than putting it on other characters. We'll also prefer moving aside non-equipped items of low rarity and light level.
* The is:engram search filter actually works.
* Fixed an error where DIM would not replace an equipped item with an instance of the same item hash. This would cause an error with loadouts and moving items. [448](https://github.com/DestinyItemManager/DIM/issues/448)
* Loadouts can now display more than one line of items, for you mega-loadout lovers.
* Items in the loadout editor are sorted according to your sort preference.

# 3.3.3 (2016-03-08)

* Infusion calculator performance enhancements
* Larger lock icon
* Completed segments of Intelligence, Discipline, and Strength are now colored orange.

# 3.3.2 (2016-03-04)

* If multiple items in the infusion calculator have the same light, but different XP completion percentage, favor suggesting the item with the least XP for infusion.
* Keyword search also searches perks on items.
* New search terms for is:engram, is:sword, is:artifact, is:ghost, is:consumable, is:material, etc.
* Items can be locked and unlocked by clicking the log icon next to their name.
* Display intellect/discipline/strength bars and cooldown for each character
* Loadouts have a "Save as New" button which will let you save your modified loadout as a new loadout without changing the loadout you started editing.
* Autocomplete for search filters.
* Comparing stats for armor now shows red and green better/worse bars correctly.
* Fixed showing magazine stat for weapons in the vault.
* Fixed infusion material cost for Ghosts and Artifacts (they cost motes of light).
* Fix a case where the item properties popup may be cut off above the top of the screen.
* Transfer/equip/dequip actions for edge cases will now succeed as expected without errors.
* Manifest file update.

# 3.3.1 (2016-02-19)

* Updated the manifest file.

# 3.3 (2016-02-15)

* Infusion auto calculator is much faster.
* Items in the infusion calculator don't grey out when a search is active anymore.
* Full cost of infusions is now shown, including exotic shards, weapon parts / armor materials, and glimmer.
* Show a better error message when trying to equip an item for the wrong class. Before it would say you weren't experienced enough.
* Add a button to the infusion calculator that moves the planned items to your character.
* Add a filter to the infusion calculator to limit the search to only rare (blue) items.
* The infusion auto calculator runs automatically, and now presents a list of different attack/defense values for you to choose from. Selecting one will show the best path to get to that light level.
* The infusion calculator greys out items that are already used or are too low light to use, rather than hiding them.
* The item move popup now has an entry for the infusion calculator, to make it easier to find.
* Hold Shift and click on items in the infusion calculator to prevent the calculator from using that item.
* If you have an exotic class item (with "The Life Exotic" perk) equipped, you can now equip another exotic without having the class item get automatically de-equipped. Previously, this worked only if you equipped the non-class-item exotic first.
* Armor, Artifacts, and Ghosts now show the difference in stats with your currently equipped item. Also, magazine/energy between swords and other heavy weapons compares correctly.
* The is:complete, is:incomplete, is:upgraded, is:xpincomplete, and is:xpcomplete search keywords all work again, and their meanings have been tweaked so they are all useful.
* The talent grid for an item are now shown in the item details, just like in the game, including XP per node.
* Subclasses show a talent grid as well!
* The item stats comparison will no longer be cleared if DIM reloads items while an item popup is open.
* Bounties and quests are now separated, and under their own "Progress" heading.
* Bounties, quests, and anything else that can have objectives (like test weapons and runes) now show their objectives and the progress towards them. As a result, completion percentages are also now accurate for those items.
* Descriptions are now shown for all items.
* Include hidden stats "Aim Assist" and "Equip Speed" for all weapons. You can still see all hidden stats by visiting DTR via the link at the top of item details.
* Weapon types are now included in their popup title.
* Removed Crimson Days theme. It will return.
* Fixed issue at starts up when DIM cannot resolve if the user is logged into Bungie.net.

# 3.2.3

* Updated Crimson Days Theme.
* Removed verge.js

# 3.2.2

* Updated Crimson Days Theme.

# 3.2.1 (2016-02-04)

* Crimson Days theme.
* Weapons and armor now show all activated perks (including scopes, etc), in the same order they are shown in the game.
* Only display the "more info" detail icon if there's something to show.
* If you try to move an item into a full inventory, we'll reload to see if you've already made space in the game, rather than failing the move immediately.
* The Infusion dialog now has a "Maximize Attack/Defense" button that figures out how to get the highest stats with the fewest number of infusions.
* You can now create a loadout based on what you've got equipped by selecting "From Equipped" in the "Create Loadout" menu item.
* After applying a loadout, a new pseudo-loadout called "Before 'Your Loadout'" appears that will put back the items you had equipped.

# 3.2

* In the "Loadouts" dropdown is a new "Maximize Light" auto-loadout that does what it says, pulling items from all your characters and the vault in order to maximize your character's light.
* Lots of performance improvements! Loading DIM, refreshing, moving items, and searching should all be faster.
* DIM will now refresh immediately when you switch back to its tab, or come back from screensaver, etc. It won't automatically update when it's in the background anymore. It still periodically updates itself when it is the focused tab.
* New "is:year1" and "is:year2" search filters.
* Artifacts now have the right class type (hunter, titan, etc).
* The reload and settings icons are easier to hit (remember you can also hit "R" to reload.
* The move popup closes immediately when you select a move, rather than waiting for the move to start.
* New sort option of "rarity, then primary stat".<|MERGE_RESOLUTION|>--- conflicted
+++ resolved
@@ -1,13 +1,10 @@
 # Next
 
 * Removed a bunch of help popups.
-<<<<<<< HEAD
 * Bounties with expiration times are now shown, and are sorted in front in order of expiration time.
-=======
 * Added masterwork tier range filter.
 * Highlight the stat that is boosted by masterwork in item details.
 * Masterwork mod hover now shows the type/name of masterwork.
->>>>>>> 2057e880
 
 # 4.70.2 (2018-09-17)
 
