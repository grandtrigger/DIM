{
  "name": "dim",
  "version": "3.4.1",
  "description": "An item manager for Destiny.",
  "main": "app/index.html",
  "scripts": {
    "test": "echo \"No tests\""
  },
  "repository": {
    "type": "git",
    "url": "https://github.com/kyleshay/DIM.git"
  },
  "author": "",
  "license": "MIT",
  "bugs": {
    "url": "https://github.com/DestinyItemManager/DIM/issues"
  },
  "homepage": "https://github.com/DestinyItemManager/DIM",
  "devDependencies": {
    "adm-zip": "^0.4.7",
    "autoprefixer": "^6.3.5",
<<<<<<< HEAD
    "cssnano": "^3.5.2",
=======
>>>>>>> fcd1420a
    "grunt": "^0.4.5",
    "grunt-contrib-clean": "^1.0.0",
    "grunt-contrib-compress": "^0.14.0",
    "grunt-contrib-copy": "^0.8.2",
<<<<<<< HEAD
    "grunt-contrib-sass": "^1.0.0",
=======
>>>>>>> fcd1420a
    "grunt-contrib-watch": "^1.0.0",
    "grunt-postcss": "^0.8.0",
    "grunt-sass": "^1.1.0",
    "grunt-text-replace": "^0.4.0",
    "grunt-webstore-upload": "^0.8.10",
    "jshint": "^2.8.0",
<<<<<<< HEAD
    "mkdirp": "^0.5.1",
=======
    "load-grunt-tasks": "^3.4.1",
    "mkdirp": "^0.5.1",
    "node-sass": "^3.4.2",
>>>>>>> fcd1420a
    "request": "^2.57.0",
    "request-promise": "^0.4.2",
    "sqlite3": "^3.0.8",
    "uglify-js": "^2.4.23",
    "underscore": "^1.8.3",
    "unzip": "^0.1.11"
  }
}<|MERGE_RESOLUTION|>--- conflicted
+++ resolved
@@ -19,31 +19,19 @@
   "devDependencies": {
     "adm-zip": "^0.4.7",
     "autoprefixer": "^6.3.5",
-<<<<<<< HEAD
-    "cssnano": "^3.5.2",
-=======
->>>>>>> fcd1420a
     "grunt": "^0.4.5",
     "grunt-contrib-clean": "^1.0.0",
     "grunt-contrib-compress": "^0.14.0",
     "grunt-contrib-copy": "^0.8.2",
-<<<<<<< HEAD
-    "grunt-contrib-sass": "^1.0.0",
-=======
->>>>>>> fcd1420a
     "grunt-contrib-watch": "^1.0.0",
     "grunt-postcss": "^0.8.0",
     "grunt-sass": "^1.1.0",
     "grunt-text-replace": "^0.4.0",
     "grunt-webstore-upload": "^0.8.10",
     "jshint": "^2.8.0",
-<<<<<<< HEAD
-    "mkdirp": "^0.5.1",
-=======
     "load-grunt-tasks": "^3.4.1",
     "mkdirp": "^0.5.1",
     "node-sass": "^3.4.2",
->>>>>>> fcd1420a
     "request": "^2.57.0",
     "request-promise": "^0.4.2",
     "sqlite3": "^3.0.8",
