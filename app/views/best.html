<div class="minmax" ng-controller="dimMinMaxCtrl as normal" ng-class="{ itemQuality: normal.featureFlags.qualityEnabled }">
  <a ui-sref='inventory' class="link" translate="Back to DIM"><i class='fa fa-arrow-circle-left'></i></a>
  <h1 translate="Loadout Builder"></h1>

  <!--<p>
    <label ng-class="{selected: normal.active === 'warlock'}" class='dim-button'>
      <input ng-change="normal.onCharacterChange()" type='radio' ng-model='normal.active' value='warlock'>{{normal.i18nClassNames.warlock}}
    </label>
    <label ng-class="{selected: normal.active === 'titan'}" class='dim-button'>
      <input ng-change="normal.onCharacterChange()" type='radio' ng-model='normal.active' value='titan'>{{normal.i18nClassNames.titan}}
    </label>
    <label ng-class="{selected: normal.active === 'hunter'}" class='dim-button'>
      <input ng-change="normal.onCharacterChange()" type='radio' ng-model='normal.active' value='hunter'>{{normal.i18nClassNames.hunter}}
    </label>
  </p>-->
  <dim-min-max-char-select active-characters="normal.activeCharacters" selected-character="normal.selectedCharacter" on-selected-change="normal.onSelectedChange(prev, new)"></dim-min-max-char-select>

  <dim-loadout></dim-loadout>

  <p>
    <span class='dim-button' ng-click="showGear=!showGear">{{!showGear ? 'Show' : 'Hide'}} {{normal.i18nClassNames[normal.active]}} gear</span>
  </p>
  <div class="section" ng-show="showGear">
    <span translate="Armor"></span>: <select ng-model='normal.type' ng-change="normal.testchange()" ng-options="val as type for (val, type) in normal.i18nItemNames"></select>
    <label>
      <input class="vendor-checkbox" type="checkbox" id="includeVendors" ng-model="normal.includeVendors" ng-change="normal.onIncludeVendorsChange()">
      <span>Include vendor items</span>
    </label>

    <div class="minmax-section">
      <div ng-repeat="item in normal.ranked[normal.type] | orderBy:'-quality.min'">
        <div class="item-container" ng-if="item.primStat.value >= 280">
          <div class="item-stats">
            <div ng-repeat="stat in item.stats track by $index" ng-init="normalStat = item.normalStats[stat.statHash]" ng-style="normalStat.qualityPercentage | qualityColor:'color'">
              <small ng-if="normalStat.scaled === 0">-</small>
              <span ng-if="normalStat.scaled > 0"><small ng-bind="normalStat.scaled"></small>/<small ng-bind="stat.split"></small></span>
            </div>
          </div>
          <dim-min-max-item shift-click-callback="normal.excludeItem" item-data="item" store-data="normal.getStore(item.owner)"></dim-min-max-item>
        </div>
      </div>
    </div>
  </div>

  <div class="section">
<<<<<<< HEAD
    <p><span translate="Locked Items"></span>&nbsp;-&nbsp;<small translate="Drag and drop any item into its bucket to build set with that specific gear."></small>&nbsp;<small ng-show="!normal.excludeditems.length" translate="Shift + click to exclude items."></small></p>
=======
    <p><span class='dim-button locked-button' ng-click="normal.lockEquipped()">Lock Equipped</span>
       <span class='dim-button locked-button' ng-click="normal.clearLocked()">Clear Locked</span>
       Locked Items <small>- Drag and drop any item into its bucket to build sets with that specific gear. <span ng-show="!normal.excludeditems.length">Shift + click to exclude items.</span></small></p>
>>>>>>> c1bbd3bd
    <dim-min-max-locks class="minmax-section" locked-items="normal.lockeditems" locked-perks="normal.lockedperks" active-perks="normal.activePerks"
      i18n-item-names="normal.i18nItemNames"
      locked-items-valid="normal.lockedItemsValid($data, type)"
      on-drop="normal.onDrop($data, type)"
      on-remove="normal.onRemove(type)"
      get-store="normal.getStore(owner)"
      on-perk-locked="normal.onPerkLocked(perk, type, $event)">
    </dim-min-max-locks>
  </div>
  <div class="section" ng-show="normal.excludeditems.length">
    <p><span translate="Excluded Items"></span>&nbsp;-&nbsp;<small translate="Shift + click an item (or drag and drop into its bucket) to build sets without specific gear."></small></p>
    <div class="minmax-section">
      <div class="excluded-container">
        <div drag-channel="Helmet, Gauntlets, Chest, Leg, ClassItem, Ghost, Artifact" drop-channel="Helmet, Gauntlets, Chest, Leg, ClassItem, Ghost, Artifact" ui-on-drop="normal.onExcludedDrop($data, $channel)" drop-validate="normal.excludedItemsValid($data, $channel)">
          <div class="excluded-items">
            <div class="excluded-item" ng-repeat="excludeditem in normal.excludeditems">
              <dim-min-max-item item-data="excludeditem" store-data="normal.getStore(excludeditem.owner)"></dim-min-max-item>
              <div class="close" ng-click="normal.onExcludedRemove(excludeditem.index)" role="button" tabindex="0"></div>
            </div>
          </div>
        </div>
      </div>
    </div>
  </div>
  <p>
  </p>
  <div ng-show="normal.progress >= 1">
    <p>Filter sets (<span translate="Intellect"></span>/<span translate="Discipline"></span>/<span translate="Strength"></span>):
      <select ng-model='normal.activesets' ng-change="normal.onActiveSetsChange()" ng-options="val disable when val.charAt(0) == '-' for val in normal.allSetTiers"></select>
      <span class="dim-button" ng-click='showAdvanced=!showAdvanced;showHelp=false' translate="Advanced Options"></span>
      <span class="dim-button" ng-click='showHelp=!showHelp;showAdvanced=false' translate="Need help?"></span>
      <span><div ng-show="showAdvanced">
        <p>
          <label>
            <select ng-model="normal.fullMode" ng-change="normal.onModeChange()" ng-options="(item ? 'Full' : 'Fast') for item in [false, true]">
            </select>
            Processing mode
          </label>
          <small>-
            <span ng-hide="normal.fullMode" translate="Only looks at your best gear"></span>
            <span ng-show="normal.fullMode" translate="Looks at more gear, but takes longer."></span></small>
        </p>
        <p>
          <label>
            <select ng-model="normal.scaleType" ng-change="normal.onModeChange()">
              <option ng-if="normal.featureFlags.qualityEnabled" value="scaled" translate="Scaled"></option>
              <option value="base" translate="Current"></option>
            </select>
            Light mode
          </label>
          <small>-
            <span ng-show="normal.scaleType === 'scaled'" translate="Calculates loadouts as if all items were 350 defense."></span>
            <span ng-show="normal.scaleType === 'base'" translate="Calculates loadouts at current defense levels."></span></small>
        </p>
        <p>
          <label>
            <input id="includeRares" type="checkbox" ng-model="normal.showBlues" ng-change="normal.onModeChange()">
            <span translate="Include rare (blue) items"></span>
          </label>
        </p>
      </div></span>
      <span><ul ng-show="showHelp">
        <li>Lock a set of perks by clicking a lock bucket and selecting perks</li>
        <ul>
          <li>If a perk doesn't appear it means that you own no armor with that perk</li>
          <li>To use armor with multiple perks together shift+click the desired perks</li>
          <li><div class="example ex-or"></div> - Armor with any of these perks will be used ("or")</li>
          <li><div class="example ex-and"></div> - Armor with all of these perks will be used ("and")</li>
        </ul>
        <li>Drag and drop items into the locked buckets to build sets with only that gear</li>
        <li>Shift click an item to build sets without that gear</li>
        <li>Higher Tiers are better</li>
        <li>
          <ul>
            <li>4/5/2 (a Tier 11 build) is 4 Intellect, 5 Discipline, 2 Strength (4+5+2 = Tier 11)</li>
            <li>Intellect speeds up Super recharge time</li>
            <li>Discipline speeds up Grenade recharge time</li>
            <li>Strength speeds up Melee recharge time</li>
          </ul>
        </li>
        <li>Try to find armor that has ammo increasing perks for weapon types that you use.</li>
        <li>Change the Intellect, Discipline, or Strength nodes in game to what is displayed to create each loadout.</li>
        <li>As an items defense level increases, the stats on that item (int/dis/str) also increase.</li>
      </ul></span>
    </p>
  </div>
  <div ng-show="!normal.highestsets">
    <p ng-show="!normal.showBlues" translate="Missing legendary or exotic pieces to build a full set!"></p>
    <p ng-show="normal.showBlues" translate="Missing rare, legendary, or exotic pieces to build a full set!"></p>
    <p>
      <label>
        <input class="includeRares" type="checkbox" ng-model="normal.showBlues" ng-change="normal.onModeChange()">
        <span translate="Include rare (blue) items"></span>
      </label>
    </p>
  </div>
  <div ng-show="normal.progress < 1 && normal.highestsets">
    <p translate="Loading best sets ({{normal.progress*100 | number:2}}%)"></p>
  </div>
  <div ng-show="normal.progress >= 1">
    <div class="section loadout" ng-repeat="setType in normal.activeHighestSets">
      <div><dim-stats stats="setType.tiers[normal.activesets].stats"></dim-stats><span class='dim-button' ng-click="normal.newLoadout(setType.set)" translate="Create Loadout"></span><span class='dim-button equip-button' ng-click="normal.equipItems(set)">Equip on Current Character</span></div>
      <div class="minmax-section">
        <div class="set-item" ng-repeat="armorpiece in setType.set.armor">
          <dim-min-max-item shift-click-callback="normal.excludeItem" item-data="armorpiece.item" store-data="normal.getStore(armorpiece.item.owner)"></dim-min-max-item>
          <dim-talent-grid class="smaller" dim-talent-grid="armorpiece.item.talentGrid" perks-only="true"></dim-talent-grid>
          <div class="label"><small translate="{{setType.tiers[normal.activesets].configs[0][armorpiece.item.type] === 'int'? 'Intellect': setType.tiers[normal.activesets].configs[0][armorpiece.item.type] === 'dis'? 'Discipline' : setType.tiers[normal.activesets].configs[0][armorpiece.item.type] === 'str'? 'Strength' : 'No Bonus'}}"></small></div>
          <div class="other-configs" ng-if="$index > 0" ng-show="collapsedConfigs[$parent.$parent.$parent.$index]" ng-repeat="config in setType.tiers[normal.activesets].configs">
            <small translate="{{config[armorpiece.item.type] === 'int'? 'Intellect' : config[armorpiece.item.type] === 'dis'? 'Discipline' : config[armorpiece.item.type] === 'str'? 'Strength' : 'No Bonus'}}"></small>
          </div>
        </div>
      </div>
      <div ng-show="setType.tiers[normal.activesets].configs.length > 1" class="expand-configs" ng-model="collapsedConfigs[$index]" ng-click="collapsedConfigs[$index]=!collapsedConfigs[$index]">
        <div ng-show="!collapsedConfigs[$index]"><span title="Show configurations"><i class="fa fa-caret-right"></i></span> <span translate="Show all configurations"></span></div>
        <div ng-show="collapsedConfigs[$index]"><span title="Hide configurations"><i class="fa fa-caret-up"></i></span> <span translate="Hide all configurations"></span></div>
      </div>
    </div>
  </div>
</div><|MERGE_RESOLUTION|>--- conflicted
+++ resolved
@@ -43,13 +43,9 @@
   </div>
 
   <div class="section">
-<<<<<<< HEAD
-    <p><span translate="Locked Items"></span>&nbsp;-&nbsp;<small translate="Drag and drop any item into its bucket to build set with that specific gear."></small>&nbsp;<small ng-show="!normal.excludeditems.length" translate="Shift + click to exclude items."></small></p>
-=======
     <p><span class='dim-button locked-button' ng-click="normal.lockEquipped()">Lock Equipped</span>
        <span class='dim-button locked-button' ng-click="normal.clearLocked()">Clear Locked</span>
-       Locked Items <small>- Drag and drop any item into its bucket to build sets with that specific gear. <span ng-show="!normal.excludeditems.length">Shift + click to exclude items.</span></small></p>
->>>>>>> c1bbd3bd
+       <span translate="Locked Items"></span>&nbsp;-&nbsp;<small translate="Drag and drop any item into its bucket to build set with that specific gear."></small>&nbsp;<small ng-show="!normal.excludeditems.length" translate="Shift + click to exclude items."></small>
     <dim-min-max-locks class="minmax-section" locked-items="normal.lockeditems" locked-perks="normal.lockedperks" active-perks="normal.activePerks"
       i18n-item-names="normal.i18nItemNames"
       locked-items-valid="normal.lockedItemsValid($data, type)"
