(function() {
  'use strict';

  var VendorItem = {
    bindings: {
      saleItem: '<',
      cost: '<',
      totalCoins: '<',
      itemClicked: '&'
    },
    template: [
      '<div class="vendor-item">',
      '  <dim-simple-item id="vendor-{{::$ctrl.saleItem.hash}}" item-data="$ctrl.saleItem" ng-click="$ctrl.itemClicked({ $event: $event })" ng-class="{ \'search-hidden\': !$ctrl.saleItem.visible }"></dim-simple-item>',
      '  <div class="cost" ng-class="{notenough: ($ctrl.totalCoins[$ctrl.cost.currency.itemHash] < $ctrl.cost.cost)}">',
      '    {{::$ctrl.cost.cost}}/{{$ctrl.totalCoins[$ctrl.cost.currency.itemHash]}}',
      '    <span class="currency"><img dim-bungie-image-fallback="::$ctrl.cost.currency.icon" title="{{::$ctrl.cost.currency.name}}"></span>',
      '  </div>',
      '</div>'
    ].join('')
  };

  var VendorItems = {
    controller: VendorItemsCtrl,
    controllerAs: 'vm',
    bindings: {
      stores: '<storesData',
      vendors: '=vendorsData',
      vendorHashes: '<vendorHashes',
      totalCoins: '<totalCoins'
    },
    template: [
      '<div class="vendor-char-items" ng-repeat="(idx, vendorHash) in vm.vendorHashes" ng-init="firstVendor = vm.vendors[0][vendorHash]">',
      ' <div ng-if="firstVendor">',
      '   <div class="vendor-header">',
      '     <div class="title">',
      '     {{firstVendor.vendorName}}',
      '     <img class="vendor-icon" ng-src="{{::firstVendor.vendorIcon | bungieIcon}}" />',
      '     <timer class="vendor-timer" ng-if="firstVendor.nextRefreshDate[0] !== \'9\'" end-time="firstVendor.nextRefreshDate" max-time-unit="\'day\'" interval="1000">{{days}} day{{daysS}} {{hhours}}:{{mminutes}}:{{sseconds}}</timer>',
      '     </div>',
      '   </div>',
      '   <div class="vendor-row">',
<<<<<<< HEAD
      '     <div class="char-cols store-cell" ng-repeat="store in vm.stores | sortStores:vm.settings.characterOrder track by store.id" ng-init="armor = store.vendors[vendorHash].items.armor; weapons = store.vendors[vendorHash].items.weapons; costs = store.vendors[vendorHash].costs">',
      '       <div ng-if="armor.length">',
      '         <h3 ng-if="armor.length && weapons.length" translate="Armor"></h3>',
=======
      '     <div class="char-cols store-cell" ng-repeat="store in vm.stores | sortStores:vm.settings.characterOrder track by store.id">',
      '       <div ng-if="store.vendors[vendorHash].items.armor.length">',
      '         <h3 ng-if="store.vendors[vendorHash].items.armor.length && store.vendors[vendorHash].items.weapons.length">Armor</h3>',
>>>>>>> 756757f1
      '         <div class="vendor-armor">',
      '           <dim-vendor-item ng-repeat="saleItem in store.vendors[vendorHash].items.armor" sale-item="saleItem" cost="store.vendors[vendorHash].costs[saleItem.hash]" total-coins="vm.totalCoins" item-clicked="vm.itemClicked(saleItem, $event)"></dim-vendor-item>',
      '         </div>',
      '       </div>',
<<<<<<< HEAD
      '       <div ng-if="weapons.length">',
      '         <h3 ng-if="armor.length && weapons.length" translate="Weapons"></h3>',
=======
      '       <div ng-if="store.vendors[vendorHash].items.weapons.length">',
      '         <h3 ng-if="store.vendors[vendorHash].items.armor.length && store.vendors[vendorHash].items.weapons.length">Weapons</h3>',
>>>>>>> 756757f1
      '         <div class="vendor-weaps">',
      '           <dim-vendor-item ng-repeat="saleItem in store.vendors[vendorHash].items.weapons" sale-item="saleItem" cost="store.vendors[vendorHash].costs[saleItem.hash]" total-coins="vm.totalCoins" item-clicked="vm.itemClicked(saleItem, $event)"></dim-vendor-item>',
      '         </div>',
      '       </div>',
      '     </div>',
      '   </div>',
      ' </div>',
      '</div>'
    ].join('')
  };

  var VendorItemsCombined = {
    controller: VendorItemsCtrl,
    controllerAs: 'vm',
    bindings: {
      stores: '<storesData',
      vendors: '=vendorsData',
      vendorHashes: '<vendorHashes',
      totalCoins: '<totalCoins'
    },
    template: [
      '<div class="vendor-char-items" ng-init="firstVendor = vm.vendors[0][vm.vendorHashes[0]]">',
      '  <div ng-if="firstVendor">',
      '    <div class="vendor-header">',
      '      <div class="title">',
      '        Vanguard',
      '        <img class="vendor-icon" ng-src="{{firstVendor.vendorIcon}}" />',
      '        <timer class="vendor-timer" ng-if="firstVendor.nextRefreshDate[0] !== \'9\'" end-time="firstVendor.nextRefreshDate" max-time-unit="\'day\'" interval="1000">{{days}} day{{daysS}} {{hhours}}:{{mminutes}}:{{sseconds}}</timer>',
      '      </div>',
      '    </div>',
      '    <div class="vendor-row">',
      '      <div class="char-cols store-cell" ng-repeat="store in vm.stores | sortStores:vm.settings.characterOrder track by store.id">',
<<<<<<< HEAD
      '        <div ng-repeat="(idx, vendorHash) in vm.vendorHashes" ng-init="armor = store.vendors[vendorHash].items.armor; weapons = store.vendors[vendorHash].items.weapons; costs = store.vendors[vendorHash].costs">',
      '          <h3 ng-if="armor.length && weapons.length" translate="Armor"></h3>',
=======
      '        <div ng-repeat="(idx, vendorHash) in vm.vendorHashes">',
      '          <h3 ng-if="store.vendors[vendorHash].items.armor.length && store.vendors[vendorHash].items.weapons.length">Armor</h3>',
>>>>>>> 756757f1
      '          <div class="vendor-armor">',
      '            <dim-vendor-item ng-repeat="saleItem in store.vendors[vendorHash].items.armor" sale-item="saleItem" cost="store.vendors[vendorHash].costs[saleItem.hash]" total-coins="vm.totalCoins" item-clicked="vm.itemClicked(saleItem, $event)"></dim-vendor-item>',
      '          </div>',
<<<<<<< HEAD
      '          <h3 ng-if="armor.length && weapons.length" translate="Weapons"></h3>',
=======
      '          <h3 ng-if="store.vendors[vendorHash].items.armor.length && store.vendors[vendorHash].items.weapons.length">Weapons</h3>',
>>>>>>> 756757f1
      '          <div class="vendor-weaps">',
      '            <dim-vendor-item ng-repeat="saleItem in store.vendors[vendorHash].items.weapons" sale-item="saleItem" cost="store.vendors[vendorHash].costs[saleItem.hash]" total-coins="vm.totalCoins" item-clicked="vm.itemClicked(saleItem, $event)"></dim-vendor-item>',
      '          </div>',
      '        </div>',
      '      </div>',
      '    </div>',
      '  </div>',
      '</div>'
    ].join('')
  };

  angular.module('dimApp')
    .component('dimVendorItem', VendorItem)
    .component('dimVendorItems', VendorItems)
    .component('dimVendorItemsCombined', VendorItemsCombined);

  VendorItemsCtrl.$inject = ['$scope', 'ngDialog', 'dimStoreService'];

  function VendorItemsCtrl($scope, ngDialog, dimStoreService) {
    var vm = this;
    var dialogResult = null;
    var detailItem = null;
    var detailItemElement = null;

    $scope.$on('ngDialog.opened', function(event, $dialog) {
      if (dialogResult && $dialog[0].id === dialogResult.id) {
        $dialog.position({
          my: 'left top',
          at: 'left bottom+2',
          of: detailItemElement,
          collision: 'flip flip'
        });
      }
    });

    angular.extend(vm, {
      itemClicked: function(item, e) {
        e.stopPropagation();
        if (dialogResult) {
          dialogResult.close();
        }

        if (detailItem === item) {
          detailItem = null;
          dialogResult = null;
          detailItemElement = null;
        } else {
          detailItem = item;
          detailItemElement = angular.element(e.currentTarget);

          var compareItems = _.flatten(dimStoreService.getStores().map(function(store) {
            return _.filter(store.items, { hash: item.hash });
          }));

          var compareItemCount = sum(compareItems, 'amount');

          dialogResult = ngDialog.open({
            template: [
              '<div class="move-popup" dim-click-anywhere-but-here="closeThisDialog()">',
              '  <div dim-move-item-properties="vm.item" dim-compare-item="vm.compareItem"></div>',
              '  <div class="item-details more-item-details" ng-if="vm.item.equipment && vm.compareItems.length">',
              '    <div>Compare with what you already have:</div>',
              '    <div class="compare-items">',
              '      <dim-simple-item ng-repeat="ownedItem in vm.compareItems track by ownedItem.index" item-data="ownedItem" ng-click="vm.setCompareItem(ownedItem)" ng-class="{ selected: (ownedItem.index === vm.compareItem.index) }"></dim-simple-item>',
              '    </div>',
              '  </div>',
              '  <div class="item-description" ng-if="!vm.item.equipment">You have {{vm.compareItemCount}} of these.</div>',
              '</div>'].join(''),
            plain: true,
            overlay: false,
            className: 'move-popup vendor-move-popup',
            showClose: false,
            scope: angular.extend($scope.$new(true), {
            }),
            controllerAs: 'vm',
            controller: [function() {
              var vm = this;
              angular.extend(vm, {
                item: item,
                compareItems: compareItems,
                compareItem: _.first(compareItems),
                compareItemCount: compareItemCount,
                setCompareItem: function(item) {
                  this.compareItem = item;
                }
              });
            }],
            // Setting these focus options prevents the page from
            // jumping as dialogs are shown/hidden
            trapFocus: false,
            preserveFocus: false
          });
        }
      },
      close: function() {
        if (dialogResult) {
          dialogResult.close();
        }
        $scope.closeThisDialog();
      }
    });
  }
})();<|MERGE_RESOLUTION|>--- conflicted
+++ resolved
@@ -39,26 +39,15 @@
       '     </div>',
       '   </div>',
       '   <div class="vendor-row">',
-<<<<<<< HEAD
-      '     <div class="char-cols store-cell" ng-repeat="store in vm.stores | sortStores:vm.settings.characterOrder track by store.id" ng-init="armor = store.vendors[vendorHash].items.armor; weapons = store.vendors[vendorHash].items.weapons; costs = store.vendors[vendorHash].costs">',
-      '       <div ng-if="armor.length">',
-      '         <h3 ng-if="armor.length && weapons.length" translate="Armor"></h3>',
-=======
       '     <div class="char-cols store-cell" ng-repeat="store in vm.stores | sortStores:vm.settings.characterOrder track by store.id">',
       '       <div ng-if="store.vendors[vendorHash].items.armor.length">',
       '         <h3 ng-if="store.vendors[vendorHash].items.armor.length && store.vendors[vendorHash].items.weapons.length">Armor</h3>',
->>>>>>> 756757f1
       '         <div class="vendor-armor">',
       '           <dim-vendor-item ng-repeat="saleItem in store.vendors[vendorHash].items.armor" sale-item="saleItem" cost="store.vendors[vendorHash].costs[saleItem.hash]" total-coins="vm.totalCoins" item-clicked="vm.itemClicked(saleItem, $event)"></dim-vendor-item>',
       '         </div>',
       '       </div>',
-<<<<<<< HEAD
-      '       <div ng-if="weapons.length">',
-      '         <h3 ng-if="armor.length && weapons.length" translate="Weapons"></h3>',
-=======
       '       <div ng-if="store.vendors[vendorHash].items.weapons.length">',
       '         <h3 ng-if="store.vendors[vendorHash].items.armor.length && store.vendors[vendorHash].items.weapons.length">Weapons</h3>',
->>>>>>> 756757f1
       '         <div class="vendor-weaps">',
       '           <dim-vendor-item ng-repeat="saleItem in store.vendors[vendorHash].items.weapons" sale-item="saleItem" cost="store.vendors[vendorHash].costs[saleItem.hash]" total-coins="vm.totalCoins" item-clicked="vm.itemClicked(saleItem, $event)"></dim-vendor-item>',
       '         </div>',
@@ -91,21 +80,12 @@
       '    </div>',
       '    <div class="vendor-row">',
       '      <div class="char-cols store-cell" ng-repeat="store in vm.stores | sortStores:vm.settings.characterOrder track by store.id">',
-<<<<<<< HEAD
-      '        <div ng-repeat="(idx, vendorHash) in vm.vendorHashes" ng-init="armor = store.vendors[vendorHash].items.armor; weapons = store.vendors[vendorHash].items.weapons; costs = store.vendors[vendorHash].costs">',
-      '          <h3 ng-if="armor.length && weapons.length" translate="Armor"></h3>',
-=======
       '        <div ng-repeat="(idx, vendorHash) in vm.vendorHashes">',
       '          <h3 ng-if="store.vendors[vendorHash].items.armor.length && store.vendors[vendorHash].items.weapons.length">Armor</h3>',
->>>>>>> 756757f1
       '          <div class="vendor-armor">',
       '            <dim-vendor-item ng-repeat="saleItem in store.vendors[vendorHash].items.armor" sale-item="saleItem" cost="store.vendors[vendorHash].costs[saleItem.hash]" total-coins="vm.totalCoins" item-clicked="vm.itemClicked(saleItem, $event)"></dim-vendor-item>',
       '          </div>',
-<<<<<<< HEAD
-      '          <h3 ng-if="armor.length && weapons.length" translate="Weapons"></h3>',
-=======
       '          <h3 ng-if="store.vendors[vendorHash].items.armor.length && store.vendors[vendorHash].items.weapons.length">Weapons</h3>',
->>>>>>> 756757f1
       '          <div class="vendor-weaps">',
       '            <dim-vendor-item ng-repeat="saleItem in store.vendors[vendorHash].items.weapons" sale-item="saleItem" cost="store.vendors[vendorHash].costs[saleItem.hash]" total-coins="vm.totalCoins" item-clicked="vm.itemClicked(saleItem, $event)"></dim-vendor-item>',
       '          </div>',
