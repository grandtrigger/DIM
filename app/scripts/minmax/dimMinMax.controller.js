(function() {
  'use strict';

  angular.module('dimApp')
    .controller('dimMinMaxCtrl', dimMinMaxCtrl);

  dimMinMaxCtrl.$inject = ['$scope', '$state', '$q', '$timeout', '$location', 'loadingTracker', 'dimStoreService', 'dimItemService', 'ngDialog', 'dimLoadoutService'];

  function dimMinMaxCtrl($scope, $state, $q, $timeout, $location, loadingTracker, dimStoreService, dimItemService, ngDialog) {
    var vm = this;
    var buckets = [];
    var vendorBuckets = [];
    vm.perks = {};
    vm.vendorPerks = {};

    _.each(['warlock', 'titan', 'hunter'], function(classType) {
      vm.perks[classType] = { Helmet: [], Gauntlets: [], Chest: [], Leg: [], ClassItem: [], Ghost: [], Artifact: [] };
      vm.vendorPerks[classType] = { Helmet: [], Gauntlets: [], Chest: [], Leg: [], ClassItem: [], Ghost: [], Artifact: [] };
    });

    function getBonusType(armorpiece) {
      if (!armorpiece.normalStats) {
        return '';
      }
      return (armorpiece.normalStats[144602215].bonus > 0 ? 'int ' : '') +
        (armorpiece.normalStats[1735777505].bonus > 0 ? 'disc ' : '') +
        (armorpiece.normalStats[4244567218].bonus > 0 ? 'str' : '');
    }

    // for specifc armor (Helmet), look at stats (int/dis), return best one.
    function getBestItem(armor, stats, type, nonExotic) {
      return {
        item: _.max(armor, function(o) {
          if (nonExotic && o.isExotic) {
            return 0;
          }
          var bonus = 0;
          var total = 0;
          stats.forEach(function(stat) {
            total += o.normalStats[stat][vm.scale_type];
            bonus = o.normalStats[stat].bonus;
          });
          return total + bonus;
        }),
        bonus_type: type
      };
    }

    function getBestArmor(bucket, vendorBucket, locked, excluded, lockedPerks) {
      var statHashes = [
          { stats: [144602215, 1735777505], type: 'intdisc' },
          { stats: [144602215, 4244567218], type: 'intstr' },
          { stats: [1735777505, 4244567218], type: 'discstr' },
          { stats: [144602215], type: 'int' },
          { stats: [1735777505], type: 'disc' },
          { stats: [4244567218], type: 'str' }
      ];
      var armor = {};
      var best = [];
      var curbest;
      var bestCombs;
      var armortype;

      for (armortype in bucket) {
        var combined = (vm.includeVendors) ? bucket[armortype].concat(vendorBucket[armortype]) : bucket[armortype];
        if (locked[armortype]) {
          best = [{ item: locked[armortype], bonus_type: getBonusType(locked[armortype]) }];
        } else {
          best = [];

          // Filter out excluded and non-wanted perks
          var filtered = _.filter(combined, function(item) {
            return !_.findWhere(excluded, { index: item.index }) &&   // Not excluded
                    // Doesn't have a locked perk
                    (lockedPerks[armortype].length === 0 || _.some(lockedPerks[armortype], function(perkHash) { return _.findWhere(item.talentGrid.nodes, { hash: perkHash }); }));
          });
          statHashes.forEach(function(hash, index) {
            if (!vm.mode && index > 2) {
              return;
            }

            curbest = getBestItem(filtered, hash.stats, hash.type);
            best.push(curbest);
            // add the best -> if best is exotic -> get best legendary
            if (curbest.item.isExotic && armortype !== 'ClassItem') {
              best.push(getBestItem(filtered, hash.stats, hash.type, true));
            }
          });
        }

        bestCombs = [];
        _.each(_.uniq(best, false, function(o) {
          return o.item.index;
        }), function(obj) {
          obj.bonus_type = getBonusType(obj.item);
          if (obj.bonus_type.indexOf('int') > -1) {
            bestCombs.push({ item: obj.item, bonus_type: 'int' });
          }
          if (obj.bonus_type.indexOf('disc') > -1) {
            bestCombs.push({ item: obj.item, bonus_type: 'disc' });
          }
          if (obj.bonus_type.indexOf('str') > -1) {
            bestCombs.push({ item: obj.item, bonus_type: 'str' });
          }
        });
        armor[armortype] = bestCombs;
      }
      return armor;
    }

    function validSet(gearset) {
      return (
        gearset.Helmet.item.isExotic +
        gearset.Gauntlets.item.isExotic +
        gearset.Chest.item.isExotic +
        gearset.Leg.item.isExotic
      ) < 2;
    }

    function getId(index) {
      var split = index.split('-');
      return split[1] === '1' ? index : split[1];
    }

    function getItemById(id, type) {
      return _.findWhere(buckets[vm.active][type], { id: id }) || _.findWhere(vendorBuckets[vm.active][type], { index: id });
    }

    function alreadyExists(set, id) {
      return _.findWhere(set, { id: id }) || _.findWhere(set, { index: id });
    }

    function mergeBuckets(bucket1, bucket2) {
      var merged = {};
      _.each(_.keys(bucket1), function(type) {
        merged[type] = bucket1[type].concat(bucket2[type]);
      });
      return merged;
    }

    angular.extend(vm, {
      active: 'warlock',
      activesets: '5/5/1',
      progress: 0,
      mode: false,
      scale_type: 'scaled',
      allSetTiers: [],
      highestsets: {},
      excludeditems: [],
      lockeditems: { Helmet: null, Gauntlets: null, Chest: null, Leg: null, ClassItem: null, Artifact: null, Ghost: null },
      lockedperks: { Helmet: [], Gauntlets: [], Chest: [], Leg: [], ClassItem: [], Artifact: [], Ghost: [] },
      type: 'Helmet',
      vendorType: 'Helmet',
      includeVendors: false,
      showBlues: false,
      showExotics: true,
      showYear1: false,
      setOrder: '-str_val,-disc_val,-int_val',
      setOrderValues: ['-str_val', '-disc_val', '-int_val'],
      statOrder: '-stats.STAT_INTELLECT.value',
      ranked: {},
      activePerks: {},
      lockedItemsValid: function(droppedId, droppedType) {
        droppedId = getId(droppedId);
        if (alreadyExists(vm.excludeditems, droppedId)) {
          return false;
        }

        var item = getItemById(droppedId, droppedType);
        var exoticCount = ((item.isExotic && item.type !== 'ClassItem') ? 1 : 0);
        _.each(vm.lockeditems, function(lockeditem) {
          if (lockeditem === null || lockeditem.type === droppedType) {
            return;
          }
          if (lockeditem.isExotic && lockeditem.type !== 'ClassItem') {
            exoticCount += 1;
          }
        });
        return exoticCount < 2;
      },
      excludedItemsValid: function(droppedId, droppedType) {
        return !(vm.lockeditems[droppedType] && alreadyExists([vm.lockeditems[droppedType]], droppedId));
      },
      onCharacterChange: function() {
        vm.ranked = (vm.includeVendors) ? mergeBuckets(buckets[vm.active], vendorBuckets[vm.active]) : buckets[vm.active];
        vm.activePerks = (vm.includeVendors) ? mergeBuckets(vm.perks[vm.active], vm.vendorPerks[vm.active]) : vm.perks[vm.active];
        vm.lockeditems = { Helmet: null, Gauntlets: null, Chest: null, Leg: null, ClassItem: null, Artifact: null, Ghost: null };
        vm.excludeditems = [];
        vm.highestsets = vm.getSetBucketsStep(vm.active);
      },
      onModeChange: function() {
        vm.highestsets = vm.getSetBucketsStep(vm.active);
      },
      onIncludeVendorsChange: function() {
<<<<<<< HEAD
        vm.ranked = (vm.includeVendors) ? mergeBuckets(buckets[vm.active], vendorBuckets[vm.active]) : buckets[vm.active];
        vm.activePerks = (vm.includeVendors) ? mergeBuckets(vm.perks[vm.active], vm.vendorPerks[vm.active]) : vm.perks[vm.active];
=======
        if (vm.includeVendors) {
          vm.ranked = mergeBuckets(buckets[vm.active], vendorBuckets[vm.active]);
        } else {
          vm.ranked = buckets[vm.active];

          // Filter any vendor items from locked or excluded items
          _.each(vm.lockeditems, function(item, type) {
            if (item && item.isVendorItem) {
              vm.lockeditems[type] = null;
            }
          });

          vm.excludeditems = _.filter(vm.excludeditems, function(item) {
            return !item.isVendorItem;
          });
        }
>>>>>>> 5c35fe8c
        vm.highestsets = vm.getSetBucketsStep(vm.active);
      },
      onOrderChange: function() {
        vm.setOrderValues = vm.setOrder.split(',');
      },
      onPerkLocked: function(perk, type) {
        perk.active = !perk.active;
        vm.perkschanged = true;
        if (perk.active) {
          vm.lockedperks[type].push(perk.hash);
        } else {
          vm.lockedperks[type] = _.filter(vm.lockedperks[type], function(perkHash) { return perkHash !== perk.hash; });
        }
        vm.highestsets = vm.getSetBucketsStep(vm.active);
      },
      onDrop: function(droppedId, type) {
        droppedId = getId(droppedId);
        if (vm.lockeditems[type] && alreadyExists([vm.lockeditems[type]], droppedId)) {
          return;
        }
        var item = getItemById(droppedId, type);
        vm.lockeditems[type] = item;
        vm.highestsets = vm.getSetBucketsStep(vm.active);
        if (vm.progress < 1.0) {
          vm.lockedchanged = true;
        }
      },
      onRemove: function(removedType) {
        vm.lockeditems[removedType] = null;

        vm.highestsets = vm.getSetBucketsStep(vm.active);
        if (vm.progress < 1.0) {
          vm.lockedchanged = true;
        }
      },
      excludeItem: function(item) {
        vm.onExcludedDrop(item.index, item.type);
      },
      onExcludedDrop: function(droppedId, type) {
        droppedId = getId(droppedId);
        if (alreadyExists(vm.excludeditems, droppedId)) {
          return;
        }
        var item = getItemById(droppedId, type);
        vm.excludeditems.push(item);
        vm.highestsets = vm.getSetBucketsStep(vm.active);
        if (vm.progress < 1.0) {
          vm.excludedchanged = true;
        }
      },
      onExcludedRemove: function(removedIndex) {
        vm.excludeditems = _.filter(vm.excludeditems, function(excludeditem) { return excludeditem.index !== removedIndex; });

        vm.highestsets = vm.getSetBucketsStep(vm.active);
        if (vm.progress < 1.0) {
          vm.excludedchanged = true;
        }
      },
      newLoadout: function(set) {
        ngDialog.closeAll();
        var loadout = { items: {} };
        var items = _.pick(set.armor, 'Helmet', 'Chest', 'Gauntlets', 'Leg', 'ClassItem', 'Ghost', 'Artifact');
        loadout.items.helmet = [items.Helmet.item];
        loadout.items.chest = [items.Chest.item];
        loadout.items.gauntlets = [items.Gauntlets.item];
        loadout.items.leg = [items.Leg.item];
        loadout.items.classitem = [items.ClassItem.item];
        loadout.items.ghost = [items.Ghost.item];
        loadout.items.artifact = [items.Artifact.item];
        loadout.classType = ({ warlock: 0, titan: 1, hunter: 2 })[vm.active];

        $scope.$broadcast('dim-edit-loadout', {
          loadout: loadout,
          equipAll: true
        });
      },
      getSetBucketsStep: function(activeGaurdian) {
        var bestArmor = getBestArmor(buckets[activeGaurdian], vendorBuckets[activeGaurdian], vm.lockeditems, vm.excludeditems, vm.lockedperks);
        var helms = bestArmor.Helmet || [];
        var gaunts = bestArmor.Gauntlets || [];
        var chests = bestArmor.Chest || [];
        var legs = bestArmor.Leg || [];
        var classItems = bestArmor.ClassItem || [];
        var ghosts = bestArmor.Ghost || [];
        var artifacts = bestArmor.Artifact || [];
        var setMap = {};
        var int;
        var dis;
        var str;
        var set;
        var combos = (helms.length * gaunts.length * chests.length * legs.length * classItems.length * ghosts.length * artifacts.length);
        if (combos === 0) {
          return null;
        }

        function step(activeGaurdian, h, g, c, l, ci, gh, ar, processedCount) {
          for (; h < helms.length; ++h) {
            for (; g < gaunts.length; ++g) {
              for (; c < chests.length; ++c) {
                for (; l < legs.length; ++l) {
                  for (; ci < classItems.length; ++ci) {
                    for (; gh < ghosts.length; ++gh) {
                      for (; ar < artifacts.length; ++ar) {
                        set = {
                          armor: {
                            Helmet: helms[h],
                            Gauntlets: gaunts[g],
                            Chest: chests[c],
                            Leg: legs[l],
                            ClassItem: classItems[ci],
                            Artifact: artifacts[ar],
                            Ghost: ghosts[gh]
                          },
                          stats: {
                            STAT_INTELLECT: {
                              value: 0,
                              name: 'Intellect'
                            },
                            STAT_DISCIPLINE: {
                              value: 0,
                              name: 'Discipline'
                            },
                            STAT_STRENGTH: {
                              value: 0,
                              name: 'Strength'
                            }
                          },
                          int_val: 0,
                          disc_val: 0,
                          str_val: 0
                        };
                        if (validSet(set.armor)) {
                          _.each(set.armor, function(armor) {
                            int = armor.item.normalStats[144602215];
                            dis = armor.item.normalStats[1735777505];
                            str = armor.item.normalStats[4244567218];

                            set.stats.STAT_INTELLECT.value += int[vm.scale_type];
                            set.stats.STAT_DISCIPLINE.value += dis[vm.scale_type];
                            set.stats.STAT_STRENGTH.value += str[vm.scale_type];

                            switch (armor.bonus_type) {
                            case 'int': set.stats.STAT_INTELLECT.value += int.bonus; break;
                            case 'disc': set.stats.STAT_DISCIPLINE.value += dis.bonus; break;
                            case 'str': set.stats.STAT_STRENGTH.value += str.bonus; break;
                            }
                          });

                          var tiersString = Math.min(Math.floor(set.stats.STAT_INTELLECT.value / 60), 5) +
                              '/' + Math.min(Math.floor(set.stats.STAT_DISCIPLINE.value / 60), 5) +
                              '/' + Math.min(Math.floor(set.stats.STAT_STRENGTH.value / 60), 5);
                          if (setMap[tiersString]) {
                            setMap[tiersString].push(set);
                          } else {
                            setMap[tiersString] = [set];
                          }
                        }

                        processedCount++;
                        if (processedCount % 50000 === 0) { // do this so the page doesn't lock up
                          if (vm.active !== activeGaurdian || vm.lockedchanged || vm.excludedchanged || $location.path() !== '/best') {
                            // If active gaurdian or page is changed then stop processing combinations
                            vm.lockedchanged = false;
                            vm.excludedchanged = false;
                            return;
                          }
                          vm.progress = processedCount / combos;
                          $timeout(step, 0, true, activeGaurdian, h, g, c, l, ci, gh, ar, processedCount);
                          return;
                        }
                      } ar = 0; } gh = 0; } ci = 0; } l = 0; } c = 0; } g = 0; }

          var tiers = _.each(_.groupBy(Object.keys(setMap), function(set) {
            return _.reduce(set.split('/'), function(memo, num){
              return memo + parseInt(num, 10);
            }, 0);
          }), function(tier) {
            tier.sort().reverse();
          });

          vm.allSetTiers = [];
          var tierKeys = Object.keys(tiers);
          for (var t = tierKeys.length; t-- > tierKeys.length - 3;) {
            if (tierKeys[t]) {
              vm.allSetTiers.push('- Tier ' + tierKeys[t] + ' -');
              _.each(tiers[tierKeys[t]], function(set) {
                vm.allSetTiers.push(set);
              });
            }
          }

          vm.activesets = vm.allSetTiers[1];

          // Finish progress
          vm.progress = processedCount / combos;
          console.log('processed', combos, 'combinations.');
          console.timeEnd('elapsed');
        }
        console.time('elapsed');
        vm.lockedchanged = false;
        vm.excludedchanged = false;
        $timeout(step, 0, true, activeGaurdian, 0, 0, 0, 0, 0, 0, 0, 0);
        return setMap;
      },
      getBonus: dimStoreService.getBonus,
      getStore: dimStoreService.getStore,
      // get Items for infusion
      getItems: function() {
        var stores = dimStoreService.getStores();

        if (stores.length === 0) {
          $state.go('inventory');
          return;
        }

        var allItems = [];
        var vendorItems = [];

        vm.active = dimStoreService.getActiveStore().class.toLowerCase() || 'warlock';

        _.each(stores, function(store) {
          var items = _.filter(store.items, function(item) {
            return item.primStat &&
              item.primStat.statHash === 3897883278 && // has defense hash
              ((vm.showBlues && item.tier === 'Rare') || item.tier === 'Legendary' || (vm.showExotics && item.isExotic)) && // is legendary or exotic
              item.primStat.value >= 280 && // only 280+ light items
              item.stats;
          });

          allItems = allItems.concat(items);
          _.each(items, function(item) {
            // Filter out any unnecessary perks here
            if (item.classType === 3) {
              _.each(['warlock', 'titan', 'hunter'], function(classType) {
                // Filter out any unnecessary perks here
                vm.perks[classType][item.type] = _.chain(vm.perks[classType][item.type].concat(item.talentGrid.nodes))
                                                .uniq(function(node) { return node.hash; })
                                                .reject(function(node) { return _.contains(['Infuse', 'Twist Fate', 'Reforge Artifact', 'Reforge Shell', 'Increase Intellect', 'Increase Discipline', 'Increase Strength', 'Deactivate Chroma'], node.name); })
                                                .value();
              });
            } else {
              vm.perks[item.classTypeName][item.type] = _.chain(vm.perks[item.classTypeName][item.type].concat(item.talentGrid.nodes))
                                                      .uniq(function(node) { return node.hash; })
                                                      .reject(function(node) { return _.contains(['Infuse', 'Twist Fate', 'Reforge Artifact', 'Reforge Shell', 'Increase Intellect', 'Increase Discipline', 'Increase Strength', 'Deactivate Chroma'], node.name); })
                                                      .value();
            }
          });

          _.each(store.vendors, function(vendor) {
            var vendItems = _.filter(vendor.items.armor, function(item) {
              return item.primStat &&
              item.primStat.statHash === 3897883278 && // has defense hash
              ((vm.showBlues && item.tier === 'Rare') || item.tier === 'Legendary' || (vm.showExotics && item.isExotic)) && // is legendary or exotic
              item.primStat.value >= 280 && // only 280+ light items
              item.stats;
            });

            vendorItems = vendorItems.concat(vendItems);
            _.each(vendItems, function(item) {
              if (item.classType === 3) {
                _.each(['warlock', 'titan', 'hunter'], function(classType) {
                  // Filter out any unnecessary perks here
                  vm.vendorPerks[classType][item.type] = _.chain(vm.vendorPerks[classType][item.type].concat(item.talentGrid.nodes))
                                                        .uniq(function(node) { return node.hash; })
                                                        .reject(function(node) { return _.contains(['Infuse', 'Twist Fate', 'Reforge Artifact', 'Increase Intellect', 'Increase Discipline', 'Increase Strength', 'Deactivate Chroma'], node.name); })
                                                        .value();
                });
              } else {
                // Filter out any unnecessary perks here
                vm.vendorPerks[item.classTypeName][item.type] = _.chain(vm.vendorPerks[item.classTypeName][item.type].concat(item.talentGrid.nodes))
                                                              .uniq(function(node) { return node.hash; })
                                                              .reject(function(node) { return _.contains(['Infuse', 'Twist Fate', 'Reforge Artifact', 'Increase Intellect', 'Increase Discipline', 'Increase Strength', 'Deactivate Chroma'], node.name); })
                                                              .value();
              }
            });
          });

          // Remove overlapping perks in allPerks from vendorPerks
          _.each(vm.vendorPerks, function(perksWithType, classType) {
            _.each(perksWithType, function(perkArr, type) {
              vm.vendorPerks[classType][type] = _.reject(perkArr, function(perk) { return _.contains(_.pluck(vm.perks[classType][type], 'hash'), perk.hash); });
            });
          });
        });

        function normalizeStats(item) {
          item.normalStats = {};
          _.each(item.stats, function(stat) {
            item.normalStats[stat.statHash] = {
              statHash: stat.statHash,
              base: stat.base,
              scaled: stat.scaled ? stat.scaled.min : 0,
              bonus: stat.bonus,
              split: stat.split,
              qualityPercentage: stat.qualityPercentage ? stat.qualityPercentage.min : 0
            };
          });
          return item;
        }

        function getBuckets(items) {
          // put items into buckets and create normalize stats property
          return {
            Helmet: items.filter(function(item) {
              return item.type === 'Helmet';
            }).map(normalizeStats),
            Gauntlets: items.filter(function(item) {
              return item.type === 'Gauntlets';
            }).map(normalizeStats),
            Chest: items.filter(function(item) {
              return item.type === 'Chest';
            }).map(normalizeStats),
            Leg: items.filter(function(item) {
              return item.type === 'Leg';
            }).map(normalizeStats),
            ClassItem: items.filter(function(item) {
              return item.type === 'ClassItem';
            }).map(normalizeStats),
            Ghost: items.filter(function(item) {
              return item.type === 'Ghost';
            }).map(normalizeStats),
            Artifact: items.filter(function(item) {
              return item.type === 'Artifact';
            }).map(normalizeStats)
          };
        }

        function initBuckets() {
          function loadBucket(classType, useVendorItems = false) {
            var items = (useVendorItems) ? vendorItems : allItems;
            return getBuckets(items.filter(function(item) {
              return item.classType === classType || item.classType === 3;
            }));
          }
          buckets = {
            titan: loadBucket(0),
            hunter: loadBucket(1),
            warlock: loadBucket(2)
          };

          vendorBuckets = {
            titan: loadBucket(0, true),
            hunter: loadBucket(1, true),
            warlock: loadBucket(2, true)
          };
        }

        initBuckets();
        vm.onCharacterChange(); // start processing
      }
    });
    vm.getItems();
  }
})();<|MERGE_RESOLUTION|>--- conflicted
+++ resolved
@@ -192,10 +192,8 @@
         vm.highestsets = vm.getSetBucketsStep(vm.active);
       },
       onIncludeVendorsChange: function() {
-<<<<<<< HEAD
-        vm.ranked = (vm.includeVendors) ? mergeBuckets(buckets[vm.active], vendorBuckets[vm.active]) : buckets[vm.active];
+        // TODO: Remove vendor perks here
         vm.activePerks = (vm.includeVendors) ? mergeBuckets(vm.perks[vm.active], vm.vendorPerks[vm.active]) : vm.perks[vm.active];
-=======
         if (vm.includeVendors) {
           vm.ranked = mergeBuckets(buckets[vm.active], vendorBuckets[vm.active]);
         } else {
@@ -212,7 +210,6 @@
             return !item.isVendorItem;
           });
         }
->>>>>>> 5c35fe8c
         vm.highestsets = vm.getSetBucketsStep(vm.active);
       },
       onOrderChange: function() {
