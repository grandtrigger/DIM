(function() {
  'use strict';

  angular.module('dimApp')
    .controller('dimMinMaxCtrl', dimMinMaxCtrl);

  dimMinMaxCtrl.$inject = ['$scope', '$state', '$q', '$timeout', '$location', 'loadingTracker', 'dimStoreService', 'dimItemService', 'ngDialog', 'dimLoadoutService'];

  function dimMinMaxCtrl($scope, $state, $q, $timeout, $location, loadingTracker, dimStoreService, dimItemService, ngDialog, dimLoadoutService) {
    var vm = this, buckets = [];

    function getBonusType(armorpiece) {
        var bonus_type = '';
        bonus_type += ((_.findWhere(armorpiece.normalStats, {statHash: 144602215}) || {scaled: 0, bonus: 0}).bonus > 0)? 'int ' : '';
        bonus_type += ((_.findWhere(armorpiece.normalStats, {statHash: 1735777505}) || {scaled: 0, bonus: 0}).bonus > 0)? 'disc ' : '';
        bonus_type += ((_.findWhere(armorpiece.normalStats, {statHash: 4244567218}) || {scaled: 0, bonus: 0}).bonus > 0)? 'str' : '';
        return bonus_type;
    }

    function getBestArmor(bucket, locked) {
      var armor = {};
      var best = [], best_non_exotic = [];
      for(var armortype in bucket) {
        if(armortype.toLowerCase() === 'classitem' && locked.classItem !== null) {
            best = [{item: locked.classItem, bonus_type: getBonusType(locked.classItem) }];
        } else if(armortype.toLowerCase() !== 'classitem' && locked[armortype.toLowerCase()] !== null) {
            best = [{item: locked[armortype.toLowerCase()], bonus_type: getBonusType(locked[armortype.toLowerCase()])}];
        } else {
<<<<<<< HEAD
            best = [
            //{item: _.max(bucket[armortype], function(o){var stats = (_.findWhere(o.normalStats, {statHash: 144602215}) || {scaled: 0, bonus: 0}); return  stats.scaled + stats.bonus;}), bonus_type: 'int'}, // best int_w_bonus
            //{item: _.max(bucket[armortype], function(o){var stats = (_.findWhere(o.normalStats, {statHash: 1735777505}) || {scaled: 0, bonus: 0}); return stats.scaled + stats.bonus;}), bonus_type: 'disc'}, // best dis_w_bonus
            //{item: _.max(bucket[armortype], function(o){var stats = (_.findWhere(o.normalStats, {statHash: 4244567218}) || {scaled: 0, bonus: 0}); return stats.scaled + stats.bonus;}), bonus_type: 'str'}, // best str_w_bonus
            {item: _.max(bucket[armortype], function(o){var int_stats = (_.findWhere(o.normalStats, {statHash: 144602215}) || {scaled: 0, bonus: 0}); var disc_stats = (_.findWhere(o.normalStats, {statHash: 1735777505}) || {scaled: 0, bonus: 0}); return int_stats.scaled + int_stats.bonus + disc_stats.scaled; }), bonus_type: 'intdisc'}, // best int + bonus + dis
            {item: _.max(bucket[armortype], function(o){var int_stats = (_.findWhere(o.normalStats, {statHash: 144602215}) || {scaled: 0, bonus: 0}); var str_stats = (_.findWhere(o.normalStats, {statHash: 4244567218}) || {scaled: 0, bonus: 0}); return int_stats.scaled + int_stats.bonus + str_stats.scaled; }), bonus_type: 'intstr'}, // best int + bonus + str
            {item: _.max(bucket[armortype], function(o){var disc_stats = (_.findWhere(o.normalStats, {statHash: 1735777505}) || {scaled: 0, bonus: 0}); var str_stats = (_.findWhere(o.normalStats, {statHash: 4244567218}) || {scaled: 0, bonus: 0}); return disc_stats.scaled + str_stats.scaled + str_stats.bonus; }), bonus_type: 'discstr'}, // best dis + bonus + str            
            ];
            if(armortype.toLowerCase() !== 'classitem') {
                // Best needs to include a non-exotic if the max is an exotic item
                best_non_exotic = [];
                //var stat_hashes = [144602215, 1735777505, 4244567218];
                //for(var i = 0; i < 3; ++i) {
                //    if(best[i].item.tier === 'Exotic') {
                //        var hash = stat_hashes[i];
                //        best_non_exotic.push({item: _.max(bucket[armortype], function(o){if (o.tier === 'Exotic') { return 0; } var stats = (_.findWhere(o.normalStats, {statHash: hash}) || {scaled: 0, bonus: 0}); return  stats.scaled + stats.bonus;}), bonus_type: ''});
                //    }
                //}
                if(best[0].item.tier === 'Exotic') { 
                    best_non_exotic.push({item: _.max(bucket[armortype], function(o){ if (o.tier === 'Exotic') { return 0; } var int_stats = (_.findWhere(o.normalStats, {statHash: 144602215}) || {scaled: 0, bonus: 0}); var disc_stats = (_.findWhere(o.normalStats, {statHash: 1735777505}) || {scaled: 0, bonus: 0}); return int_stats.scaled + int_stats.bonus + disc_stats.scaled; }), bonus_type: ''});
                }
                if(best[1].item.tier === 'Exotic') { 
                    best_non_exotic.push({item: _.max(bucket[armortype], function(o){ if (o.tier === 'Exotic') { return 0; } var int_stats = (_.findWhere(o.normalStats, {statHash: 144602215}) || {scaled: 0, bonus: 0}); var str_stats = (_.findWhere(o.normalStats, {statHash: 4244567218}) || {scaled: 0, bonus: 0}); return int_stats.scaled + int_stats.bonus + str_stats.scaled; }), bonus_type: ''});
                }
                if(best[2].item.tier === 'Exotic') { 
                    best_non_exotic.push({item: _.max(bucket[armortype], function(o){ if (o.tier === 'Exotic') { return 0; } var disc_stats = (_.findWhere(o.normalStats, {statHash: 1735777505}) || {scaled: 0, bonus: 0}); var str_stats = (_.findWhere(o.normalStats, {statHash: 4244567218}) || {scaled: 0, bonus: 0}); return disc_stats.scaled + disc_stats.bonus + str_stats.scaled; }), bonus_type: ''});
                }
                best = best.concat(best_non_exotic);
            }
=======
//            best = [
//            {item: _.max(bucket[armortype], function(o){var stats = (_.findWhere(o.normalStats, {statHash: 144602215}) || {scaled: 0, bonus: 0}); return  stats.scaled + stats.bonus;}), bonus_type: 'int'}, // best int_w_bonus
//            {item: _.max(bucket[armortype], function(o){var stats = (_.findWhere(o.normalStats, {statHash: 1735777505}) || {scaled: 0, bonus: 0}); return stats.scaled + stats.bonus;}), bonus_type: 'disc'}, // best dis_w_bonus
//            {item: _.max(bucket[armortype], function(o){var stats = (_.findWhere(o.normalStats, {statHash: 4244567218}) || {scaled: 0, bonus: 0}); return stats.scaled + stats.bonus;}), bonus_type: 'str'}, // best str_w_bonus
//            ];
//
//            // Best needs to include a non-exotic if the max is an exotic item
//            best_non_exotic = [];
//            var stat_hashes = [144602215, 1735777505, 4244567218];
//            for(var i = 0; i < best.length; ++i) {
//                if(best[i].item.tier === 'Exotic') {
//                    best_non_exotic.push({item: _.max(bucket[armortype], function(o) {
//                      if (o.tier === 'Exotic') {
//                        return 0;
//                      }
//                      var stats = (_.findWhere(o.normalStats, {statHash: stat_hashes[i]}) || {scaled: 0, bonus: 0});
//                      return stats.scaled + stats.bonus;
//                    }), bonus_type: ''});
//                }
//            }
//            best = best.concat(best_non_exotic);

                    best = [
//            {item: _.max(bucket[armortype], function(o){var stats = (_.findWhere(o.normalStats, {statHash: 144602215}) || {scaled: 0, bonus: 0}); return  stats.scaled + stats.bonus;}), bonus_type: 'int'}, // best int_w_bonus
//            {item: _.max(bucket[armortype], function(o){var stats = (_.findWhere(o.normalStats, {statHash: 1735777505}) || {scaled: 0, bonus: 0}); return stats.scaled + stats.bonus;}), bonus_type: 'disc'}, // best dis_w_bonus
//            {item: _.max(bucket[armortype], function(o){var stats = (_.findWhere(o.normalStats, {statHash: 4244567218}) || {scaled: 0, bonus: 0}); return stats.scaled + stats.bonus;}), bonus_type: 'str'}, // best str_w_bonus
            {item: _.max(bucket[armortype], function(o){var int_stats = (_.findWhere(o.normalStats, {statHash: 144602215}) || {scaled: 0, bonus: 0}); var disc_stats = (_.findWhere(o.normalStats, {statHash: 1735777505}) || {scaled: 0, bonus: 0}); return int_stats.scaled + int_stats.bonus + disc_stats.scaled; }), bonus_type: 'intdisc'}, // best int + bonus + dis
            {item: _.max(bucket[armortype], function(o){var int_stats = (_.findWhere(o.normalStats, {statHash: 144602215}) || {scaled: 0, bonus: 0}); var str_stats = (_.findWhere(o.normalStats, {statHash: 4244567218}) || {scaled: 0, bonus: 0}); return int_stats.scaled + int_stats.bonus + str_stats.scaled; }), bonus_type: 'intstr'}, // best int + bonus + str
            {item: _.max(bucket[armortype], function(o){var disc_stats = (_.findWhere(o.normalStats, {statHash: 1735777505}) || {scaled: 0, bonus: 0}); var str_stats = (_.findWhere(o.normalStats, {statHash: 4244567218}) || {scaled: 0, bonus: 0}); return disc_stats.scaled + str_stats.scaled + str_stats.bonus; }), bonus_type: 'discstr'}, // best dis + bonus + str
            ];

           if(armortype.toLowerCase() !== 'classitem') {
                // Best needs to include a non-exotic if the max is an exotic item
                best_non_exotic = [];
//                var stat_hashes = [144602215, 1735777505, 4244567218];
//                for(var i = 0; i < 3; ++i) {
//                    if(best[i].item.tier === 'Exotic') {
//                        var hash = stat_hashes[i];
//                        best_non_exotic.push({item: _.max(bucket[armortype], function(o){if (o.tier === 'Exotic') { return 0; } var stats = (_.findWhere(o.normalStats, {statHash: hash}) || {scaled: 0, bonus: 0}); return  stats.scaled + stats.bonus;}), bonus_type: ''});
//                    }
//                }
                if(best[0].item.tier === 'Exotic') {
                    best_non_exotic.push({item: _.max(bucket[armortype], function(o){ if (o.tier === 'Exotic') { return 0; } var int_stats = (_.findWhere(o.normalStats, {statHash: 144602215}) || {scaled: 0, bonus: 0}); var disc_stats = (_.findWhere(o.normalStats, {statHash: 1735777505}) || {scaled: 0, bonus: 0}); return int_stats.scaled + int_stats.bonus + disc_stats.scaled; }), bonus_type: ''});
                }
                if(best[1].item.tier === 'Exotic') {
                    best_non_exotic.push({item: _.max(bucket[armortype], function(o){ if (o.tier === 'Exotic') { return 0; } var int_stats = (_.findWhere(o.normalStats, {statHash: 144602215}) || {scaled: 0, bonus: 0}); var str_stats = (_.findWhere(o.normalStats, {statHash: 4244567218}) || {scaled: 0, bonus: 0}); return int_stats.scaled + int_stats.bonus + str_stats.scaled; }), bonus_type: ''});
                }
                if(best[2].item.tier === 'Exotic') {
                    best_non_exotic.push({item: _.max(bucket[armortype], function(o){ if (o.tier === 'Exotic') { return 0; } var disc_stats = (_.findWhere(o.normalStats, {statHash: 1735777505}) || {scaled: 0, bonus: 0}); var str_stats = (_.findWhere(o.normalStats, {statHash: 4244567218}) || {scaled: 0, bonus: 0}); return disc_stats.scaled + disc_stats.bonus + str_stats.scaled; }), bonus_type: ''});
                }
                best = best.concat(best_non_exotic);
            }

>>>>>>> 83b69e90
        }

        var unique_objs = _.uniq(best, false, function(o) { return o.item.index; });
        var best_combs = []
        for(var index in unique_objs) {
            var obj = unique_objs[index];
            obj.bonus_type = getBonusType(obj.item);
            if(obj.bonus_type.indexOf('int') > -1) {
                best_combs.push({item: obj.item, bonus_type: 'int'});
            }
            if (obj.bonus_type.indexOf('disc') > -1) {
                best_combs.push({item: obj.item, bonus_type: 'disc'});
            }
            if (obj.bonus_type.indexOf('str') > -1) {
                best_combs.push({item: obj.item, bonus_type: 'str'});
            }
        }
        armor[armortype] = best_combs;
      }
      return armor;
    }

    function validSet(gearset) {
      var exoticCount = 0;
      exoticCount += ((gearset.helmet.item.tier === 'Exotic')? 1 : 0);
      exoticCount += ((gearset.gauntlets.item.tier === 'Exotic')? 1 : 0);
      exoticCount += ((gearset.chest.item.tier === 'Exotic')? 1 : 0);
      exoticCount += ((gearset.leg.item.tier === 'Exotic')? 1 : 0);
      return exoticCount < 2;
    }

    function getBuckets(items) {
      // load the best items
      return {
        helmet: items.filter(function(item) { return item.type === 'Helmet'; }),
        gauntlets: items.filter(function(item) { return item.type === 'Gauntlets'; }),
        chest: items.filter(function(item) { return item.type === 'Chest'; }),
        leg: items.filter(function(item) { return item.type === 'Leg'; }),
        classItem: items.filter(function(item) { return item.type === 'ClassItem'; }),
        artifact: items.filter(function(item) { return item.type === 'Artifact'; }),
        ghost: items.filter(function(item) { return item.type === 'Ghost'; })
      };
    }

    function initBuckets(items) {
      return {
        titan: getBuckets(items.filter(function(item) { return item.classType === 0 || item.classType === 3; })),
        hunter: getBuckets(items.filter(function(item) { return item.classType === 1 || item.classType === 3; })),
        warlock: getBuckets(items.filter(function(item) { return item.classType === 2 || item.classType === 3; }))
      };
    }

    angular.extend(vm, {
      active: 'warlock',
      activesets: '5/5/1',
      progress: 0,
      allSetTiers: [],
      highestsets: {},
      topsets: [],
      lockeditems: { helmet: null, gauntlets: null, chest: null, leg: null, classItem: null, ghost: null, artifact: null },
      normalize: 335,
      doNormalize: false,
      type: 'Helmets',
      showBlues: false,
      showExotics: true,
      showYear1: false,
      combinations: null,
      setOrder: '-str_val,-disc_val,-int_val',
      setOrderValues: ['-str_val', '-disc_val', '-int_val'],
      statOrder: '-stats.STAT_INTELLECT.value',
      ranked: {},
      filter: {
        int: 3,
        dis: 2,
        str: 2
      },
      lockedItemsValid: function(dropped_id, dropped_type) {
          dropped_id = dropped_id.split('-')[1];
          var item = _.findWhere(buckets[vm.active][dropped_type], {id: dropped_id});
          var exoticCount = ((item.tier === 'Exotic' && item.type != 'ClassItem')? 1 : 0);
          for(var type in vm.lockeditems) {
              var item = vm.lockeditems[type];
              if(item === null || type === dropped_type) { continue; }
              if(item.tier === 'Exotic' && item.type != 'ClassItem') {
                  exoticCount += 1;
              }
          }
          return exoticCount < 2;
      },
      onOrderChange: function () {
        vm.setOrderValues = vm.setOrder.split(',');
        vm.topsets = vm.getTopSets(vm.highestsets[vm.activesets]);
      },
      onDrop: function(dropped_id, type) {
          dropped_id = dropped_id.split('-')[1];
          var item = _.findWhere(buckets[vm.active][type], {id: dropped_id});
          vm.lockeditems[type] = item;
          var bestarmor = getBestArmor(buckets[vm.active], vm.lockeditems);
          vm.highestsets = vm.getSetBucketsStep(vm.active, bestarmor);
      },
      onRemove: function(removed_type) {
          vm.lockeditems[removed_type] = null;
          var bestarmor = getBestArmor(buckets[vm.active], vm.lockeditems);
          vm.highestsets = vm.getSetBucketsStep(vm.active, bestarmor);
      },
      active2ind: function(activeStr) {
          if(activeStr.toLowerCase() === 'warlock') {
              return 0;
          } else if(activeStr.toLowerCase() === 'titan') {
              return 1;
          } else if(activeStr.toLowerCase() === 'hunter') {
              return 2;
          } else {
              return -1;
          }
      },
      newLoadout: function(index) {
        ngDialog.closeAll();
        var loadout = {};
        loadout.items = _.pick(vm.topsets[index].armor, 'helmet', 'chest', 'gauntlets', 'leg', 'classItem', 'ghost', 'artifact');
        loadout.items.helmet = [loadout.items.helmet.item];
        loadout.items.chest = [loadout.items.chest.item];
        loadout.items.gauntlets = [loadout.items.gauntlets.item];
        loadout.items.leg = [loadout.items.leg.item];
        loadout.items.classitem = [loadout.items.classItem.item];
        loadout.items.ghost = [loadout.items.ghost.item];
        loadout.items.artifact = [loadout.items.artifact.item];
        loadout.classType = vm.active2ind(vm.active);

        $scope.$broadcast('dim-edit-loadout', {
          loadout: loadout,
          equipAll: true
        });
      },
      getTopSets: function(currsets) {
          if(!currsets || currsets.length === 0) {
            return [];
          }
          return currsets.sort(function (a,b) {
                    var orders = vm.setOrder.split(',');   // e.g. int_val, disc_val, str_val
                    orders[0] = orders[0].substring(1);
                    orders[1] = orders[1].substring(1);
                    orders[2] = orders[2].substring(1);

                    if(a[orders[0]] < b[orders[0]]) { return 1; }
                    if(a[orders[0]] > b[orders[0]]) { return -1; }
                    if(a[orders[1]] < b[orders[1]]) { return 1; }
                    if(a[orders[1]] > b[orders[1]]) { return -1; }
                    if(a[orders[2]] < b[orders[2]]) { return 1; }
                    if(a[orders[2]] > b[orders[2]]) { return -1; }

                    return 1;
                }).slice(0,20);
      },
      getSetBucketsStep: function(activeGaurdian, bestArmor) {
            var helms = bestArmor['helmet'] || [];
            var gaunts = bestArmor['gauntlets'] || [];
            var chests = bestArmor['chest'] || [];
            var legs = bestArmor['leg'] || [];
            var classItems = bestArmor['classItem'] || [];
            var ghosts = bestArmor['ghost'] || [];
            var artifacts = bestArmor['artifact'] || [];
            
            if(helms.length == 0 || gaunts.length == 0 || chests.length == 0 ||
                legs.length == 0 || classItems.length == 0 || ghosts.length == 0 || artifacts.length == 0) {
                return null;
            }

            var set_map = {};
            var load_stats = function(set, hash, target_type) {
                var total = 0;
                _.each(set.armor, function(armor) {
                    var stat = _.findWhere(armor.item.normalStats, {statHash: hash}) || {scaled: 0, bonus: 0};
                    total += stat.scaled + (armor.bonus_type == target_type ? stat.bonus : 0);
                });
                return total;
            };

            var combos = (helms.length * gaunts.length * chests.length * legs.length * classItems.length * ghosts.length * artifacts.length) || 1;

            function step(activeGaurdian, h, g, c, l, ci, gh, ar, processed_count) {
                for(; h < helms.length; ++h) {
                for(; g < gaunts.length; ++g) {
                for(; c < chests.length; ++c) {
                for(; l < legs.length; ++l) {
                for(; ci < classItems.length; ++ci) {
                for(; gh < ghosts.length; ++gh) {
                for(; ar < artifacts.length; ++ar) {
                    var armor = {helmet: helms[h], gauntlets: gaunts[g], chest: chests[c], leg: legs[l], classItem: classItems[ci], artifact: artifacts[ar], ghost: ghosts[gh]};
                    if(validSet(armor)) {
                        var set = {armor: armor};
                        set.int_val = load_stats(set, 144602215, 'int');
                        set.disc_val = load_stats(set, 1735777505, 'disc');
                        set.str_val = load_stats(set, 4244567218, 'str');
                        var int_level = Math.min(Math.floor(set.int_val/60), 5);
                        var disc_level = Math.min(Math.floor(set.disc_val/60), 5);
                        var str_level = Math.min(Math.floor(set.str_val/60), 5);
                        var tiers_string = int_level.toString() + '/' + disc_level.toString() + '/' + str_level.toString();
                        if(tiers_string in set_map) {
                            set_map[tiers_string].push(set);
                        } else {
                            set_map[tiers_string] = [set];
                        }
                    }

                    processed_count++;
                    if((processed_count%5000) == 0) {
                        // If active gaurdian or page is changed then stop processing combinations
                        if(vm.active !== activeGaurdian || $location.path() !== '/best') {
                            return;
                        }
                        vm.progress = processed_count/combos;
                        $timeout(step, 0, true, activeGaurdian, h,g,c,l,ci,gh,ar,processed_count);
                        return;
                    }
                } ar = 0; } gh = 0; } ci = 0; } l = 0; } c = 0; } g = 0; }
                
                var tiers = _.each(_.groupBy(Object.keys(set_map), function(set) {
                    return _.reduce(set.split('/'), function(memo, num){ 
                        return memo + parseInt(num); }, 0);;
                }), function(tier) {
                    tier.sort().reverse();
                });

                vm.allSetTiers = [];
                var tier_keys = Object.keys(tiers);
                for (var t = tier_keys.length; t-- > 0; ) {
                    vm.allSetTiers.push('- Tier ' + tier_keys[t] + ' -');
                    _.each(tiers[tier_keys[t]], function(set) {
                        vm.allSetTiers.push(set);
                    });
                }

<<<<<<< HEAD
                vm.activesets = vm.allSetTiers[1];

                // Finish progress
                vm.progress = processed_count/combos;
=======
                var tiers = _.each(_.groupBy(Object.keys(set_map), function(set) {
                    return _.reduce(set.split('/'), function(memo, num){ return memo + parseInt(num); }, 0);
                }), function(tier) {
                    tier.sort().reverse();
                });

                vm.allSetTiers = [];
                var tier_keys = Object.keys(tiers);
                for (var t = tier_keys.length; t-- > tier_keys.length - 3; ) {
                    vm.allSetTiers.push('- Tier ' + tier_keys[t] + ' -');
                    _.each(tiers[tier_keys[t]], function(set) {
                        vm.allSetTiers.push(set);
                    });
                }

                vm.activesets = vm.allSetTiers[1];

                // Finish progress
                $scope.$apply(function () {
                    vm.progress = processed_count/combos;
                });
>>>>>>> 83b69e90
                console.timeEnd('elapsed');
                vm.topsets = vm.getTopSets(vm.highestsets[vm.activesets]);
            }
            console.time('elapsed');
            $timeout(step, 0, true, activeGaurdian, 0,0,0,0,0,0,0,0);
            return set_map;
      },
      normalizeBuckets: function() {
        function normalizeStats(item, mod) {
          item.normalStats = _.map(item.stats, function(stat) {
            return {
              statHash: stat.statHash,
              base: (stat.base*(vm.doNormalize ? vm.normalize : item.primStat.value)/item.primStat.value).toFixed(0),
              scaled: stat.scaled,
              bonus: stat.bonus,
              split: stat.split,
              qualityPercentage: stat.qualityPercentage
            };
          });
          return item;
        }

        // from https://github.com/CVSPPF/Destiny/blob/master/DestinyArmor.py#L14
        var normalized = {
          'Helmets': _.flatten(buckets[vm.active].helmet.map(function(item) {
            return normalizeStats(item);
          }), true),
          'Gauntlets': _.flatten(buckets[vm.active].gauntlets.map(function(item) {
            return normalizeStats(item);
          }), true),
          'Chest Armor': _.flatten(buckets[vm.active].chest.map(function(item) {
            return normalizeStats(item);
          }), true),
          'Leg Armor': _.flatten(buckets[vm.active].leg.map(function(item) {
            return normalizeStats(item);
          }), true),
          'Class Items': _.flatten(buckets[vm.active].classItem.map(function(item) {
            return normalizeStats(item);
          }), true),
          'Artifacts': _.flatten(buckets[vm.active].artifact.map(function(item) {
            return normalizeStats(item);
          }), true),
          'Ghosts': _.flatten(buckets[vm.active].ghost.map(function(item) {
            return normalizeStats(item);
          }), true)
        };

        vm.ranked = normalized;//doRankArmor(normalized, getBestArmor(normalized));

        vm.lockeditems.helmet = vm.lockeditems.gauntlets = vm.lockeditems.chest = null;
        vm.lockeditems.leg = vm.lockeditems.classItem = vm.lockeditems.ghost = vm.lockeditems.artifact = null;
        var bestarmor = getBestArmor(buckets[vm.active], vm.lockeditems);
        vm.highestsets = vm.getSetBucketsStep(vm.active, bestarmor);
      },
      filterFunction: function(element) {
        return element.stats.STAT_INTELLECT.tier >= vm.filter.int && element.stats.STAT_DISCIPLINE.tier >= vm.filter.dis && element.stats.STAT_STRENGTH.tier >= vm.filter.str;
      },
      getBonus: dimStoreService.getBonus,
      getStore: function(id) {
        return dimStoreService.getStore(id);
      },
      // get Items for infusion
      getItems: function() {
        var stores = dimStoreService.getStores();

        if(stores.length === 0) {
          $state.go('inventory');
          return;
        }

        var allItems = [];

        // all stores
        _.each(stores, function(store, id) {

          // all armor in store
          var items = _.filter(store.items, function(item) {
            return item.primStat &&
              item.primStat.statHash === 3897883278 && // has defence hash
              ((vm.showBlues && item.tier === 'Rare') || item.tier === 'Legendary' || (vm.showExotics && item.tier === 'Exotic')) &&
              item.stats
          });

          allItems = allItems.concat(items);
        });

        buckets = initBuckets(allItems);
        vm.normalizeBuckets();
      }
    });

    vm.getItems();
  }
})();<|MERGE_RESOLUTION|>--- conflicted
+++ resolved
@@ -26,7 +26,6 @@
         } else if(armortype.toLowerCase() !== 'classitem' && locked[armortype.toLowerCase()] !== null) {
             best = [{item: locked[armortype.toLowerCase()], bonus_type: getBonusType(locked[armortype.toLowerCase()])}];
         } else {
-<<<<<<< HEAD
             best = [
             //{item: _.max(bucket[armortype], function(o){var stats = (_.findWhere(o.normalStats, {statHash: 144602215}) || {scaled: 0, bonus: 0}); return  stats.scaled + stats.bonus;}), bonus_type: 'int'}, // best int_w_bonus
             //{item: _.max(bucket[armortype], function(o){var stats = (_.findWhere(o.normalStats, {statHash: 1735777505}) || {scaled: 0, bonus: 0}); return stats.scaled + stats.bonus;}), bonus_type: 'disc'}, // best dis_w_bonus
@@ -56,61 +55,6 @@
                 }
                 best = best.concat(best_non_exotic);
             }
-=======
-//            best = [
-//            {item: _.max(bucket[armortype], function(o){var stats = (_.findWhere(o.normalStats, {statHash: 144602215}) || {scaled: 0, bonus: 0}); return  stats.scaled + stats.bonus;}), bonus_type: 'int'}, // best int_w_bonus
-//            {item: _.max(bucket[armortype], function(o){var stats = (_.findWhere(o.normalStats, {statHash: 1735777505}) || {scaled: 0, bonus: 0}); return stats.scaled + stats.bonus;}), bonus_type: 'disc'}, // best dis_w_bonus
-//            {item: _.max(bucket[armortype], function(o){var stats = (_.findWhere(o.normalStats, {statHash: 4244567218}) || {scaled: 0, bonus: 0}); return stats.scaled + stats.bonus;}), bonus_type: 'str'}, // best str_w_bonus
-//            ];
-//
-//            // Best needs to include a non-exotic if the max is an exotic item
-//            best_non_exotic = [];
-//            var stat_hashes = [144602215, 1735777505, 4244567218];
-//            for(var i = 0; i < best.length; ++i) {
-//                if(best[i].item.tier === 'Exotic') {
-//                    best_non_exotic.push({item: _.max(bucket[armortype], function(o) {
-//                      if (o.tier === 'Exotic') {
-//                        return 0;
-//                      }
-//                      var stats = (_.findWhere(o.normalStats, {statHash: stat_hashes[i]}) || {scaled: 0, bonus: 0});
-//                      return stats.scaled + stats.bonus;
-//                    }), bonus_type: ''});
-//                }
-//            }
-//            best = best.concat(best_non_exotic);
-
-                    best = [
-//            {item: _.max(bucket[armortype], function(o){var stats = (_.findWhere(o.normalStats, {statHash: 144602215}) || {scaled: 0, bonus: 0}); return  stats.scaled + stats.bonus;}), bonus_type: 'int'}, // best int_w_bonus
-//            {item: _.max(bucket[armortype], function(o){var stats = (_.findWhere(o.normalStats, {statHash: 1735777505}) || {scaled: 0, bonus: 0}); return stats.scaled + stats.bonus;}), bonus_type: 'disc'}, // best dis_w_bonus
-//            {item: _.max(bucket[armortype], function(o){var stats = (_.findWhere(o.normalStats, {statHash: 4244567218}) || {scaled: 0, bonus: 0}); return stats.scaled + stats.bonus;}), bonus_type: 'str'}, // best str_w_bonus
-            {item: _.max(bucket[armortype], function(o){var int_stats = (_.findWhere(o.normalStats, {statHash: 144602215}) || {scaled: 0, bonus: 0}); var disc_stats = (_.findWhere(o.normalStats, {statHash: 1735777505}) || {scaled: 0, bonus: 0}); return int_stats.scaled + int_stats.bonus + disc_stats.scaled; }), bonus_type: 'intdisc'}, // best int + bonus + dis
-            {item: _.max(bucket[armortype], function(o){var int_stats = (_.findWhere(o.normalStats, {statHash: 144602215}) || {scaled: 0, bonus: 0}); var str_stats = (_.findWhere(o.normalStats, {statHash: 4244567218}) || {scaled: 0, bonus: 0}); return int_stats.scaled + int_stats.bonus + str_stats.scaled; }), bonus_type: 'intstr'}, // best int + bonus + str
-            {item: _.max(bucket[armortype], function(o){var disc_stats = (_.findWhere(o.normalStats, {statHash: 1735777505}) || {scaled: 0, bonus: 0}); var str_stats = (_.findWhere(o.normalStats, {statHash: 4244567218}) || {scaled: 0, bonus: 0}); return disc_stats.scaled + str_stats.scaled + str_stats.bonus; }), bonus_type: 'discstr'}, // best dis + bonus + str
-            ];
-
-           if(armortype.toLowerCase() !== 'classitem') {
-                // Best needs to include a non-exotic if the max is an exotic item
-                best_non_exotic = [];
-//                var stat_hashes = [144602215, 1735777505, 4244567218];
-//                for(var i = 0; i < 3; ++i) {
-//                    if(best[i].item.tier === 'Exotic') {
-//                        var hash = stat_hashes[i];
-//                        best_non_exotic.push({item: _.max(bucket[armortype], function(o){if (o.tier === 'Exotic') { return 0; } var stats = (_.findWhere(o.normalStats, {statHash: hash}) || {scaled: 0, bonus: 0}); return  stats.scaled + stats.bonus;}), bonus_type: ''});
-//                    }
-//                }
-                if(best[0].item.tier === 'Exotic') {
-                    best_non_exotic.push({item: _.max(bucket[armortype], function(o){ if (o.tier === 'Exotic') { return 0; } var int_stats = (_.findWhere(o.normalStats, {statHash: 144602215}) || {scaled: 0, bonus: 0}); var disc_stats = (_.findWhere(o.normalStats, {statHash: 1735777505}) || {scaled: 0, bonus: 0}); return int_stats.scaled + int_stats.bonus + disc_stats.scaled; }), bonus_type: ''});
-                }
-                if(best[1].item.tier === 'Exotic') {
-                    best_non_exotic.push({item: _.max(bucket[armortype], function(o){ if (o.tier === 'Exotic') { return 0; } var int_stats = (_.findWhere(o.normalStats, {statHash: 144602215}) || {scaled: 0, bonus: 0}); var str_stats = (_.findWhere(o.normalStats, {statHash: 4244567218}) || {scaled: 0, bonus: 0}); return int_stats.scaled + int_stats.bonus + str_stats.scaled; }), bonus_type: ''});
-                }
-                if(best[2].item.tier === 'Exotic') {
-                    best_non_exotic.push({item: _.max(bucket[armortype], function(o){ if (o.tier === 'Exotic') { return 0; } var disc_stats = (_.findWhere(o.normalStats, {statHash: 1735777505}) || {scaled: 0, bonus: 0}); var str_stats = (_.findWhere(o.normalStats, {statHash: 4244567218}) || {scaled: 0, bonus: 0}); return disc_stats.scaled + disc_stats.bonus + str_stats.scaled; }), bonus_type: ''});
-                }
-                best = best.concat(best_non_exotic);
-            }
-
->>>>>>> 83b69e90
         }
 
         var unique_objs = _.uniq(best, false, function(o) { return o.item.index; });
@@ -344,34 +288,10 @@
                     });
                 }
 
-<<<<<<< HEAD
                 vm.activesets = vm.allSetTiers[1];
 
                 // Finish progress
                 vm.progress = processed_count/combos;
-=======
-                var tiers = _.each(_.groupBy(Object.keys(set_map), function(set) {
-                    return _.reduce(set.split('/'), function(memo, num){ return memo + parseInt(num); }, 0);
-                }), function(tier) {
-                    tier.sort().reverse();
-                });
-
-                vm.allSetTiers = [];
-                var tier_keys = Object.keys(tiers);
-                for (var t = tier_keys.length; t-- > tier_keys.length - 3; ) {
-                    vm.allSetTiers.push('- Tier ' + tier_keys[t] + ' -');
-                    _.each(tiers[tier_keys[t]], function(set) {
-                        vm.allSetTiers.push(set);
-                    });
-                }
-
-                vm.activesets = vm.allSetTiers[1];
-
-                // Finish progress
-                $scope.$apply(function () {
-                    vm.progress = processed_count/combos;
-                });
->>>>>>> 83b69e90
                 console.timeEnd('elapsed');
                 vm.topsets = vm.getTopSets(vm.highestsets[vm.activesets]);
             }
