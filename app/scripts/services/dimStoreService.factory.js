--- conflicted
+++ resolved
@@ -4,26 +4,14 @@
   angular.module('dimApp')
     .factory('dimStoreService', StoreService);
 
-<<<<<<< HEAD
-  StoreService.$inject = ['$rootScope', '$q', 'dimBungieService', 'dimPlatformService', 'dimCategory', 'dimItemDefinitions', 'dimBucketService', 'dimStatDefinitions', 'dimObjectiveDefinitions', 'dimTalentDefinitions', 'dimSandboxPerkDefinitions', 'dimYearsDefinitions', 'dimProgressionDefinitions', 'dimRecordsDefinitions', 'dimInfoService', 'SyncService', 'loadingTracker', 'dimManifestService'];
-
-  function StoreService($rootScope, $q, dimBungieService, dimPlatformService, dimCategory, dimItemDefinitions, dimBucketService, dimStatDefinitions, dimObjectiveDefinitions, dimTalentDefinitions, dimSandboxPerkDefinitions, dimYearsDefinitions, dimProgressionDefinitions, dimRecordsDefinitions, dimInfoService, SyncService, loadingTracker, dimManifestService) {
+  StoreService.$inject = ['$rootScope', '$q', 'dimBungieService', 'dimPlatformService', 'dimCategory', 'dimItemDefinitions', 'dimVendorDefinitions', 'dimBucketService', 'dimStatDefinitions', 'dimObjectiveDefinitions', 'dimTalentDefinitions', 'dimSandboxPerkDefinitions', 'dimYearsDefinitions', 'dimProgressionDefinitions', 'dimRecordsDefinitions', 'dimInfoService', 'SyncService', 'loadingTracker', 'dimManifestService'];
+
+  function StoreService($rootScope, $q, dimBungieService, dimPlatformService, dimCategory, dimItemDefinitions, dimVendorDefinitions, dimBucketService, dimStatDefinitions, dimObjectiveDefinitions, dimTalentDefinitions, dimSandboxPerkDefinitions, dimYearsDefinitions, dimProgressionDefinitions, dimRecordsDefinitions, dimInfoService, SyncService, loadingTracker, dimManifestService) {
     var _stores = [];
-    var idTracker = {};
-=======
-  StoreService.$inject = ['$rootScope', '$q', 'dimBungieService', 'dimPlatformService', 'dimCategory', 'dimItemDefinitions', 'dimVendorDefinitions', 'dimBucketService', 'dimStatDefinitions', 'dimObjectiveDefinitions', 'dimTalentDefinitions', 'dimSandboxPerkDefinitions', 'dimYearsDefinitions', 'dimProgressionDefinitions', 'dimRecordsDefinitions', 'dimInfoService', 'SyncService', 'loadingTracker'];
-
-  function StoreService($rootScope, $q, dimBungieService, dimPlatformService, dimCategory, dimItemDefinitions, dimVendorDefinitions, dimBucketService, dimStatDefinitions, dimObjectiveDefinitions, dimTalentDefinitions, dimSandboxPerkDefinitions, dimYearsDefinitions, dimProgressionDefinitions, dimRecordsDefinitions, dimInfoService, SyncService, loadingTracker) {
-    var _stores = [];
-    var _progressionDefs = {};
-    let _recordsDefs = {};
-    var _buckets = {};
     var _idTracker = {};
->>>>>>> dffd2868
 
     var _removedNewItems = new Set();
 
-<<<<<<< HEAD
     const progressionMeta = {
       529303302: { label: "Cryptarch", color: "#C7990C", scale: ".8", order: 0 },
       3233510749: { label: "Vanguard", color: "#161E28", scale: ".5", order: 1 },
@@ -38,15 +26,6 @@
       2335631936: { label: "Gunsmith", color: "#717272", scale: ".8", order: 10 },
       2763619072: { label: "SRL", color: "#e92b38", scale: ".5", order: 11 }
     };
-=======
-    dimBucketService.then(function(defs) {
-      _buckets = defs;
-    });
-    dimProgressionDefinitions.then(function(defs) {
-      _progressionDefs = defs;
-    });
-    dimRecordsDefinitions.then((defs) => { _recordsDefs = defs; });
->>>>>>> dffd2868
 
     // A promise used to dedup parallel calls to reloadStores
     var _reloadPromise;
@@ -220,19 +199,14 @@
         }
       }
 
-      _reloadPromise = $q.all([loadNewItems(activePlatform), dimBungieService.getStores(activePlatform, includeVendors)])
-        .then(function([newItems, rawStores]) {
+      console.time('Load stores (Bungie API)');
+      _reloadPromise = $q.all([dimProgressionDefinitions, dimBucketService, loadNewItems(activePlatform), dimBungieService.getStores(activePlatform, includeVendors)])
+        .then(function([progressionDefs, buckets, newItems, rawStores]) {
+          console.timeEnd('Load stores (Bungie API)');
           if (activePlatform !== dimPlatformService.getActive()) {
             throw new Error("Active platform mismatch");
           }
 
-<<<<<<< HEAD
-      console.time('Load stores (Bungie API)');
-      reloadPromise = $q.all([dimProgressionDefinitions, dimBucketService, dimBungieService.getStores(dimPlatformService.getActive())])
-        .then(function([progressionDefs, buckets, rawStores]) {
-          console.timeEnd('Load stores (Bungie API)');
-=======
->>>>>>> dffd2868
           var glimmer;
           var marks;
           _removedNewItems.forEach((id) => newItems.delete(id));
@@ -270,7 +244,7 @@
                   if (!sort) {
                     throw new Error("item needs a 'sort' field");
                   }
-                  return _buckets[sort].capacity;
+                  return buckets[sort].capacity;
                 },
                 spaceLeftForItem: function(item) {
                   var sort = item.sort;
@@ -339,11 +313,7 @@
               store.name = store.gender + ' ' + store.race + ' ' + store.class;
 
               store.progression.progressions.forEach(function(prog) {
-<<<<<<< HEAD
                 angular.extend(prog, progressionDefs[prog.progressionHash], progressionMeta[prog.progressionHash]);
-=======
-                angular.extend(prog, _progressionDefs[prog.progressionHash]);
->>>>>>> dffd2868
               });
 
               _.each(raw.data.buckets, function(bucket) {
@@ -384,7 +354,7 @@
               });
 
               // Fill in any missing buckets
-              _.values(_buckets.byType).forEach(function(bucket) {
+              _.values(buckets.byType).forEach(function(bucket) {
                 if (!store.buckets[bucket.id]) {
                   store.buckets[bucket.id] = [];
                 }
@@ -394,7 +364,7 @@
                 store.vaultCounts = {};
                 ['Weapons', 'Armor', 'General'].forEach(function(category) {
                   store.vaultCounts[category] = 0;
-                  _buckets.byCategory[category].forEach(function(bucket) {
+                  buckets.byCategory[category].forEach(function(bucket) {
                     if (store.buckets[bucket.id]) {
                       store.vaultCounts[category] += store.buckets[bucket.id].length;
                     }
@@ -448,14 +418,10 @@
         })
         .finally(function() {
           // Clear the reload promise so this can be called again
-<<<<<<< HEAD
-          reloadPromise = null;
-          dimManifestService.isLoaded = true;
-=======
           if (_reloadPromise.activePlatform === activePlatform) {
             _reloadPromise = null;
           }
->>>>>>> dffd2868
+          dimManifestService.isLoaded = true;
         });
 
       _reloadPromise.activePlatform = activePlatform;
@@ -480,11 +446,7 @@
       return index;
     }
 
-<<<<<<< HEAD
-    function processSingleItem(definitions, buckets, statDef, objectiveDef, perkDefs, talentDefs, yearsDefs, progressDefs, recordsDefs, previousItems, item, owner) {
-=======
-    function processSingleItem(definitions, buckets, statDef, objectiveDef, perkDefs, talentDefs, yearsDefs, progressDefs, previousItems, newItems, item, owner) {
->>>>>>> dffd2868
+    function processSingleItem(definitions, buckets, statDef, objectiveDef, perkDefs, talentDefs, yearsDefs, progressDefs, recordsDefs, previousItems, newItems, item, owner) {
       var itemDef = definitions[item.itemHash];
       // Missing definition?
       if (!itemDef || itemDef.itemName === 'Classified') {
@@ -661,7 +623,7 @@
         try {
           const recordBook = owner.advisors.recordBooks[itemDef.recordBookHash];
 
-          recordBook.records = _.map(_.values(recordBook.records), (record) => _.extend(_recordsDefs[record.recordHash], record));
+          recordBook.records = _.map(_.values(recordBook.records), (record) => _.extend(recordsDefs[record.recordHash], record));
 
           createdItem.objectives = buildRecords(recordBook, objectiveDef);
 
@@ -1229,13 +1191,9 @@
         dimTalentDefinitions,
         dimYearsDefinitions,
         dimProgressionDefinitions,
-<<<<<<< HEAD
         dimRecordsDefinitions,
-        previousItems])
-=======
         previousItems,
         newItems])
->>>>>>> dffd2868
         .then(function(args) {
           var result = [];
           dimManifestService.statusText = 'Loading Destiny characters and inventory...';
