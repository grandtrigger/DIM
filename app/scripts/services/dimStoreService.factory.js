(function() {
  'use strict';

  angular.module('dimApp')
    .factory('dimStoreService', StoreService);

  StoreService.$inject = ['$rootScope', '$q', 'dimBungieService', 'dimSettingsService', 'dimPlatformService', 'dimItemTier', 'dimCategory', 'dimItemDefinitions', 'dimItemBucketDefinitions', 'dimStatDefinitions', 'dimObjectiveDefinitions', 'dimTalentDefinitions', 'dimSandboxPerkDefinitions', 'dimYearsDefinitions'];

  function StoreService($rootScope, $q, dimBungieService, settings, dimPlatformService, dimItemTier, dimCategory, dimItemDefinitions, dimItemBucketDefinitions, dimStatDefinitions, dimObjectiveDefinitions, dimTalentDefinitions, dimSandboxPerkDefinitions, dimYearsDefinitions) {
    var _stores = [];
    var _index = 0;

    var service = {
      getStores: getStores,
      getStore: getStore,
      updateStores: updateStores,
      setHeights: setHeights
    };

    return service;

    function updateStores() {
      return dimBungieService.getCharacters(dimPlatformService.getActive());
    }

    function getNextIndex() {
      return _index++;
    }

    function setHeights() {
      function outerHeight(el) {
        //var height = el.offsetHeight;
        var style = getComputedStyle(el);

        var height = parseInt(style.height);
        return height;
      }

      function outerWidth(el) {
        var width = el.offsetWidth;
        var style = getComputedStyle(el);

        width += parseInt(style.marginLeft) + parseInt(style.marginRight);
        return width;
      }

      var fn = function(memo, section) {
        var childHeight = 0;

        _.each(section.children, function(child) {
          var t = outerHeight(child);
          childHeight = (childHeight > t) ? childHeight : t;
        });

        if (childHeight > memo) {
          memo = childHeight;
        }

        return memo;
      };

      var setHeight = function(query) {
        var height = _.reduce(document.querySelectorAll(query), fn, 0);

        var style = document.querySelectorAll('style[id=' + ((query.replace(/\./g, '')).replace(/\s/g, '')) + ']');

        if (style.length > 0) {
          style = style[0];
        } else {
          style = document.createElement('style');
          style.type = 'text/css';
          style.id = (query.replace(/\./g, '')).replace(/\s/g, '');
          document.getElementsByTagName('head')[0].appendChild(style);
        }

        style.innerHTML = query + ' { min-height: ' + (height) + 'px; }';
      };

      setHeight('.sub-section.sort-class');
      setHeight('.sub-section.sort-primary');
      setHeight('.sub-section.sort-special');
      setHeight('.sub-section.sort-heavy');
      setHeight('.sub-section.sort-helmet');
      setHeight('.sub-section.sort-chest');
      setHeight('.sub-section.sort-gauntlets');
      setHeight('.sub-section.sort-leg');
      setHeight('.sub-section.sort-classitem');
      setHeight('.sub-section.sort-artifact');
      setHeight('.sub-section.sort-emblem');
      setHeight('.sub-section.sort-armor');
      setHeight('.sub-section.sort-ghost');
      setHeight('.sub-section.sort-emote');
      setHeight('.sub-section.sort-ship');
      setHeight('.sub-section.sort-vehicle');
      setHeight('.sub-section.sort-horn');
      setHeight('.sub-section.sort-consumable');
      setHeight('.sub-section.sort-material');
      setHeight('.sub-section.sort-missions');
      setHeight('.sub-section.sort-bounties');
      setHeight('.sub-section.sort-messages');
      setHeight('.sub-section.sort-special-orders');
      setHeight('.sub-section.sort-lost-items');
      setHeight('.weapons');
      setHeight('.armor');
      setHeight('.general');
    }

    function getStores(getFromBungie, withOrder) {
      if (!getFromBungie && !!withOrder) {
        return settings.getSetting('characterOrder')
          .then(function(characterOrder) {
            if (characterOrder === 'mostRecent') {
              return _.sortBy(_stores, 'lastPlayed').reverse();
            } else {
              return _.sortBy(_stores, 'id');
            }
          });
      } else if (!getFromBungie && _.isUndefined(withOrder)) {
        return _stores;
      } else {
        var promise = dimBungieService.getStores(dimPlatformService.getActive())
          .then(function(stores) {
            _stores.splice(0);
            var asyncItems = [];
            var glimmer, marks;

            _.each(stores, function(raw) {
              var store;
              var items = [];

              if (raw.id === 'vault') {
                store = {
                  'id': 'vault',
                  'lastPlayed': '2005-01-01T12:00:01Z',
                  'icon': '',
                  'items': [],
                  legendaryMarks: marks,
                  glimmer: glimmer,
                  'bucketCounts': {},
                  hasExotic: function(type) {
                    var predicate = {
                      'tier': dimItemTier.exotic,
                      'type': type
                    };

                    return _.chain(items)
                      .where(predicate)
                      .value();
                  },
                  getTypeCount: function(item) {
                    return _.chain(this.items)
                      .filter(function(storeItem) {
                        return item.type === storeItem.type;
                      })
                      .size()
                      .value() < 10;
                  },
                  canEquipExotic: function(item) {
                    return this.getTypeCount(item);
                  }
                };

                _.each(raw.data.buckets, function(bucket) {
                  if (bucket.bucketHash === 3003523923)
                    store.bucketCounts.Armor = _.size(bucket.items);
                  if (bucket.bucketHash === 138197802)
                    store.bucketCounts.General = _.size(bucket.items);
                  if (bucket.bucketHash === 4046403665)
                    store.bucketCounts.Weapons = _.size(bucket.items);

                  _.each(bucket.items, function(item) {
                    item.bucket = bucket.bucketHash;
                  });

                  items = _.union(items, bucket.items);
                });
              } else {


                try {
                  glimmer = _.find(raw.character.base.inventory.currencies, function(cur) { return cur.itemHash === 3159615086; }).value;
                  marks = _.find(raw.character.base.inventory.currencies, function(cur) { return cur.itemHash === 2534352370; }).value;
                } catch (e) {
                  glimmer = 0;
                  marks = 0;
                }

                store = {
                  id: raw.id,
                  icon: raw.character.base.emblemPath,
                  lastPlayed: raw.character.base.characterBase.dateLastPlayed,
                  background: raw.character.base.backgroundPath,
                  level: raw.character.base.characterLevel,
                  powerLevel: raw.character.base.characterBase.powerLevel,
                  class: getClass(raw.character.base.characterBase.classType),
                  gender: getGender(raw.character.base.characterBase.genderType),
                  race: getRace(raw.character.base.characterBase.raceHash),
                  percentToNextLevel: raw.character.base.percentToNextLevel,
                  hasExotic: function(type, equipped) {
                    var predicate = {
                      'tier': dimItemTier.exotic,
                      'type': type
                    };

                    if (!_.isUndefined(equipped)) {
                      predicate.equipped = equipped;
                    }

                    return _.chain(this.items)
                      .where(predicate)
                      .value();
                  },
                  getTypeCount: function(item) {
                    return _.chain(this.items)
                      .filter(function(storeItem) {
                        return item.type === storeItem.type;
                      })
                      .size()
                      .value() < 10;
                  },
                  canEquipExotic: function(itemType) {
                    var types = _.chain(dimCategory)
                      .pairs()
                      .find(function(cat) {
                        return _.some(cat[1],
                          function(type) {
                            return (type == itemType);
                          }
                        );
                      })
                      .value()[1];

                    return _.size(_.reduce(types, function(memo, type) {
                      return memo || this.hasExotic(type, true);
                    }, false, this)) === 0;
                  }
                };



                _.each(raw.data.buckets, function(bucket) {
                  _.each(bucket, function(pail) {
                    _.each(pail.items, function(item) {
                      item.bucket = pail.bucketHash;
                    });

                    items = _.union(items, pail.items);
                  });
                });

                if (_.has(raw.character.base.inventory.buckets, 'Invisible')) {
                  if (_.size(raw.character.base.inventory.buckets.Invisible) > 0) {
                    _.each(raw.character.base.inventory.buckets.Invisible, function(pail) {
                      items = _.union(items, pail.items);
                    });
                  }

                }

              }

              var i = getItems(store.id, items)
                .then(function(items) {
                  store.items = items;
                  _stores.push(store);
                  return store;
                });

              asyncItems.push(i);
            });

            return $q.all(asyncItems);
          })
          .then(function() {
            var stores = _stores;

            return $q(function(resolve, reject) {
              settings.getSetting('characterOrder')
                .then(function(characterOrder) {
                  if (characterOrder === 'mostRecent') {
                    resolve(_.sortBy(stores, 'lastPlayed').reverse());
                  } else {
                    resolve(_.sortBy(stores, 'id'));
                  }
                });
            });
          })
          .then(function(stores) {
            $rootScope.$broadcast('dim-stores-updated', {
              stores: stores
            });

            return stores;
          });

        return promise;
      }
    }

    function getStore(id) {
      var store = _.find(_stores, function(store) {
        return store.id === id;
      });

      return $q.when(store);
    }

    function processSingleItem(definitions, itemBucketDef, statDef, objectiveDef, perkDefs, talentDefs, yearsDefs, item) {
      var itemDef = definitions[item.itemHash];
      // Missing definition?
      if (itemDef === undefined || itemDef.itemName === 'Classified') {
        // maybe it is classified...
        itemDef = {
          classified: true,
          icon: '/img/misc/missing_icon.png'
        };

        // unidentified item.
        if(!itemDef.itemName) {
          console.warn('Missing Item Definition:\n\n', item, '\n\nplease contact a developer to get this item added.');
          window.onerror("Missing Item Definition - " + JSON.stringify(_.pick(item, 'canEquip', 'cannotEquipReason', 'equipRequiredLevel', 'isEquipment', 'itemHash', 'location', 'stackSize', 'talentGridHash')), 'dimStoreService.factory.js', 491, 11);
        }
      }

      if (_.isUndefined(itemDef.itemTypeName) || _.isUndefined(itemDef.itemName)) {
        return null;
      }

      var itemType = getItemType(item, itemDef, itemBucketDef);

      if (item.itemHash === 937555249) {
        itemType = "Material";
      }

      var weaponClass = null;


      if (!itemType) {
        return null;
      }

      if (itemType.hasOwnProperty('general') && itemType.general !== '') {
        weaponClass = itemType.weaponClass;
        itemType = itemType.general;
      }

      var itemSort = sortItem(itemDef.itemTypeName);

      if (_.isUndefined(itemSort)) {
        console.log(itemDef.itemTypeName + " does not have a sort property.");
      }

      if (item.location === 4) {
        itemSort = 'Postmaster';

        if (itemType !== 'Messages')
          if (itemType === 'Consumable') {
            itemType = 'Special Orders';
          } else {
            itemType = 'Lost Items';
          }
      }

      var dmgName = [null, 'kinetic', 'arc', 'solar', 'void'][item.damageType];

      // Try to make a unique, but stable ID. This isn't always possible, such as in the case of consumables.
      var index = item.itemHash + '-';
      if (item.itemInstanceId === '0') {
        index = index + getNextIndex();
      } else {
        index = index + item.itemInstanceId;
      }

      /* Artifacts are missing appropiate class types
       0: titan, 1: hunter, 2: warlock, 3: any */
      var artifactTypes = ["Titan Artifact","Hunter Artifact","Warlock Artifact"];
      var artifactIndex = artifactTypes.indexOf(itemDef.itemTypeName);
      if(artifactIndex != -1)
      {
        itemDef.classType = artifactIndex;
      }

      var createdItem = {
        index: index,
        hash: item.itemHash,
        type: itemType,
        sort: itemSort,
        tier: (!_.isUndefined(itemDef.tierTypeName) ? itemDef.tierTypeName : 'Common'),
        name: itemDef.itemName,
        description: itemDef.itemDescription || '', // Added description for Bounties for now JFLAY2015
        icon: itemDef.icon,
        notransfer: (itemSort !== 'Postmaster') ? itemDef.nonTransferrable : true,
        id: item.itemInstanceId,
        equipped: item.isEquipped,
        bucket: item.bucket,
        equipment: item.isEquipment,
        complete: item.isGridComplete,
        hasXP: (!!item.progression),
        xpComplete: 0,
        amount: item.stackSize,
        primStat: item.primaryStat,
        stats: item.stats,
        perks: item.perks,
        nodes: item.nodes,
        equipRequiredLevel: item.equipRequiredLevel,
        //talents: talentDefs.data[item.talentGridHash],
        talentPerks: getTalentPerks(item, talentDefs),
        maxStackSize: itemDef.maxStackSize,
        classType: itemDef.classType,
        classTypeName: getClass(itemDef.classType),
        /* 0: titan, 1: hunter, 2: warlock, 3: any */
        dmg: dmgName,
        visible: true,
        hasAscendNode: false,
        ascended: false,
        hasReforgeNode: false,
        year: (yearsDefs.year1.indexOf(item.itemHash) >= 0 ? 1 : 2),
        lockable: item.lockable,
        locked: item.locked,
        weaponClass: weaponClass || '',
        classified: itemDef.classified
      };

      // Bounties
      if (_.has(item, 'objectives') && (_.size(item.objectives) > 0) && (_.isNumber(item.objectives[0].objectiveHash))) {
        var objectiveDefObj = objectiveDef[item.objectives[0].objectiveHash],
            progressGoal = objectiveDefObj.completionValue > 0 ? objectiveDefObj.completionValue : 1;

        createdItem.complete = item.objectives[0].isComplete;
        createdItem.xpComplete = Math.floor(item.objectives[0].progress / progressGoal * 100);
      }

      _.each(item.stats, function(stat) {
        stat.name = statDef[stat.statHash].statName;
        stat.bar = stat.statHash !== 3871231066 && item.primaryStat.statHash !== 3897883278;
      });

      if (item.itemHash === 2809229973) { // Necrochasm
        createdItem.hasXP = true;
        createdItem.xpComplete = true;
        createdItem.complete = true;
      }

      // Fixes items that are marked as complete, but the data didn't reflect
      // that status.  Must be a bug in Bungie's data.
      if (createdItem.complete) {
        createdItem.hasXP = true;
        createdItem.xpComplete = true;
      }

      var talents = talentDefs.data[item.talentGridHash];

      if (talents) {
        var ascendNode = _.filter(talents.nodes, function(node) {
          return _.any(node.steps, function(step) {
            return step.nodeStepName === 'Ascend';
          });
        });

        if (!_.isEmpty(ascendNode)) {
          createdItem.hasAscendNode = true;
          var filteredAcendedTalet = _.filter(item.nodes, function(node) {
            return node.nodeHash === ascendNode[0].nodeHash;
          });

          createdItem.ascended = (filteredAcendedTalet.length > 0) ? filteredAcendedTalet[0].isActivated : false;

          if (!createdItem.ascended) {
            createdItem.complete = false;
          }
        }

        var reforgeNodes = _.filter(talents.nodes, function(node) {
          return _.any(node.steps, function(step) {
            return step.nodeStepName === 'Reforge Ready';
          });
        });

<<<<<<< HEAD
          // lets just see only the activated nodes for this item instance.
          var activated = _.filter(item.nodes, function(node) {
            return node.isActivated;
          });

          // loop over the exclusive set talents grid for that weapon type
          _.each(talents.exclusiveSets, function(set) {
            _.each(activated, function(active) {
              if(set.nodeIndexes.indexOf(active.nodeHash) > -1) {

                var node = talents.nodes[active.nodeHash].steps[active.stepIndex]
                createdItem.perks.push({
                  'displayName': node.nodeStepName,
                  'displayDescription': node.nodeStepDescription,
                  'iconPath': node.icon
                });
              }
            });
          });
          // other useful information about the item (this has info about reforge/etc)
          // _.each(talents.independentNodeIndexes, function(set) {

          createdItem.hasReforgeNode = !_.isEmpty(reforgeNodes);
        }
=======
        createdItem.hasReforgeNode = !_.isEmpty(reforgeNodes);
      }
>>>>>>> 0f6d1c1d

      _.each(createdItem.perks, function(perk) {
        var perkDef = perkDefs.data[perk.perkHash];
        if (perkDef) {
          _.each(['displayName', 'displayDescription'], function(attr) {
            if (perkDef[attr]) {
              perk[attr] = perkDef[attr];
            }
          });
        }
      });

      return createdItem;
    }

    function getItems(owner, items) {
      return $q.all([
        dimItemDefinitions,
        dimItemBucketDefinitions,
        dimStatDefinitions,
        dimObjectiveDefinitions,
        dimSandboxPerkDefinitions,
        dimTalentDefinitions,
        dimYearsDefinitions].map(function (o) {
          return o.getDefinitions();
        }))
      .then(function(args) {
        var result = [];
        _.each(items, function (item) {
          var createdItem = processSingleItem.apply(undefined, args.concat(item));
          if (createdItem !== null) {
            createdItem.owner = owner;
            result.push(createdItem);
          }
        });
        return result;
      });
    }

    function getClass(type) {
      switch (type) {
        case 0:
          return 'titan';
        case 1:
          return 'hunter';
        case 2:
          return 'warlock';
      }
      return 'unknown';
    }

    function getRace(hash) {
      switch (hash) {
        case 3887404748:
          return 'human';
        case 898834093:
          return 'exo';
        case 2803282938:
          return 'awoken';
      }
      return 'unknown';
    }

    function getGender(type) {
      switch (type) {
        case 0:
          return 'male';
        case 1:
          return 'female';
      }
      return 'unknown';
    }

    function getTalentPerks(item, talents) {
      var talent = talents.data[item.talentGridHash];

      if (talent) {
        return _.chain(talent.nodes).map(function(node) {
            return node.steps;
          })
          .flatten()
          .pluck('nodeStepHash')
          .value();
      } else {
        return [];
      }
    }

    /* Not Implemented */
    // Engram,
    // Trials Reward,
    // Currency,
    // Material Exchange,
    // Equipment,
    // Invitation,
    // Camera,
    // Buff,
    // Bribe,
    // Incomplete Engrams,
    // Corrupted Engrams,

    function getItemType(item, def, buckets) {
      var type = def.itemTypeName;
      var name = def.itemName;

      if (def.bucketTypeHash === 3621873013) {
        return null;
      }

      if (def.bucketTypeHash === 2422292810) {
        if (item.location !== 4)
          return null;
      }

      if (def.bucketTypeHash === 375726501) {
        if (type.indexOf("Message ") != -1) {
          return 'Messages';
        }

        if (type.indexOf("Package") != -1) {
          return 'Messages';
        }

        if (["Public Event Completed"].indexOf(name) != -1) {
          return "Messages";
        }

        return 'Missions';
      }


      if (_.isUndefined(type) || _.isUndefined(name)) {
        return {
          'general': 'General',
          'weaponClass': 'General'
        };
      }

      //if(type.indexOf("Engram") != -1 || name.indexOf("Marks") != -1) {
      if (name.indexOf("Marks") != -1) {
        return null;
      }

      if (type === 'Mission Reward') {
        return null;
      }

      // Used to find a "weaponClass" type to send back
      var typeObj = {
        general: '',
        weaponClass: type.toLowerCase().replace(/\s/g, '')
      };

      if (["Pulse Rifle", "Scout Rifle", "Hand Cannon", "Auto Rifle", "Primary Weapon Engram"].indexOf(type) != -1)
        typeObj.general = 'Primary';
      if (["Sniper Rifle", "Shotgun", "Fusion Rifle", "Sidearm", "Special Weapon Engram"].indexOf(type) != -1) {
        typeObj.general = 'Special';

        // detect special case items that are actually primary weapons.
        if (["Vex Mythoclast", "Universal Remote", "No Land Beyond"].indexOf(name) != -1) {
          typeObj.general = 'Primary';
        }

        if (def.itemHash === 3012398149) {
          typeObj.general = 'Heavy';
        }
      }
      if (["Rocket Launcher", "Sword", "Machine Gun", "Heavy Weapon Engram"].indexOf(type) != -1)
        typeObj.general = 'Heavy';
      if (["Titan Mark", "Hunter Cloak", "Warlock Bond", "Class Item Engram"].indexOf(type) != -1)
        return 'ClassItem';
      if (["Gauntlet Engram"].indexOf(type) != -1)
        return 'Gauntlets';
      if (type==='Mask') {
        return 'Helmet';
      }
      if (["Gauntlets", "Helmet", 'Mask', "Chest Armor", "Leg Armor", "Helmet Engram", "Leg Armor Engram", "Body Armor Engram"].indexOf(type) != -1)
        return (type.split(' ')[0] === 'Body') ? "Chest" : type.split(' ')[0];
      if (["Titan Subclass", "Hunter Subclass", "Warlock Subclass"].indexOf(type) != -1)
        return 'Class';
      if (["Restore Defaults"].indexOf(type) != -1)
        return 'Armor';
      if (["Currency"].indexOf(type) != -1) {
        if (["Vanguard Marks", "Crucible Marks"].indexOf(name) != -1)
          return '';
        return 'Material';
      }
      if (["Commendation", "Trials of Osiris", "Faction Badge"].indexOf(type) != -1) {
        if (name.indexOf("Redeemed") != -1) {
          return null;
        }

        return 'Missions';
      }

      if (type.indexOf("Summoning Rune") != -1) {
        return "Material";
      }

      if (type.indexOf("Emote") != -1) {
        return "Emote";
      }

      if (type.indexOf("Artifact") != -1) {
        return "Artifact";
      }

      if (type.indexOf(" Bounty") != -1) {
        if (def.hasAction === true) {
          return 'Bounties';
        } else {
          return null;
        }
      }

      if (type.indexOf("Treasure Map") != -1) {
        return 'Bounties';
      }

      if (type.indexOf("Bounty Reward") != -1) {
        return 'Bounties';
      }

      if (type.indexOf("Queen's Orders") != -1) {
        return 'Bounties';
      }

      if (type.indexOf("Curio") != -1) {
        return 'Bounties';
      }
      if (type.indexOf("Vex Technology") != -1) {
        return 'Bounties';
      }

      if (type.indexOf("Horn") != -1) {
        return "Horn";
      }

      if (type.indexOf("Quest") != -1) {
        return 'Bounties';
      }

      if (type.indexOf("Relic") != -1) {
        return 'Bounties';
      }

      if (type.indexOf("Message ") != -1) {
        return 'Messages';
      }

      if (type.indexOf("Package") != -1) {
        return 'Messages';
      }

      if (type.indexOf("Armsday Order") != -1) {
        switch (def.bucketTypeHash) {
          case 2465295065:
            return 'Special';
          case 1498876634:
            return 'Primary';
          case 953998645:
            return 'Heavy';
          default:
            return 'Special Orders';
        }
      }

      if (typeObj.general !== '') {
        return typeObj;
      }

      if (["Public Event Completed"].indexOf(name) != -1) {
        return "Messages";
      }

      if (["Vehicle Upgrade"].indexOf(type) != -1) {
        return "Consumable";
      }

      if (["Armor Shader", "Emblem", "Ghost Shell", "Ship", "Vehicle", "Consumable", "Material", "Ship Schematics"].indexOf(type) != -1)
        return type.split(' ')[0];

      return null;
    }

    function sortItem(type) {
      if (["Pulse Rifle", "Sword", "Sniper Rifle", "Shotgun", "Scout Rifle", "Sidearm", "Hand Cannon", "Fusion Rifle", "Rocket Launcher", "Auto Rifle", "Machine Gun", "Primary Weapon Engram", "Special Weapon Engram", "Heavy Weapon Engram"].indexOf(type) != -1)
        return 'Weapons';
      if (["Titan Mark", "Hunter Cloak", "Warlock Bond", "Helmet Engram", "Leg Armor Engram", "Body Armor Engram", "Gauntlet Engram", "Gauntlets", "Helmet", 'Mask', "Chest Armor", "Leg Armor", "Class Item Engram"].indexOf(type) != -1)
        return 'Armor';
      if (["Quest Step", "Warlock Artifact", "Hunter Artifact", "Titan Artifact", "Faction Badge", "Treasure Map", "Vex Technology", "Curio", "Relic", "Summoning Rune", "Queen's Orders", "Crucible Bounty", "Vanguard Bounty", "Vehicle Upgrade", "Emote", "Restore Defaults", "Titan Subclass", "Hunter Subclass", "Warlock Subclass", "Horn", "Armor Shader", "Emblem", "Ghost Shell", "Ship", "Ship Schematics", "Vehicle", "Consumable", "Material", "Currency"].indexOf(type) != -1)
        return 'General';
      if (["Daily Reward", "Package", "Armsday Order"]) {
        return 'Postmaster';
      }

      if (type.indexOf("Message ") != -1) {
        return 'Postmaster';
      }
    }
  }
})();<|MERGE_RESOLUTION|>--- conflicted
+++ resolved
@@ -476,35 +476,30 @@
           });
         });
 
-<<<<<<< HEAD
-          // lets just see only the activated nodes for this item instance.
-          var activated = _.filter(item.nodes, function(node) {
-            return node.isActivated;
+        // lets just see only the activated nodes for this item instance.
+        var activated = _.filter(item.nodes, function(node) {
+          return node.isActivated;
+        });
+
+        // loop over the exclusive set talents grid for that weapon type
+        _.each(talents.exclusiveSets, function(set) {
+          _.each(activated, function(active) {
+            if(set.nodeIndexes.indexOf(active.nodeHash) > -1) {
+
+              var node = talents.nodes[active.nodeHash].steps[active.stepIndex]
+              createdItem.perks.push({
+                'displayName': node.nodeStepName,
+                'displayDescription': node.nodeStepDescription,
+                'iconPath': node.icon
+              });
+            }
           });
-
-          // loop over the exclusive set talents grid for that weapon type
-          _.each(talents.exclusiveSets, function(set) {
-            _.each(activated, function(active) {
-              if(set.nodeIndexes.indexOf(active.nodeHash) > -1) {
-
-                var node = talents.nodes[active.nodeHash].steps[active.stepIndex]
-                createdItem.perks.push({
-                  'displayName': node.nodeStepName,
-                  'displayDescription': node.nodeStepDescription,
-                  'iconPath': node.icon
-                });
-              }
-            });
-          });
-          // other useful information about the item (this has info about reforge/etc)
-          // _.each(talents.independentNodeIndexes, function(set) {
-
-          createdItem.hasReforgeNode = !_.isEmpty(reforgeNodes);
-        }
-=======
+        });
+        // other useful information about the item (this has info about reforge/etc)
+        // _.each(talents.independentNodeIndexes, function(set) {
+
         createdItem.hasReforgeNode = !_.isEmpty(reforgeNodes);
       }
->>>>>>> 0f6d1c1d
 
       _.each(createdItem.perks, function(perk) {
         var perkDef = perkDefs.data[perk.perkHash];
