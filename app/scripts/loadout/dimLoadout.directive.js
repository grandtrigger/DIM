--- conflicted
+++ resolved
@@ -22,11 +22,7 @@
         '  <div class="loadout-content">',
         '    <div id="loadout-options">',
         '      <form name="vm.form">',
-<<<<<<< HEAD
-        '        <input class="dim-input" name="name" ng-model="vm.loadout.name" minlength="1" maxlength="50" required type="search" placeholder="Loadout Name..." />',
-=======
-        '        <input name="name" ng-model="vm.loadout.name" minlength="1" maxlength="50" required type="search" translate-attr="{ placeholder: \'Loadouts.LoadoutName\' }" />',
->>>>>>> fe6c012b
+        '        <input class="dim-input" name="name" ng-model="vm.loadout.name" minlength="1" maxlength="50" required type="search" translate-attr="{ placeholder: \'Loadouts.LoadoutName\' }" />',
         '        <select name="classType" ng-model="vm.loadout.classType" ng-options="item.value as item.label for item in vm.classTypeValues"></select>',
         '        <button ng-disabled="vm.form.$invalid" ng-click="vm.save()" translate="Loadouts.Save"></button>',
         '        <button ng-disabled="vm.form.$invalid || !vm.loadout.id" ng-click="vm.saveAsNew()" translate="Loadouts.SaveAsNew"></button>',
