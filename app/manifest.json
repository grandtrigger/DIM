--- conflicted
+++ resolved
@@ -1,11 +1,7 @@
 {
   "manifest_version": 2,
   "name": "Destiny Item Manager",
-<<<<<<< HEAD
-  "version": "3.12.0",
-=======
   "version": "3.13.0",
->>>>>>> e3460f99
   "description": "Robust interface to manage gear, weapons, and items in Destiny.",
   "icons": {
     "16": "icon16.png",
