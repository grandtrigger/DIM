<div ng-controller="dimSettingsCtrl as vm">
  <h1 translate="Settings"></h1>
  <div class="ngdialog-inner-content">
  <form class="settings">
    <table>
      <tr>
        <td>
          <label for="language" translate="Settings.Language"></label>
        </td>
        <td>
          <select id="language" ng-model="vm.settings.language" ng-options="code as name for (code, name) in vm.languageOptions" required></select>
        </td>
      </tr>
      <tr>
        <td>
          <label for="condensedItems" translate-attr="{ title: 'Settings.HideUnfilteredHelp' }" translate="Settings.HideUnfiltered"></label>
        </td>
        <td>
          <input type="checkbox" ng-model="vm.settings.hideFilteredItems"/>
        </td>
      </tr>
      <tr>
        <td>
          <label for="details" translate-attr="{ title: 'Settings.AlwaysShowDetailsHelp' }" translate="Settings.AlwaysShowDetails"></label>
        </td>
        <td>
          <input type="checkbox" id="details" ng-model="vm.settings.itemDetails"/>
        </td>
      </tr>
      <tr ng-if="vm.featureFlags.qualityEnabled">
        <td>
          <label for="itemQuality" translate-attr="{ title: 'Settings.EnableAdvancedStatsHelp' }" translate="Settings.EnableAdvancedStats"></label>
        </td>
        <td>
          <input type="checkbox" id="itemQuality" ng-model="vm.settings.itemQuality"/>
        </td>
      </tr>
      <tr>
        <td>
          <label for="showNewItems" translate-attr="{ title: 'Settings.ShowOverlayHelp' }" translate="Settings.ShowOverlay"></label>
        </td>
        <td>
          <input type="checkbox" id="showNewItems" ng-model="vm.settings.showNewItems"/>
        </td>
      </tr>
      <tr ng-if="vm.settings.showNewItems">
        <td>
          <label for="showNewAnimation" translate-attr="{ title: 'Settings.ShowAnimationsHelp' }" translate="Settings.ShowAnimations"></label>
        </td>
        <td>
          <input type="checkbox" id="showNewAnimation" ng-model="vm.settings.showNewAnimation"/>
        </td>
      </tr>
      <tr>
        <td><label for="showElements" translate-attr="{ title: 'Settings.ShowElementalHelp' }" translate="Settings.ShowElemental"></label></td>
        <td><input type="checkbox" id="showElements" ng-model="vm.settings.showElements"/></td>
      </tr>
      <tr ng-if="vm.featureFlags.reviewsEnabled">
        <td>
          <label for="showReviews" translate-attr="{ title: 'Settings.ShowReviewsHelp' }" translate="Settings.ShowReviews"></label>
        </td>
        <td>
          <input type="checkbox" id="showReviews" ng-model="vm.settings.showReviews"/>
        </td>
      </tr>
      <tr ng-if="vm.featureFlags.reviewsEnabled">
        <td>
          <label for="allowIdPostToDtr" translate-attr="{ title: 'Settings.AllowIdPostToDtrHelp' }" translate="Settings.AllowIdPostToDtr"></label>
        </td>
        <td>
          <input type="checkbox" id="allowIdPostToDtr" ng-model="vm.settings.allowIdPostToDtr"/>
        </td>
      </tr>
      <tr>
        <td>
          <label for="itemSort" translate-attr="{ title: 'Settings.SetSortHelp' }" translate="Settings.SetSort"></label>
        </td>
        <td>
          <label>
            <input type="radio" ng-model="vm.settings.itemSort" value="primaryStat"><span translate="Settings.SortPrimary"></span></label>
          <br>
          <label>
            <input type="radio" ng-model="vm.settings.itemSort" value="rarityThenPrimary"><span translate="Settings.SortRarity"></span></label>
          <br>
          <label ng-show="vm.settings.itemQuality">
            <input type="radio" ng-model="vm.settings.itemSort" value="quality"><span translate="Settings.SortRoll"></span></label>
        </td>
      </tr>
      <tr ng-if="vm.supportsCssVar">
        <td>
          <label for="charCol" translate-attr="{ title: 'Settings.InventoryColumnsHelp' }" translate="Settings.InventoryColumns"></label>
        </td>
        <td>
          <select id="charCol" ng-model="vm.settings.charCol" ng-options="option.id as option.name for option in vm.charColOptions" required></select>
        </td>
      </tr>
      <tr ng-if="vm.supportsCssVar">
        <td>
          <label for="vaultCol" translate-attr="{ title: 'Settings.VaultColumnsHelp' }" translate="Settings.VaultColumns"></label>
        </td>
        <td>
          <select id="vaultCol" ng-model="vm.settings.vaultMaxCol" ng-options="option.id as option.name for option in vm.vaultColOptions" required></select>
        </td>
      </tr>
      <tr ng-if="vm.supportsCssVar">
        <td>
          <label for="itemSize" translate-attr="{ title: 'Settings.SizeItemHelp' }" translate="Settings.SizeItem"></label>
        </td>
        <td>
          <input ng-model="vm.settings.itemSize" type="range" min="38" max="66" ng-change="vm.save()" /> <button ng-click="vm.resetItemSize()" translate>Settings.ResetToDefault</button>
        </td>
      </tr>
      <tr>
        <td>
          <label translate-attr="{ title: 'Settings.CharacterOrderHelp' }" translate="Settings.CharacterOrder"></label>
        </td>
        <td>
          <label>
            <input type="radio" ng-model="vm.settings.characterOrder" value="mostRecent" ng-model-options="{ updateOn: 'default blur' }"><span translate="Settings.CharacterOrderRecent"></span></label>
            <br>
          <label>
            <input type="radio" ng-model="vm.settings.characterOrder" value="mostRecentReverse" ng-model-options="{ updateOn: 'default blur' }"><span translate="Settings.CharacterOrderReversed"></span></label>
            <br>
          <label>
            <input type="radio" ng-model="vm.settings.characterOrder" value="fixed" ng-model-options="{ updateOn: 'default blur' }"><span translate="Settings.CharacterOrderFixed"></span></label>
        </td>
      </tr>
      <tr>
        <td>
          <label for="spreadsheetLinks" translate-attr="{ title: 'Settings.ExportSSHelp' }" translate="Settings.ExportSS"></label>
        </td>
        <td>
          <div id="spreadsheetLinks">
            <button ng-click="vm.downloadWeaponCsv()" ng-disabled="vm.loadingTracker.active()" title="Download Csv"> <i class="fa fa-table"></i> <span translate="Bucket.Weapons"></span></button>
            <button ng-click="vm.downloadArmorCsv()" ng-disabled="vm.loadingTracker.active()" title="Download Csv"> <i class="fa fa-table"></i> <span translate="Bucket.Armor"></span></button>
          </div>
        </td>
      </tr>
      <tr>
        <td>
          <label for="resetHiddenInfos" translate="Settings.DIMPopups"></label>
        </td>
        <td>
          <button ng-click="vm.resetHiddenInfos()" translate="Settings.DIMPopupsReset"></button>
        </td>
      </tr>
<<<<<<< HEAD
=======
      <tr ng-if="vm.featureFlags.importExport">
        <td>
          <label for="exportButtons" translate="Settings.ImportExport"></label>
        </td>
        <td>
          <div id="exportButtons">
            <button ng-click="vm.exportData()" translate="Settings.Export"></button><br />
            <button ng-click="vm.importData()" translate="Settings.Import"></button><br />
            <input type="file" id="importFile">
          </div>
        </td>
      </tr>
>>>>>>> 3321e270
    </table>
  </form>
  </div>
</div><|MERGE_RESOLUTION|>--- conflicted
+++ resolved
@@ -144,21 +144,6 @@
           <button ng-click="vm.resetHiddenInfos()" translate="Settings.DIMPopupsReset"></button>
         </td>
       </tr>
-<<<<<<< HEAD
-=======
-      <tr ng-if="vm.featureFlags.importExport">
-        <td>
-          <label for="exportButtons" translate="Settings.ImportExport"></label>
-        </td>
-        <td>
-          <div id="exportButtons">
-            <button ng-click="vm.exportData()" translate="Settings.Export"></button><br />
-            <button ng-click="vm.importData()" translate="Settings.Import"></button><br />
-            <input type="file" id="importFile">
-          </div>
-        </td>
-      </tr>
->>>>>>> 3321e270
     </table>
   </form>
   </div>
