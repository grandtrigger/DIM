--- conflicted
+++ resolved
@@ -48,6 +48,7 @@
   vendorsModule,
   itemReviewModule,
   loadoutBuilderModule,
+  infuseModule,
   oauthModule,
   storageModule,
   'ajoslin.promise-tracker',
@@ -60,34 +61,7 @@
 }
 
 export const DimAppModule = angular
-<<<<<<< HEAD
   .module('dimApp', dependencies)
-=======
-  .module('dimApp', [
-    AriaModule,
-    DialogModule,
-    DragAndDropModule,
-    MessagesModule,
-    RateLimiterModule,
-    ShellModule,
-    SliderModule,
-    ToasterModule,
-    TranslateModule,
-    TranslateMessageFormatModule,
-    UIRouterModule,
-    bungieApiModule,
-    inventoryModule,
-    recordBooksModule,
-    vendorsModule,
-    itemReviewModule,
-    loadoutBuilderModule,
-    infuseModule,
-    oauthModule,
-    storageModule,
-    'ajoslin.promise-tracker',
-    'cfp.hotkeys'
-  ])
->>>>>>> 17da6564
   .config(config)
   .config(routes)
   .run(run)
