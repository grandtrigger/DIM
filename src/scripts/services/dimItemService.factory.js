import angular from 'angular';
import _ from 'underscore';

angular.module('dimApp')
  .factory('dimItemService', ItemService);

function ItemService(dimStoreService,
<<<<<<< HEAD
                     Destiny1Api,
                     dimCategory,
=======
                     dimBungieService,
>>>>>>> f6d86532
                     $q,
                     $translate) {
  // We'll reload the stores to check if things have been
  // thrown away or moved and we just don't have up to date info. But let's
  // throttle these calls so we don't just keep refreshing over and over.
  // This needs to be up here because of how we return the service object.
  const throttledReloadStores = _.throttle(() => {
    return dimStoreService.reloadStores();
  }, 10000, { trailing: false });

  return {
    getSimilarItem: getSimilarItem,
    getItem: getItem,
    getItems: getItems,
    moveTo: moveTo,
    equipItems: equipItems,
    setItemState: setItemState
  };

  function setItemState(item, store, lockState, type) {
    return Destiny1Api.setItemState(item, store, lockState, type)
      .then(() => lockState);
  }

  /**
   * Update our item and store models after an item has been moved (or equipped/dequipped).
   * @return the new or updated item (it may create a new item!)
   */
  function updateItemModel(item, source, target, equip, amount) {
    // Refresh all the items - they may have been reloaded!
    source = dimStoreService.getStore(source.id);
    target = dimStoreService.getStore(target.id);
    item = getItem(item);

    // If we've moved to a new place
    if (source.id !== target.id) {
      // We handle moving stackable and nonstackable items almost exactly the same!
      const stackable = item.maxStackSize > 1;
      // Items to be decremented
      const sourceItems = stackable
            ? _.sortBy(_.select(source.buckets[item.location.id], (i) => {
              return i.hash === item.hash &&
                i.id === item.id &&
                !i.notransfer;
            }), 'amount') : [item];
      // Items to be incremented. There's really only ever at most one of these, but
      // it's easier to deal with as a list.
      const targetItems = stackable
            ? _.sortBy(_.select(target.buckets[item.location.id], (i) => {
              return i.hash === item.hash &&
                i.id === item.id &&
                // Don't consider full stacks as targets
                i.amount !== i.maxStackSize &&
                !i.notransfer;
            }), 'amount') : [];
      // moveAmount could be more than maxStackSize if there is more than one stack on a character!
      const moveAmount = amount || item.amount;
      let addAmount = moveAmount;
      let removeAmount = moveAmount;
      let removedSourceItem = false;

      // Remove inventory from the source
      while (removeAmount > 0) {
        let sourceItem = sourceItems.shift();
        if (!sourceItem) {
          throw new Error($translate.instant('ItemService.TooMuch'));
        }

        const amountToRemove = Math.min(removeAmount, sourceItem.amount);
        if (amountToRemove === sourceItem.amount) {
          // Completely remove the source item
          if (source.removeItem(sourceItem)) {
            removedSourceItem = sourceItem.index === item.index;
          }
        } else {
          // Perf hack: by replacing the item entirely with a cloned
          // item that has an adjusted index, we force the ng-repeat
          // to refresh its view of the item, updating the
          // amount. This is because we've switched to bind-once for
          // the amount since it rarely changes.
          source.removeItem(sourceItem);
          sourceItem = angular.copy(sourceItem);
          sourceItem.amount -= amountToRemove;
          sourceItem.index = dimStoreService.createItemIndex(sourceItem);
          source.addItem(sourceItem);
        }

        removeAmount -= amountToRemove;
      }

      // Add inventory to the target (destination)
      let targetItem;
      while (addAmount > 0) {
        targetItem = targetItems.shift();

        if (!targetItem) {
          targetItem = item;
          if (!removedSourceItem) {
            targetItem = angular.copy(item);
            targetItem.index = dimStoreService.createItemIndex(targetItem);
          }
          removedSourceItem = false; // only move without cloning once
          targetItem.amount = 0; // We'll increment amount below
          target.addItem(targetItem);
        }

        const amountToAdd = Math.min(addAmount, targetItem.maxStackSize - targetItem.amount);
        // Perf hack: by replacing the item entirely with a cloned
        // item that has an adjusted index, we force the ng-repeat to
        // refresh its view of the item, updating the amount. This is
        // because we've switched to bind-once for the amount since it
        // rarely changes.
        target.removeItem(targetItem);
        targetItem = angular.copy(targetItem);
        targetItem.amount += amountToAdd;
        targetItem.index = dimStoreService.createItemIndex(targetItem);
        target.addItem(targetItem);
        addAmount -= amountToAdd;
      }
      item = targetItem; // The item we're operating on switches to the last target
    }

    if (equip) {
      const equipped = _.find(target.buckets[item.location.id], { equipped: true });
      if (equipped) {
        equipped.equipped = false;
      }
      item.equipped = true;
    }

    return item;
  }

  function getSimilarItem(item, exclusions, excludeExotic = false) {
    const target = dimStoreService.getStore(item.owner);
    const sortedStores = _.sortBy(dimStoreService.getStores(), (store) => {
      if (target.id === store.id) {
        return 0;
      } else if (store.isVault) {
        return 1;
      } else {
        return 2;
      }
    });

    let result = null;
    sortedStores.find((store) => {
      result = searchForSimilarItem(item, store, exclusions, target, excludeExotic);
      return result !== null;
    });

    return result;
  }

  /**
   * Find an item in store like "item", excluding the exclusions, to be equipped
   * on target.
   * @param exclusions a list of {id, hash} objects that won't be considered for equipping.
   */
  function searchForSimilarItem(item, store, exclusions, target, excludeExotic) {
    exclusions = exclusions || [];

    let candidates = _.filter(store.items, (i) => {
      return i.canBeEquippedBy(target) &&
        i.location.id === item.location.id &&
        !i.equipped &&
        // Not the same item
        i.id !== item.id &&
        // Not on the exclusion list
        !_.any(exclusions, { id: i.id, hash: i.hash });
    });

    if (!candidates.length) {
      return null;
    }

    if (excludeExotic) {
      candidates = _.reject(candidates, 'isExotic');
    }

    // TODO: unify this value function w/ the others!
    const sortedCandidates = _.sortBy(candidates, (i) => {
      let value = {
        Legendary: 4,
        Rare: 3,
        Uncommon: 2,
        Common: 1,
        Exotic: 0
      }[i.tier];
      if (item.isExotic && i.isExotic) {
        value += 5;
      }
      if (i.primStat) {
        value += i.primStat.value / 1000.0;
      }
      return value;
    }).reverse();

    return sortedCandidates.find((result) => {
      if (result.isExotic) {
        const otherExotic = getOtherExoticThatNeedsDequipping(result, store);
        // If there aren't other exotics equipped, or the equipped one is the one we're dequipping, we're good
        if (!otherExotic || otherExotic.id === item.id) {
          return true;
        } else {
          return false;
        }
      } else {
        return true;
      }
    }) || null;
  }

  /**
   * Bulk equip items. Only use for multiple equips at once.
   */
  function equipItems(store, items) {
    // Check for (and move aside) exotics
    const extraItemsToEquip = _.compact(items.map((i) => {
      if (i.isExotic) {
        const otherExotic = getOtherExoticThatNeedsDequipping(i, store);
        // If we aren't already equipping into that slot...
        if (otherExotic && !_.find(items, { type: otherExotic.type })) {
          const similarItem = getSimilarItem(otherExotic);
          if (!similarItem) {
            return $q.reject(new Error($translate.instant('ItemService.Deequip', { itemname: otherExotic.name })));
          }
          const target = dimStoreService.getStore(similarItem.owner);

          if (store.id === target.id) {
            return similarItem;
          } else {
            // If we need to get the similar item from elsewhere, do that first
            return moveTo(similarItem, store, true).then(() => similarItem);
          }
        }
      }
      return undefined;
    }));

    return $q.all(extraItemsToEquip).then((extraItems) => {
      items = items.concat(extraItems);

      if (items.length === 1) {
        return equipItem(items[0]);
      }
      return Destiny1Api.equipItems(store, items)
        .then((equippedItems) => {
          return equippedItems.map((i) => {
            return updateItemModel(i, store, store, true);
          });
        });
    });
  }

  function equipItem(item) {
    if ($featureFlags.debugMoves) {
      console.log('Equip', item.name, item.type, 'to', dimStoreService.getStore(item.owner).name);
    }
    return Destiny1Api.equip(item)
      .then(() => {
        const store = dimStoreService.getStore(item.owner);
        return updateItemModel(item, store, store, true);
      });
  }

  function dequipItem(item, excludeExotic = false) {
    const similarItem = getSimilarItem(item, [], excludeExotic);
    if (!similarItem) {
      return $q.reject(new Error($translate.instant('ItemService.Deequip', { itemname: item.name })));
    }
    const source = dimStoreService.getStore(item.owner);
    const target = dimStoreService.getStore(similarItem.owner);

    let p = $q.when();
    if (source.id !== target.id) {
      p = moveTo(similarItem, source, true);
    }

    return p
      .then(() => equipItem(similarItem))
      .then(() => item);
  }

  function moveToVault(item, amount) {
    return moveToStore(item, dimStoreService.getVault(), false, amount);
  }

  function moveToStore(item, store, equip, amount) {
    if ($featureFlags.debugMoves) {
      console.log('Move', amount, item.name, item.type, 'to', store.name, 'from', dimStoreService.getStore(item.owner).name);
    }
    return Destiny1Api.transfer(item, store, amount)
      .then(() => {
        const source = dimStoreService.getStore(item.owner);
        const newItem = updateItemModel(item, source, store, false, amount);
        if ((newItem.owner !== 'vault') && equip) {
          return equipItem(newItem);
        } else {
          return newItem;
        }
      });
  }

  /**
   * This returns a promise for true if the exotic can be
   * equipped. In the process it will move aside any existing exotic
   * that would conflict. If it could not move aside, this
   * rejects. It never returns false.
   */
  function canEquipExotic(item, store) {
    const otherExotic = getOtherExoticThatNeedsDequipping(item, store);
    if (otherExotic) {
      return dequipItem(otherExotic, true)
        .then(() => true)
        .catch((e) => {
          throw new Error($translate.instant('ItemService.ExoticError', { itemname: item.name, slot: otherExotic.type, error: e.message }));
        });
    } else {
      return $q.resolve(true);
    }
  }

  /**
   * Identify the other exotic, if any, that needs to be moved
   * aside. This is not a promise, it returns immediately.
   */
  function getOtherExoticThatNeedsDequipping(item, store) {
    const equippedExotics = _.filter(store.items, (i) => {
      return (i.equipped &&
              i.location.id !== item.location.id &&
              i.location.sort === item.location.sort &&
              i.isExotic);
    });

    if (equippedExotics.length === 0) {
      return null;
    } else if (equippedExotics.length === 1) {
      const equippedExotic = equippedExotics[0];

      if (item.hasLifeExotic() || equippedExotic.hasLifeExotic()) {
        return null;
      } else {
        return equippedExotic;
      }
    } else if (equippedExotics.length === 2) {
      // Assume that only one of the equipped items has 'The Life Exotic' perk
      const hasLifeExotic = item.hasLifeExotic();
      return _.find(equippedExotics, (i) => {
        return hasLifeExotic ? i.hasLifeExotic() : !i.hasLifeExotic();
      });
    } else {
      throw new Error($translate.instant('ItemService.TwoExotics'));
    }
  }

  /**
   * Choose another item that we can move out of "store" in order to
   * make room for "item". We already know when this function is
   * called that store has no room for item.
   *
   * @param store the store to choose a move aside item from.
   * @param item the item we're making space for.
   * @param moveContext a helper object that can answer questions about how much space is left.
   * @return An object with item and target properties representing both the item and its destination. This won't ever be undefined.
   * @throws {Error} An error if no move aside item could be chosen.
   */
  function chooseMoveAsideItem(store, item, moveContext) {
    // Check whether an item cannot or should not be moved
    function movable(otherItem) {
      return !otherItem.notransfer &&
        !_.any(moveContext.excludes, { id: otherItem.id, hash: otherItem.hash });
    }

    // The value of an item to use for ranking which item to move
    // aside. When moving from the vault we'll choose the
    // highest-value item, while moving from a character to the
    // vault (or another character) we'll use the lower value.
    function itemValue(i) {
      // Lower means more likely to get moved away
      // Prefer not moving the equipped item
      let value = i.equipped ? 10 : 0;
      // Prefer moving lower-tier
      value += {
        Common: 0,
        Uncommon: 1,
        Rare: 2,
        Legendary: 3,
        Exotic: 4
      }[i.tier];
      // Prefer things this character can use
      if (!store.isVault && i.canBeEquippedBy(store)) {
        value += 5;
      }
      // And low-stat
      if (i.primStat) {
        value += i.primStat.value / 1000.0;
      }
      // Engrams prefer to be in the vault
      if (!i.isEngram()) {
        value += 20;
      }

      // prefer same type over everything
      if (i.type === item.type) {
        value += 50;
      }

      return value;
    }

    const stores = dimStoreService.getStores();
    const otherStores = _.reject(stores, { id: store.id });

    // Start with candidates of the same type (or sort if it's vault)
    const allItems = store.isVault
            ? _.filter(store.items, (i) => i.bucket.sort === item.bucket.sort)
            : store.buckets[item.location.id];
    let moveAsideCandidates = _.filter(allItems, movable);

    // if there are no candidates at all, fail
    if (moveAsideCandidates.length === 0) {
      const e = new Error($translate.instant('ItemService.NotEnoughRoom', { store: store.name, itemname: item.name }));
      e.code = 'no-space';
      throw e;
    }

    // Find any stackable that could be combined with another stack
    // on a different store to form a single stack
    if (item.maxStackSize > 1) {
      let otherStore;
      const stackable = moveAsideCandidates.find((i) => {
        if (i.maxStackSize > 1) {
          // Find another store that has an appropriate stackable
          otherStore = otherStores.find(
            (otherStore) => _.any(otherStore.items, (otherItem) =>
                                  // Same basic item
                                  otherItem.hash === i.hash &&
                                  // Enough space to absorb this stack
                                  (i.maxStackSize - otherItem.amount) >= i.amount));
        }
        return otherStore;
      });
      if (stackable) {
        return {
          item: stackable,
          target: otherStore
        };
      }
    }

    // Sort all candidates
    moveAsideCandidates = _.sortBy(moveAsideCandidates, itemValue);
    if (store.isVault) {
      moveAsideCandidates = moveAsideCandidates.reverse();
    }

    // A cached version of the space-left function
    const cachedSpaceLeft = _.memoize((store, item) => {
      return moveContext.spaceLeft(store, item);
    }, (store, item) => {
      // cache key
      if (item.maxStackSize > 1) {
        return store.id + item.hash;
      } else {
        return store.id + item.type;
      }
    });

    let moveAsideCandidate;

    const vault = dimStoreService.getVault();
    moveAsideCandidates.find((candidate) => {
      // Other, non-vault stores, with the item's current
      // owner ranked last, but otherwise sorted by the
      // available space for the candidate item.
      const otherNonVaultStores = _.sortBy(
        _.filter(otherStores, (s) => !s.isVault && s.id !== item.owner),
        (s) => cachedSpaceLeft(s, candidate)).reverse();
      otherNonVaultStores.push(dimStoreService.getStore(item.owner));
      const otherCharacterWithSpace = _.find(otherNonVaultStores,
                                             (s) => cachedSpaceLeft(s, candidate));

      if (store.isVault) { // If we're moving from the vault
        // If there's somewhere with space, put it there
        if (otherCharacterWithSpace) {
          moveAsideCandidate = {
            item: candidate,
            target: otherCharacterWithSpace
          };
          return true;
        }
      } else { // If we're moving from a character
        // If there's exactly one *slot* left on the vault, and
        // we're not moving the original item *from* the vault, put
        // the candidate on another character in order to avoid
        // gumming up the vault.
        const openVaultSlots = Math.floor(cachedSpaceLeft(vault, candidate) / candidate.maxStackSize);
        if (openVaultSlots > 0 || !otherCharacterWithSpace) {
          // Otherwise just try to shove it in the vault, and we'll
          // recursively squeeze something else out of the vault.
          moveAsideCandidate = {
            item: candidate,
            target: vault
          };
          return true;
        } else {
          moveAsideCandidate = {
            item: otherCharacterWithSpace,
            target: vault
          };
          return true;
        }
      }

      return false;
    });

    if (!moveAsideCandidate) {
      const e = new Error($translate.instant('ItemService.NotEnoughRoom', { store: store.name, itemname: item.name }));
      e.code = 'no-space';
      throw e;
    }

    return moveAsideCandidate;
  }

  /**
   * Is there anough space to move the given item into store? This will refresh
   * data and/or move items aside in an attempt to make a move possible.
   * @param item The item we're trying to move.
   * @param store The destination store.
   * @param options.triedFallback True if we've already tried reloading stores
   * @param options.excludes A list of items that should not be moved in
   *                         order to make space for this move.
   * @param options.reservations A map from store => type => number of spaces to leave open.
   * @param options.numRetries A count of how many alternate items we've tried.
   * @return a promise that's either resolved if the move can proceed or rejected with an error.
   */
  function canMoveToStore(item, store, options = {}) {
    const { triedFallback = false, excludes = [], reservations = {}, numRetries = 0 } = options;

    function spaceLeftWithReservations(s, i) {
      let left = s.spaceLeftForItem(i);
      // minus any reservations
      if (reservations[s.id] && reservations[s.id][i.type]) {
        left -= reservations[s.id][i.type];
      }
      // but not counting the original item that's moving
      if (s.id === item.owner && i.type === item.type) {
        left--;
      }
      return Math.max(0, left);
    }

    if (item.owner === store.id) {
      return $q.resolve(true);
    }

    const stores = dimStoreService.getStores();

    // How much space will be needed (in amount, not stacks) in the target store in order to make the transfer?
    const storeReservations = {};
    storeReservations[store.id] = item.amount;

    // guardian-to-guardian transfer will also need space in the vault
    if (item.owner !== 'vault' && !store.isVault) {
      storeReservations.vault = item.amount;
    }

    // How many moves (in amount, not stacks) are needed from each
    const movesNeeded = {};
    stores.forEach((s) => {
      if (storeReservations[s.id]) {
        movesNeeded[s.id] = Math.max(0, storeReservations[s.id] - spaceLeftWithReservations(s, item));
      }
    });

    if (!_.any(movesNeeded)) {
      return $q.resolve(true);
    } else if (store.isVault || triedFallback) {
      // Move aside one of the items that's in the way
      const moveContext = {
        originalItemType: item.type,
        excludes: excludes,
        spaceLeft: function(s, i) {
          let left = spaceLeftWithReservations(s, i);
          if (i.type === this.originalItemType) {
            left = left - storeReservations[s.id];
          }
          return Math.max(0, left);
        }
      };

      // Move starting from the vault (which is always last)
      const moves = _.pairs(movesNeeded)
            .reverse()
            .find(([_, moveAmount]) => moveAmount > 0);
      const moveAsideSource = dimStoreService.getStore(moves[0]);
      const { item: moveAsideItem, target: moveAsideTarget } = chooseMoveAsideItem(moveAsideSource, item, moveContext);

      if (!moveAsideTarget || (!moveAsideTarget.isVault && moveAsideTarget.spaceLeftForItem(moveAsideItem) <= 0)) {
        const error = new Error($translate.instant('ItemService.BucketFull', { itemtype: (moveAsideTarget.isVault ? moveAsideItem.bucket.sort : moveAsideItem.type), store: moveAsideTarget.name, isVault: moveAsideTarget.isVault, gender: moveAsideTarget.gender }));
        error.code = 'no-space';
        return $q.reject(error);
      } else {
        // Make one move and start over!
        return moveTo(moveAsideItem, moveAsideTarget, false, moveAsideItem.amount, excludes)
          .then(() => canMoveToStore(item, store, options))
          .catch((e) => {
            if (numRetries < 3) {
              // Exclude this item and try again so we pick another
              excludes.push(moveAsideItem);
              options.excludes = excludes;
              options.numRetries = numRetries + 1;
              console.error(`Unable to move aside ${moveAsideItem.name} to ${moveAsideTarget.name}. Trying again.`, e);
              return canMoveToStore(item, store, options);
            } else {
              throw e;
            }
          });
      }
    } else {
      // Refresh the stores to see if anything has changed
      const reloadPromise = throttledReloadStores() || $q.when(dimStoreService.getStores());
      const storeId = store.id;
      return reloadPromise.then((stores) => {
        const store = _.find(stores, { id: storeId });
        options.triedFallback = true;
        return canMoveToStore(item, store, options);
      });
    }
  }

  function canEquip(item, store) {
    return $q((resolve, reject) => {
      if (item.canBeEquippedBy(store)) {
        resolve(true);
      } else if (item.classified) {
        reject(new Error($translate.instant('ItemService.Classified')));
      } else {
        let message;
        if (item.classTypeName === 'unknown') {
          message = $translate.instant('ItemService.OnlyEquippedLevel', { level: item.equipRequiredLevel });
        } else {
          message = $translate.instant('ItemService.OnlyEquippedClassLevel', { class: item.classTypeNameLocalized.toLowerCase(), level: item.equipRequiredLevel });
        }
        reject(new Error(message));
      }
    });
  }

  /**
   * Check whether this transfer can happen. If necessary, make secondary inventory moves
   * in order to make the primary transfer possible, such as making room or dequipping exotics.
   */
  function isValidTransfer(equip, store, item, excludes, reservations) {
    const promises = [];

    if (equip) {
      promises.push(canEquip(item, store));
      if (item.isExotic) {
        promises.push(canEquipExotic(item, store));
      }
    }

    promises.push(canMoveToStore(item, store, { excludes, reservations }));

    return $q.all(promises);
  }

  /**
   * Move item to target store, optionally equipping it.
   * @param item the item to move.
   * @param target the store to move it to.
   * @param equip true to equip the item, false to leave it unequipped.
   * @param amount how much of the item to move (for stacks). Can span more than one stack's worth.
   * @param excludes A list of {id, hash} objects representing items that should not be moved aside to make the move happen.
   * @param reservations A map of store id to the amount of space to reserve in it for items like "item".
   * @return {Promise} A promise for the completion of the whole sequence of moves, or a rejection if the move cannot complete.
   */
  function moveTo(item, target, equip, amount, excludes, reservations) {
    return isValidTransfer(equip, target, item, excludes, reservations)
      .then(() => {
        // Replace the target store - isValidTransfer may have reloaded it
        target = dimStoreService.getStore(target.id);
        const source = dimStoreService.getStore(item.owner);

        let promise = $q.when(item);

        if (!source.isVault && !target.isVault) { // Guardian to Guardian
          if (source.id !== target.id) { // Different Guardian
            if (item.equipped) {
              promise = promise.then((item) => dequipItem(item));
            }

            promise = promise
              .then((item) => moveToVault(item, amount))
              .then((item) => moveToStore(item, target, equip, amount));
          }

          if (equip) {
            promise = promise.then((item) => (item.equipped ? item : equipItem(item)));
          } else if (!equip) {
            promise = promise.then((item) => (item.equipped ? dequipItem(item) : item));
          }
        } else if (source.isVault && target.isVault) { // Vault to Vault
          // Do Nothing.
        } else if (source.isVault || target.isVault) { // Guardian to Vault
          if (item.equipped) {
            promise = promise.then((item) => dequipItem(item));
          }

          promise = promise.then((item) => moveToStore(item, target, equip, amount));
        }

        return promise;
      });
  }

  function getItems() {
    let returnValue = [];
    dimStoreService.getStores().forEach((store) => {
      returnValue = returnValue.concat(store.items);
    });
    return returnValue;
  }

  function getItem(params, store) {
    const items = store ? store.items : getItems();
    return _.findWhere(items, _.pick(params, 'id', 'hash', 'notransfer'));
  }
}<|MERGE_RESOLUTION|>--- conflicted
+++ resolved
@@ -5,12 +5,7 @@
   .factory('dimItemService', ItemService);
 
 function ItemService(dimStoreService,
-<<<<<<< HEAD
                      Destiny1Api,
-                     dimCategory,
-=======
-                     dimBungieService,
->>>>>>> f6d86532
                      $q,
                      $translate) {
   // We'll reload the stores to check if things have been
