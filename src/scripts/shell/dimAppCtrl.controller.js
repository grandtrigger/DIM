--- conflicted
+++ resolved
@@ -1,204 +1,3 @@
-<<<<<<< HEAD
-import angular from 'angular';
-import _ from 'underscore';
-
-angular.module('dimApp')
-  .controller('dimAppCtrl', DimApp);
-
-
-function DimApp(ngDialog, $rootScope, loadingTracker, dimPlatformService, $interval, hotkeys, $timeout, dimStoreService, dimXurService, dimSettingsService, $window, $scope, $state, dimFeatureFlags, dimVendorService) {
-  var vm = this;
-
-  vm.settings = dimSettingsService;
-  $scope.$watch('app.settings.itemSize', function(size) {
-    document.querySelector('html').style.setProperty("--item-size", size + 'px');
-  });
-  $scope.$watch('app.settings.charCol', function(cols) {
-    document.querySelector('html').style.setProperty("--character-columns", cols);
-  });
-
-  $scope.$watch('app.settings.vaultMaxCol', function(cols) {
-    document.querySelector('html').style.setProperty("--vault-max-columns", cols);
-  });
-
-  vm.featureFlags = dimFeatureFlags;
-  vm.vendorService = dimVendorService;
-
-  hotkeys.add({
-    combo: ['f'],
-    description: 'Start a search',
-    callback: function(event) {
-      $rootScope.$broadcast('dim-focus-filter-input');
-
-      event.preventDefault();
-      event.stopPropagation();
-    }
-  });
-
-  hotkeys.add({
-    combo: ['esc'],
-    allowIn: ['INPUT', 'SELECT', 'TEXTAREA'],
-    callback: function() {
-      $rootScope.$broadcast('dim-escape-filter-input');
-    }
-  });
-
-  hotkeys.add({
-    combo: ['r'],
-    description: "Refresh inventory",
-    callback: function() {
-      vm.refresh();
-    }
-  });
-
-  hotkeys.add({
-    combo: ['i'],
-    description: "Toggle showing full item details",
-    callback: function() {
-      $rootScope.$broadcast('dim-toggle-item-details');
-    }
-  });
-
-  if (vm.featureFlags.tagsEnabled) {
-  /* Add each hotkey manually until hotkeys can be translated.
-      _.each(dimSettingsService.itemTags, (tag) => {
-        if (tag.hotkey) {
-          hotkeys.add({
-            combo: [tag.hotkey],
-            description: "Mark item as '" + tag.label + "'",
-            callback: function() {
-              $rootScope.$broadcast('dim-item-tag', { tag: tag.type });
-            }
-          });
-        }
-      });
-  */
-    hotkeys.add({
-      combo: ['!'],
-      description: "Mark item as 'Favorite'",
-      callback: function() {
-        $rootScope.$broadcast('dim-item-tag', { tag: 'favorite' });
-      }
-    });
-
-    hotkeys.add({
-      combo: ['@'],
-      description: "Mark item as 'Keep'",
-      callback: function() {
-        $rootScope.$broadcast('dim-item-tag', { tag: 'keep' });
-      }
-    });
-
-    hotkeys.add({
-      combo: ['#'],
-      description: "Mark item as 'Junk'",
-      callback: function() {
-        $rootScope.$broadcast('dim-item-tag', { tag: 'junk' });
-      }
-    });
-
-    hotkeys.add({
-      combo: ['$'],
-      description: "Mark item as 'Infuse'",
-      callback: function() {
-        $rootScope.$broadcast('dim-item-tag', { tag: 'infuse' });
-      }
-    });
-  }
-
-  hotkeys.add({
-    combo: ['x'],
-    description: "Clear new items",
-    callback: function() {
-      dimStoreService.clearNewItems();
-    }
-  });
-
-  hotkeys.add({
-    combo: ['ctrl+alt+shift+d'],
-    callback: function() {
-      dimFeatureFlags.debugMode = true;
-      console.log("***** DIM DEBUG MODE ENABLED *****");
-    }
-  });
-
-  /**
-   * Show a popup dialog containing the given template. Its class
-   * will be based on the name.
-   */
-  function showPopupFunction(name) {
-    var result;
-    return function(e) {
-      e.stopPropagation();
-
-      if (result) {
-        result.close();
-      } else {
-        ngDialog.closeAll();
-        result = ngDialog.open({
-          template: require('app/views/' + name + '.template.html'),
-          className: name,
-          appendClassName: 'modal-dialog'
-        });
-
-        result.closePromise.then(function() {
-          result = null;
-        });
-
-        // if (ga) {
-          // Disable sending pageviews on popups for now, over concerns that we'll go over our free GA limits.
-          // Send a virtual pageview event, even though this is a popup
-          // ga('send', 'pageview', { page: '/' + name });
-        // }
-      }
-    };
-  }
-
-  vm.showSetting = showPopupFunction('settings');
-  vm.showAbout = showPopupFunction('about');
-  vm.showSupport = showPopupFunction('support');
-  vm.showFilters = showPopupFunction('filters');
-  vm.showXur = showPopupFunction('xur');
-  vm.showMatsExchange = showPopupFunction('mats-exchange');
-
-  vm.toggleMinMax = function(e) {
-    $state.go($state.is('best') ? 'inventory' : 'best');
-  };
-
-  vm.toggleVendors = function(e) {
-    $state.go($state.is('vendors') ? 'inventory' : 'vendors');
-  };
-
-  vm.xur = dimXurService;
-
-  vm.refresh = function refresh() {
-    loadingTracker.addPromise(dimStoreService.reloadStores());
-  };
-
-  // Don't refresh more than once a minute
-  var refresh = _.throttle(vm.refresh, 60 * 1000);
-
-  vm.startAutoRefreshTimer = function() {
-    var secondsToWait = 360;
-
-    $rootScope.autoRefreshTimer = $interval(function() {
-      // Only Refresh If We're Not Already Doing Something
-      // And We're Not Inactive
-      if (!loadingTracker.active() && !$rootScope.isUserInactive() && document.visibilityState === 'visible') {
-        refresh();
-      }
-    }, secondsToWait * 1000);
-  };
-
-  vm.startAutoRefreshTimer();
-
-  // Refresh when the user comes back to the page
-  document.addEventListener("visibilitychange", function() {
-    if (!loadingTracker.active() && !$rootScope.isUserInactive() && document.visibilityState === 'visible') {
-      refresh();
-    }
-  }, false);
-=======
 import angular from 'angular';
 import _ from 'underscore';
 
@@ -352,19 +151,17 @@
    * Show a popup dialog containing the given template. Its class
    * will be based on the name.
    */
-  function showPopupFunction(name, translate) {
+  function showPopupFunction(name) {
     var result;
     return function(e) {
       e.stopPropagation();
-
-      var language = translate ? vm.settings.language + '/' : ''; // set language
 
       if (result) {
         result.close();
       } else {
         ngDialog.closeAll();
         result = ngDialog.open({
-          template: require('app/views/' + language + name + '.template.html'),
+          template: require('app/views/' + name + '.template.html'),
           className: name,
           appendClassName: 'modal-dialog'
         });
@@ -383,8 +180,8 @@
   }
 
   vm.showSetting = showPopupFunction('settings');
-  vm.showAbout = showPopupFunction('about', true);
-  vm.showSupport = showPopupFunction('support', true);
+  vm.showAbout = showPopupFunction('about');
+  vm.showSupport = showPopupFunction('support');
   vm.showFilters = showPopupFunction('filters');
   vm.showXur = showPopupFunction('xur');
   vm.showMatsExchange = showPopupFunction('mats-exchange');
@@ -430,5 +227,4 @@
       refresh();
     }
   }, false);
->>>>>>> 7ddb3c41
 }