<div class="infuseDialog" dim-click-anywhere-but-here="vm.closeDialog()">
  <h1 ng-i18next="Infusion.Infusion"></h1>
  <div class="ngdialog-inner-content">
    <div class="infuseHeader">

      <div class="infuseSourceItemInfo">
        <dim-simple-item item-data="vm.source"></dim-simple-item>

        <div class="infuseSourceDetailsRow">
          <div><strong>{{ vm.source.name }}</strong></div>
          <div>{{ vm.source.type }}</div>
        </div>

        <div class="infuseSourceDetailsRow">
          <div>{{ vm.stat.statName }}</div>
          <div class="bigValue">{{ vm.source.primStat.value }}</div>
        </div>
      </div>

      <div class="infuseControls">
        <label><input class="controls" type="checkbox" id="infuse-all" ng-model="vm.getAllItems" ng-change="vm.getItems()"><span ng-i18next="Infusion.ShowItems"></span></label>
        <label><input class="controls" type="checkbox" id="infuse-locked" ng-model="vm.showLockedItems" ng-change="vm.getItems()"><span ng-i18next="Infusion.LockedItems"></span></label>
      </div>

    </div>

    <div class="gearsContainer grey infuseTargets">
      <span ng-if="!vm.infusable.length"><strong ng-i18next="Infusion.NoItems"></strong></span>
      <span ng-if="vm.infusable.length" ng-i18next="Infusion.InfuseItems"></span>
      <div ng-repeat="value in vm.infusable track by value.index">
        <dim-simple-item ng-class="{ 'infuse-selected': value == vm.target }" item-data="value" ng-click="vm.selectItem(value, $event)"></dim-simple-item>
      </div>
    </div>

    <div class="gearsContainer black">
      <div ng-show="vm.infused != 0">
        <dim-simple-item class="infusedItem" item-data="vm.target"></dim-simple-item>
        <div class="result">
          <div ng-i18next="Infusion.BringGear"></div>
          <span class="bigValue">{{ vm.infused }}</span>
          <span class="green">(+ {{ vm.infused - vm.source.primStat.value }})</span>
          <div>
            <span> 3 <span class="currency"><img alt="{{ ::vm.items[2534352370].itemName }}" title="{{ ::vm.items[2534352370].itemName }}" ng-src="{{ vm.items[2534352370].icon | bungieIcon }}"></span></span>
            <span ng-if="vm.exotic"> + 1 <span class="currency"><img alt="{{ ::vm.items[452597397].itemName }}" title="{{ ::vm.items[452597397].itemName }}" ng-src="{{ vm.items[452597397].icon | bungieIcon }}"></span></span>
            <span> + 250 <span class="currency"><img alt="{{ ::vm.items[3159615086].itemName }}" title="{{ ::vm.items[3159615086].itemName }}" ng-src="{{ vm.items[3159615086].icon | bungieIcon }}"></span></span>
            <span> + {{ vm.wildcardMaterialCost | number }} <span class="currency"><img alt="{{ ::vm.items[vm.wildcardMaterialHash].itemName }}" title="{{::vm.items[vm.wildcardMaterialHash].itemName }}" ng-src="{{ vm.items[vm.wildcardMaterialHash].icon | bungieIcon }}"></span></span>
          </div>
          <button ng-if="vm.getAllItems" ng-disabled="vm.transferInProgress" ng-click="vm.transferItems()" ng-i18next="Infusion.TransferItems" />
        </div>
<<<<<<< HEAD
        <button ng-if="vm.getAllItems" ng-disabled="vm.transferInProgress" ng-click="vm.transferItems()" ng-i18next="Infusion.TransferItems" class="infuse-btn" ></button>
=======
>>>>>>> ddec7ed9
      </div>
    </div>

  </div>
</div><|MERGE_RESOLUTION|>--- conflicted
+++ resolved
@@ -45,12 +45,8 @@
             <span> + 250 <span class="currency"><img alt="{{ ::vm.items[3159615086].itemName }}" title="{{ ::vm.items[3159615086].itemName }}" ng-src="{{ vm.items[3159615086].icon | bungieIcon }}"></span></span>
             <span> + {{ vm.wildcardMaterialCost | number }} <span class="currency"><img alt="{{ ::vm.items[vm.wildcardMaterialHash].itemName }}" title="{{::vm.items[vm.wildcardMaterialHash].itemName }}" ng-src="{{ vm.items[vm.wildcardMaterialHash].icon | bungieIcon }}"></span></span>
           </div>
-          <button ng-if="vm.getAllItems" ng-disabled="vm.transferInProgress" ng-click="vm.transferItems()" ng-i18next="Infusion.TransferItems" />
+          <button ng-if="vm.getAllItems" ng-disabled="vm.transferInProgress" ng-click="vm.transferItems()" ng-i18next="Infusion.TransferItems" class="infuse-btn"></button>
         </div>
-<<<<<<< HEAD
-        <button ng-if="vm.getAllItems" ng-disabled="vm.transferInProgress" ng-click="vm.transferItems()" ng-i18next="Infusion.TransferItems" class="infuse-btn" ></button>
-=======
->>>>>>> ddec7ed9
       </div>
     </div>
 
