--- conflicted
+++ resolved
@@ -15,11 +15,8 @@
 import './GeneratedSetItemLockedMods.scss';
 import { DestinyInventoryItemDefinition } from 'bungie-api-ts/destiny2';
 import clsx from 'clsx';
-<<<<<<< HEAD
 import { matchLockedItem } from '../preProcessFilter';
-=======
 import { LoadoutBuilderAction } from '../LoadoutBuilder';
->>>>>>> a3048682
 
 /**
  * Figure out which (if any) non-selected perks should be selected to get the chosen stat mix.
