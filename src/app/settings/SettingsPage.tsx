--- conflicted
+++ resolved
@@ -260,25 +260,6 @@
               />
             </div>
 
-<<<<<<< HEAD
-            {supportsCssVar &&
-              !isPhonePortrait && (
-                <div className="setting horizontal itemSize">
-                  <label htmlFor="itemSize">{t('Settings.SizeItem')}</label>
-                  <input
-                    value={settings.itemSize}
-                    type="range"
-                    min="38"
-                    max="66"
-                    name="itemSize"
-                    onChange={this.onChange}
-                  />
-                  <button className="dim-button" onClick={this.resetItemSize}>
-                    {t('Settings.ResetToDefault')}
-                  </button>
-                </div>
-              )}
-=======
             {supportsCssVar && !isPhonePortrait && (
               <div className="setting horizontal itemSize">
                 <label htmlFor="itemSize">{t('Settings.SizeItem')}</label>
@@ -295,7 +276,6 @@
                 </button>
               </div>
             )}
->>>>>>> 599690f0
 
             <Checkbox
               label="Settings.AlwaysShowDetails"
