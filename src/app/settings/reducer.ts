import { Reducer } from 'redux';
import * as actions from './actions';
import { ActionType, getType } from 'typesafe-actions';
import _ from 'lodash';
import { defaultLanguage } from '../i18n';
import { clearWishLists } from 'app/wishlists/actions';
import { KeyedStatHashLists } from 'app/dim-ui/CustomStatTotal';
<<<<<<< HEAD
import { RootState } from 'app/store/reducers';
=======
import { Settings as DimApiSettings, defaultSettings } from '@destinyitemmanager/dim-api-types';
>>>>>>> 64192b6f

export type CharacterOrder = 'mostRecent' | 'mostRecentReverse' | 'fixed' | 'custom';

export interface Settings extends DimApiSettings {
  /** list of stat hashes of interest, keyed by class enum */
  readonly customTotalStatsByClass: KeyedStatHashLists;
}

export const settingsSelector = (state: RootState) => state.settings;

export function defaultItemSize() {
  return 50;
}

export const initialState: Settings = {
  ...defaultSettings,
  language: defaultLanguage(),
  customTotalStatsByClass: {}
};

type SettingsAction = ActionType<typeof actions> | ActionType<typeof clearWishLists>;

export const settings: Reducer<Settings, SettingsAction> = (
  state: Settings = initialState,
  action: SettingsAction
) => {
  switch (action.type) {
    case getType(actions.loaded):
      return {
        ...state,
        ...action.payload
      };

    case getType(actions.toggleCollapsedSection):
      return {
        ...state,
        collapsedSections: {
          ...state.collapsedSections,
          [action.payload]: !state.collapsedSections[action.payload]
        }
      };

    case getType(actions.setSetting):
      if (state[action.payload.property] !== action.payload.value) {
        return {
          ...state,
          [action.payload.property]: action.payload.value
        };
      } else {
        return state;
      }

    case getType(actions.setCharacterOrder): {
      const order = action.payload;
      return {
        ...state,
        // Remove these characters from the list and add them, in the new sort order,
        // to the end of the list
        customCharacterSort: state.customCharacterSort
          .filter((id) => !order.includes(id))
          .concat(order)
      };
    }

    // Clearing wish lists also clears the wishListSource setting
    case getType(clearWishLists): {
      return {
        ...state,
        wishListSource: ''
      };
    }

    default:
      return state;
  }
};<|MERGE_RESOLUTION|>--- conflicted
+++ resolved
@@ -5,11 +5,8 @@
 import { defaultLanguage } from '../i18n';
 import { clearWishLists } from 'app/wishlists/actions';
 import { KeyedStatHashLists } from 'app/dim-ui/CustomStatTotal';
-<<<<<<< HEAD
 import { RootState } from 'app/store/reducers';
-=======
 import { Settings as DimApiSettings, defaultSettings } from '@destinyitemmanager/dim-api-types';
->>>>>>> 64192b6f
 
 export type CharacterOrder = 'mostRecent' | 'mostRecentReverse' | 'fixed' | 'custom';
 
