import React from 'react';
import { t } from 'app/i18next-t';
import { connect, DispatchProp } from 'react-redux';
import { RootState } from '../store/reducers';
import { clearWishLists } from '../wishlists/actions';
import HelpLink from '../dim-ui/HelpLink';
import { DropzoneOptions } from 'react-dropzone';
import FileUpload from '../dim-ui/FileUpload';
import { wishListsEnabledSelector, loadWishListAndInfoFromIndexedDB } from '../wishlists/reducer';
import _ from 'lodash';
import { setSetting } from './actions';
import { transformAndStoreWishList, fetchWishList } from 'app/wishlists/wishlist-fetch';
import { isUri } from 'valid-url';
import { toWishList } from 'app/wishlists/wishlist-file';

interface StoreProps {
  wishListsEnabled: boolean;
  numWishListRolls: number;
  title?: string;
  description?: string;
<<<<<<< HEAD
  wishListSource?: string;
  wishListLastUpdated?: Date;
=======
  wishListSource: string;
>>>>>>> 2029ef38
}

type Props = StoreProps & DispatchProp;

function mapStateToProps(state: RootState): StoreProps {
  return {
    wishListsEnabled: wishListsEnabledSelector(state),
    numWishListRolls: state.wishLists.wishListAndInfo.wishListRolls.length,
    title: state.wishLists.wishListAndInfo.title,
    description: state.wishLists.wishListAndInfo.description,
    wishListSource: state.settings.wishListSource,
    wishListLastUpdated: state.settings.wishListLastUpdated
  };
}

interface State {
  wishListSource?: string;
  wishListLastUpdated?: Date;
}

class WishListSettings extends React.Component<Props, State> {
  constructor(props: Props) {
    super(props);
    this.state = {
      wishListSource: props.wishListSource,
      // the prop's coming over as a string instead of a date
      wishListLastUpdated: props.wishListLastUpdated
        ? new Date(props.wishListLastUpdated)
        : undefined
    };
  }

  componentDidMount() {
    this.props.dispatch(loadWishListAndInfoFromIndexedDB() as any);
  }

  render() {
    const { wishListsEnabled, numWishListRolls, title, description } = this.props;
    const { wishListSource, wishListLastUpdated } = this.state;

    return (
      <section id="wishlist">
        <h2>
          {t('WishListRoll.Header')}
          <HelpLink helpLink="https://github.com/DestinyItemManager/DIM/blob/master/docs/COMMUNITY_CURATIONS.md" />
        </h2>
        {$featureFlags.wishLists && (
          <>
            <div className="setting">
              <FileUpload onDrop={this.loadWishList} title={t('WishListRoll.Import')} />
            </div>
            <div className="setting">
              <div>{t('WishListRoll.ExternalSource')}</div>
              <div>
                <input
                  type="text"
                  className="wish-list-text"
                  value={wishListSource}
                  onChange={this.updateWishListSourceState}
                  placeholder={t('WishListRoll.ExternalSource')}
                />
              </div>
              <div>
                <input
                  type="button"
                  className="dim-button"
                  value={t('WishListRoll.UpdateExternalSource')}
                  onClick={this.wishListUpdateEvent}
                />
              </div>
              {wishListLastUpdated && (
                <div className="fineprint">
                  {t('WishListRoll.LastUpdated', {
                    lastUpdatedDate: wishListLastUpdated.toLocaleDateString(),
                    lastUpdatedTime: wishListLastUpdated.toLocaleTimeString()
                  })}
                </div>
              )}
            </div>

            {wishListsEnabled && (
              <>
                <div className="setting">
                  <div className="horizontal">
                    <label>
                      {t('WishListRoll.Num', {
                        num: numWishListRolls
                      })}
                    </label>
                    <button className="dim-button" onClick={this.clearWishListEvent}>
                      {t('WishListRoll.Clear')}
                    </button>
                  </div>
                  {(title || description) && (
                    <div className="fineprint">
                      {title && (
                        <div className="overflow-dots">
                          <b>{title}</b>
                          <br />
                        </div>
                      )}
                      <div className="overflow-dots">{description}</div>
                    </div>
                  )}
                </div>
              </>
            )}
          </>
        )}
      </section>
    );
  }

  private wishListUpdateEvent = () => {
    const wishListSource = this.state.wishListSource?.trim();
    if (
      !isUri(wishListSource) ||
      !wishListSource?.startsWith('https://raw.githubusercontent.com/')
    ) {
      alert(t('WishListRoll.InvalidExternalSource'));
      return;
    }

<<<<<<< HEAD
    wishListSource = wishListSource?.trim();

    store.dispatch(fetchWishList(true));

    this.setState({ wishListLastUpdated: new Date() });

=======
>>>>>>> 2029ef38
    if (this.props.wishListSource === wishListSource) {
      return;
    }

<<<<<<< HEAD
    this.props.setSetting('wishListSource', wishListSource);
  };

  private loadWishList: DropzoneOptions['onDrop'] = (acceptedFiles) => {
    this.props.setSetting('wishListSource', undefined);
    this.setState({ wishListSource: '', wishListLastUpdated: undefined });
=======
    this.props.dispatch(setSetting('wishListSource', wishListSource));

    this.props.dispatch(fetchWishList() as any);

    ga('send', 'event', 'WishList', 'From URL');
  };

  private loadWishList: DropzoneOptions['onDrop'] = (acceptedFiles) => {
    this.props.dispatch(setSetting('wishListSource', undefined));
    this.setState({ wishListSource: '' });
>>>>>>> 2029ef38

    const reader = new FileReader();
    reader.onload = () => {
      if (reader.result && typeof reader.result === 'string') {
        const wishListAndInfo = toWishList(reader.result);
        this.props.dispatch(transformAndStoreWishList(wishListAndInfo) as any);
        ga('send', 'event', 'WishList', 'From File');
      }
    };

    const file = acceptedFiles[0];
    if (file) {
      reader.readAsText(file);
    } else {
      alert(t('WishListRoll.ImportNoFile'));
    }
    return false;
  };

  private clearWishListEvent = () => {
<<<<<<< HEAD
    this.props.setSetting('wishListSource', undefined);
    this.setState({ wishListSource: '', wishListLastUpdated: undefined });
    this.props.clearWishListAndInfo();
=======
    ga('send', 'event', 'WishList', 'Clear');
    this.setState({ wishListSource: '' });
    this.props.dispatch(clearWishLists());
>>>>>>> 2029ef38
  };

  private updateWishListSourceState = (e: React.ChangeEvent<HTMLInputElement>) => {
    const newSource = e.target.value;
    this.setState({ wishListSource: newSource });
  };
}

export default connect<StoreProps>(mapStateToProps)(WishListSettings);<|MERGE_RESOLUTION|>--- conflicted
+++ resolved
@@ -18,12 +18,7 @@
   numWishListRolls: number;
   title?: string;
   description?: string;
-<<<<<<< HEAD
-  wishListSource?: string;
-  wishListLastUpdated?: Date;
-=======
   wishListSource: string;
->>>>>>> 2029ef38
 }
 
 type Props = StoreProps & DispatchProp;
@@ -147,27 +142,10 @@
       return;
     }
 
-<<<<<<< HEAD
-    wishListSource = wishListSource?.trim();
-
-    store.dispatch(fetchWishList(true));
-
-    this.setState({ wishListLastUpdated: new Date() });
-
-=======
->>>>>>> 2029ef38
     if (this.props.wishListSource === wishListSource) {
       return;
     }
 
-<<<<<<< HEAD
-    this.props.setSetting('wishListSource', wishListSource);
-  };
-
-  private loadWishList: DropzoneOptions['onDrop'] = (acceptedFiles) => {
-    this.props.setSetting('wishListSource', undefined);
-    this.setState({ wishListSource: '', wishListLastUpdated: undefined });
-=======
     this.props.dispatch(setSetting('wishListSource', wishListSource));
 
     this.props.dispatch(fetchWishList() as any);
@@ -178,7 +156,6 @@
   private loadWishList: DropzoneOptions['onDrop'] = (acceptedFiles) => {
     this.props.dispatch(setSetting('wishListSource', undefined));
     this.setState({ wishListSource: '' });
->>>>>>> 2029ef38
 
     const reader = new FileReader();
     reader.onload = () => {
@@ -199,15 +176,9 @@
   };
 
   private clearWishListEvent = () => {
-<<<<<<< HEAD
-    this.props.setSetting('wishListSource', undefined);
-    this.setState({ wishListSource: '', wishListLastUpdated: undefined });
-    this.props.clearWishListAndInfo();
-=======
     ga('send', 'event', 'WishList', 'Clear');
     this.setState({ wishListSource: '' });
     this.props.dispatch(clearWishLists());
->>>>>>> 2029ef38
   };
 
   private updateWishListSourceState = (e: React.ChangeEvent<HTMLInputElement>) => {
