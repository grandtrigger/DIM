--- conflicted
+++ resolved
@@ -375,41 +375,34 @@
           <span
             ng-i18next="[html:i18next]({ vendor: vm.filters.vendors.Gunsmith, name: '(Banshee-44)' })Filter.Vendor"
           ></span>
-<<<<<<< HEAD
-=======
-        </td>
-      </tr>
-      <tr ng-if="vm.destinyVersion === 2">
-        <td>
-          <span>source:fwc</span>
-          <span>source:do</span>
-          <span>source:nm</span>
-          <span>source:eververse</span>
-          <span>source:gunsmith</span>
-          <span>source:edz</span>
-          <span>source:titan</span>
-          <span>source:nessus</span>
-          <span>source:io</span>
-          <span>source:mercury</span>
-          <span>source:mars</span>
-          <span>source:crucible</span>
-          <span>source:trials</span>
-          <span>source:ironbanner</span>
-          <span>source:zavala</span>
-          <span>source:ikora</span>
-          <span>source:gambit</span>
-          <span>source:gunsmith</span>
-          <span>source:leviathan</span>
-          <span>source:lastwish</span>
-          <span>source:ep</span>
-        </td>
-        <td>
-          <span ng-i18next="[html:i18next]({ vendor: vm.filters.vendors.FWC, context: 'noname' })Filter.Vendor"></span>
-          <span ng-i18next="[html:i18next]({ vendor: vm.filters.vendors.DO, context: 'noname' })Filter.Vendor"></span>
-          <span ng-i18next="[html:i18next]({ vendor: vm.filters.vendors.NM, context: 'noname' })Filter.Vendor"></span>
-          <span ng-i18next="[html:i18next]({ vendor: vm.filters.vendors.EV, name: '(Tess Everis)' })Filter.Vendor"></span>
-          <span ng-i18next="[html:i18next]({ vendor: vm.filters.vendors.Gunsmith, name: '(Banshee-44)' })Filter.Vendor"></span>
->>>>>>> 179724f8
+        </td>
+      </tr>
+      <tr ng-if="vm.destinyVersion === 2">
+        <td>
+          <span>source:fwc</span> <span>source:do</span> <span>source:nm</span>
+          <span>source:eververse</span> <span>source:gunsmith</span> <span>source:edz</span>
+          <span>source:titan</span> <span>source:nessus</span> <span>source:io</span>
+          <span>source:mercury</span> <span>source:mars</span> <span>source:crucible</span>
+          <span>source:trials</span> <span>source:ironbanner</span> <span>source:zavala</span>
+          <span>source:ikora</span> <span>source:gambit</span> <span>source:gunsmith</span>
+          <span>source:leviathan</span> <span>source:lastwish</span> <span>source:ep</span>
+        </td>
+        <td>
+          <span
+            ng-i18next="[html:i18next]({ vendor: vm.filters.vendors.FWC, context: 'noname' })Filter.Vendor"
+          ></span>
+          <span
+            ng-i18next="[html:i18next]({ vendor: vm.filters.vendors.DO, context: 'noname' })Filter.Vendor"
+          ></span>
+          <span
+            ng-i18next="[html:i18next]({ vendor: vm.filters.vendors.NM, context: 'noname' })Filter.Vendor"
+          ></span>
+          <span
+            ng-i18next="[html:i18next]({ vendor: vm.filters.vendors.EV, name: '(Tess Everis)' })Filter.Vendor"
+          ></span>
+          <span
+            ng-i18next="[html:i18next]({ vendor: vm.filters.vendors.Gunsmith, name: '(Banshee-44)' })Filter.Vendor"
+          ></span>
         </td>
       </tr>
       <tr ng-if="vm.destinyVersion === 1">
