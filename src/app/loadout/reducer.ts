import { Reducer } from 'redux';
import * as actions from './actions';
import { ActionType, getType } from 'typesafe-actions';
import { currentAccountSelector } from '../accounts/reducer';
import { Loadout, LoadoutItem } from './loadout-types';
import { RootState } from '../store/reducers';
import _ from 'lodash';
import { createSelector } from 'reselect';
import {
  Loadout as DimApiLoadout,
  LoadoutItem as DimApiLoadoutItem,
  DestinyVersion
} from '@destinyitemmanager/dim-api-types';
import { currentProfileSelector } from 'app/dim-api/selectors';

const EMPTY_ARRAY = [];

const reportOldLoadout = _.once(() => ga('send', 'event', 'Loadouts', 'No Membership ID'));

/** All loadouts relevant to the current account */
<<<<<<< HEAD
export const loadoutsSelector = $featureFlags.dimApi
  ? createSelector(
      currentAccountSelector,
      currentProfileSelector,
      (currentAccount, profile) =>
        profile?.loadouts?.map((loadout) =>
          convertDimApiLoadoutToLoadout(
            currentAccount!.membershipId,
            currentAccount!.destinyVersion,
            loadout
          )
        ) || EMPTY_ARRAY
    )
  : createSelector(
      (state: RootState) => state.loadouts.loadouts,
      currentAccountSelector,
      (allLoadouts, currentAccount) =>
        currentAccount
          ? allLoadouts.filter((loadout) => {
              if (loadout.membershipId !== undefined) {
                return (
                  loadout.membershipId === currentAccount.membershipId &&
                  loadout.destinyVersion === currentAccount.destinyVersion
                );
              } else if (loadout.platform !== undefined) {
                reportOldLoadout();
                if (
                  loadout.platform === currentAccount.platformLabel &&
                  (currentAccount.destinyVersion === 2
                    ? loadout.destinyVersion === 2
                    : loadout.destinyVersion !== 2)
                ) {
                  // Take this opportunity to fix up the membership ID
                  loadout.membershipId = currentAccount.membershipId;
                  loadout.destinyVersion = currentAccount.destinyVersion;
                  return true;
                } else {
                  return false;
                }
              } else {
                return currentAccount.destinyVersion === 1;
              }
            })
          : EMPTY_ARRAY
    );
=======
export const loadoutsSelector = createSelector(
  (state: RootState) => state.loadouts.loadouts,
  currentAccountSelector,
  (allLoadouts, currentAccount) =>
    currentAccount
      ? allLoadouts.filter((loadout) => {
          if (loadout.membershipId !== undefined) {
            return (
              loadout.membershipId === currentAccount.membershipId &&
              loadout.destinyVersion === currentAccount.destinyVersion
            );
          } else if (loadout.platform !== undefined) {
            reportOldLoadout();
            if (
              loadout.platform === currentAccount.platformLabel &&
              loadout.destinyVersion === currentAccount.destinyVersion
            ) {
              // Take this opportunity to fix up the membership ID
              loadout.membershipId = currentAccount.membershipId;
              return true;
            } else {
              return false;
            }
          } else {
            // In D1 loadouts could get saved without platform or membership ID
            return currentAccount.destinyVersion === 1;
          }
        })
      : EMPTY_ARRAY
);
>>>>>>> 66d0cef6
export const previousLoadoutSelector = (state: RootState, storeId: string): Loadout | undefined => {
  if (state.loadouts.previousLoadouts[storeId]) {
    return _.last(state.loadouts.previousLoadouts[storeId]);
  }
  return undefined;
};

export interface LoadoutsState {
  readonly loadouts: Loadout[];
  /** A stack of previous loadouts by character ID, for undo loadout. */
  readonly previousLoadouts: { [characterId: string]: Loadout[] };
}

export type LoadoutsAction = ActionType<typeof actions>;

const initialState: LoadoutsState = {
  loadouts: [],
  previousLoadouts: {}
};

export const loadouts: Reducer<LoadoutsState, LoadoutsAction> = (
  state: LoadoutsState = initialState,
  action: LoadoutsAction
) => {
  switch (action.type) {
    case getType(actions.loaded):
      return {
        ...state,
        loadouts: action.payload
      };

    case getType(actions.deleteLoadout):
      return {
        ...state,
        loadouts: state.loadouts.filter((l) => l.id !== action.payload)
      };

    case getType(actions.updateLoadout): {
      const loadout = action.payload;
      return {
        ...state,
        loadouts: [...state.loadouts.filter((l) => l.id !== loadout.id), loadout]
      };
    }

    case getType(actions.savePreviousLoadout): {
      const { storeId, loadoutId, previousLoadout } = action.payload;
      let previousLoadouts = state.previousLoadouts[storeId] || [];
      const lastPreviousLoadout = _.last(previousLoadouts);
      previousLoadouts =
        lastPreviousLoadout && loadoutId === lastPreviousLoadout.id
          ? // Pop the previous loadout since we're reapplying it
            previousLoadouts.filter((l) => l.id !== loadoutId)
          : // Push the previous loadout
            [...previousLoadouts, previousLoadout];
      return {
        ...state,
        previousLoadouts: {
          ...state.previousLoadouts,
          [storeId]: previousLoadouts
        }
      };
    }

    default:
      return state;
  }
};

/**
 * DIM API stores loadouts in a new format, but the app still uses the old format everywhere. This converts the API
 * storage format to the old loadout format.
 */
function convertDimApiLoadoutToLoadout(
  platformMembershipId: string,
  destinyVersion: DestinyVersion,
  loadout: DimApiLoadout
): Loadout {
  return {
    id: loadout.id,
    classType: loadout.classType,
    name: loadout.name,
    clearSpace: loadout.clearSpace || false,
    membershipId: platformMembershipId,
    destinyVersion,
    items: [
      ...loadout.equipped.map((i) => convertDimApiLoadoutItemToLoadoutItem(i, true)),
      ...loadout.unequipped.map((i) => convertDimApiLoadoutItemToLoadoutItem(i, false))
    ]
  };
}

/**
 * Converts DimApiLoadoutItem to real loadout items.
 */
export function convertDimApiLoadoutItemToLoadoutItem(
  item: DimApiLoadoutItem,
  equipped: boolean
): LoadoutItem {
  return {
    id: item.id || '0',
    hash: item.hash,
    amount: item.amount || 1,
    equipped
  };
}<|MERGE_RESOLUTION|>--- conflicted
+++ resolved
@@ -18,7 +18,6 @@
 const reportOldLoadout = _.once(() => ga('send', 'event', 'Loadouts', 'No Membership ID'));
 
 /** All loadouts relevant to the current account */
-<<<<<<< HEAD
 export const loadoutsSelector = $featureFlags.dimApi
   ? createSelector(
       currentAccountSelector,
@@ -47,55 +46,21 @@
                 reportOldLoadout();
                 if (
                   loadout.platform === currentAccount.platformLabel &&
-                  (currentAccount.destinyVersion === 2
-                    ? loadout.destinyVersion === 2
-                    : loadout.destinyVersion !== 2)
+                  loadout.destinyVersion === currentAccount.destinyVersion
                 ) {
                   // Take this opportunity to fix up the membership ID
                   loadout.membershipId = currentAccount.membershipId;
-                  loadout.destinyVersion = currentAccount.destinyVersion;
                   return true;
                 } else {
                   return false;
                 }
               } else {
+                // In D1 loadouts could get saved without platform or membership ID
                 return currentAccount.destinyVersion === 1;
               }
             })
           : EMPTY_ARRAY
     );
-=======
-export const loadoutsSelector = createSelector(
-  (state: RootState) => state.loadouts.loadouts,
-  currentAccountSelector,
-  (allLoadouts, currentAccount) =>
-    currentAccount
-      ? allLoadouts.filter((loadout) => {
-          if (loadout.membershipId !== undefined) {
-            return (
-              loadout.membershipId === currentAccount.membershipId &&
-              loadout.destinyVersion === currentAccount.destinyVersion
-            );
-          } else if (loadout.platform !== undefined) {
-            reportOldLoadout();
-            if (
-              loadout.platform === currentAccount.platformLabel &&
-              loadout.destinyVersion === currentAccount.destinyVersion
-            ) {
-              // Take this opportunity to fix up the membership ID
-              loadout.membershipId = currentAccount.membershipId;
-              return true;
-            } else {
-              return false;
-            }
-          } else {
-            // In D1 loadouts could get saved without platform or membership ID
-            return currentAccount.destinyVersion === 1;
-          }
-        })
-      : EMPTY_ARRAY
-);
->>>>>>> 66d0cef6
 export const previousLoadoutSelector = (state: RootState, storeId: string): Loadout | undefined => {
   if (state.loadouts.previousLoadouts[storeId]) {
     return _.last(state.loadouts.previousLoadouts[storeId]);
