import { t } from 'i18next';
import * as React from 'react';
import InventoryItem from '../inventory/InventoryItem';
import { toaster } from '../ngimport-more';
import { dimLoadoutService, Loadout } from './loadout.service';
import * as _ from 'lodash';
import { sortItems } from '../shell/dimAngularFilters.filter';
import copy from 'fast-copy';
import { getDefinitions as getD1Definitions } from '../destiny1/d1-definitions.service';
import { getDefinitions as getD2Definitions } from '../destiny2/d2-definitions.service';
import { DimItem } from '../inventory/item-types';
import uuidv4 from 'uuid/v4';
import { D2Categories } from '../destiny2/d2-buckets.service';
import { D1Categories } from '../destiny1/d1-buckets.service';
import { router } from '../../router';
import { RootState } from '../store/reducers';
import { itemSortOrderSelector } from '../settings/item-sort';
import { connect } from 'react-redux';
import { createSelector } from 'reselect';
import { destinyVersionSelector, currentAccountSelector } from '../accounts/reducer';
import { storesSelector } from '../inventory/reducer';
import spartan from '../../images/spartan.png';
import LoadoutDrawerDropTarget from './LoadoutDrawerDropTarget';
import { InventoryBuckets } from '../inventory/inventory-buckets';
import './loadout-drawer.scss';
<<<<<<< HEAD
import { closeIcon, AppIcon } from '../shell/icons';
=======
import { Subscriptions } from '../rx-utils';
import { DestinyAccount } from '../accounts/destiny-account.service';
>>>>>>> cc0f14c3

interface StoreProps {
  types: string[];
  itemSortOrder: string[];
  account: DestinyAccount;
  classTypeOptions: {
    label: string;
    value: number;
  }[];
  storeIds: string[];
  buckets: InventoryBuckets;
}

type Props = StoreProps;

interface State {
  loadout?: Loadout;
  warnitems: DimItem[];
  show: boolean;
  showClass: boolean;
  isNew: boolean;
}

const typesSelector = createSelector(destinyVersionSelector, (destinyVersion) => {
  const dimItemCategories = destinyVersion === 2 ? D2Categories : D1Categories;
  return _.flatten(Object.values(dimItemCategories)).map((t) => t.toLowerCase());
});

const classTypeOptionsSelector = createSelector(storesSelector, (stores) => {
  const classTypeValues: {
    label: string;
    value: number;
  }[] = [{ label: t('Loadouts.Any'), value: -1 }];
  _.each(_.uniqBy(stores.filter((s) => !s.isVault), (store) => store.classType), (store) => {
    let classType = 0;

    /*
      Bug here was localization tried to change the label order, but users have saved their loadouts with data that was in the original order.
      These changes broke loadouts.  Next time, you have to map values between new and old values to preserve backwards compatability.
      */
    switch (parseInt(store.classType.toString(), 10)) {
      case 0: {
        classType = 1;
        break;
      }
      case 1: {
        classType = 2;
        break;
      }
      case 2: {
        classType = 0;
        break;
      }
    }

    classTypeValues.push({ label: store.className, value: classType });
  });
  return classTypeValues;
});

const storeIdsSelector = createSelector(storesSelector, (stores) => stores.map((s) => s.id));

function mapStateToProps(state: RootState): StoreProps {
  return {
    itemSortOrder: itemSortOrderSelector(state),
    types: typesSelector(state),
    account: currentAccountSelector(state)!,
    classTypeOptions: classTypeOptionsSelector(state),
    storeIds: storeIdsSelector(state),
    buckets: state.inventory.buckets!
  };
}

class LoadoutDrawer extends React.Component<Props, State> {
  state: State = {
    warnitems: [],
    show: false,
    showClass: true,
    isNew: false
  };
  private subscriptions = new Subscriptions();
  // tslint:disable-next-line:ban-types
  private listener: Function;

  componentDidMount() {
    this.listener = router.transitionService.onExit({}, () => {
      this.close();
    });

    this.subscriptions.add(
      dimLoadoutService.editLoadout$.subscribe(
        (args: { loadout: Loadout; equipAll?: boolean; showClass?: boolean; isNew?: boolean }) => {
          const { account } = this.props;
          const loadout = copy(args.loadout);
          dimLoadoutService.dialogOpen = true;
          if (loadout.classType === undefined) {
            loadout.classType = -1;
          }
          loadout.items = loadout.items || {};
          loadout.destinyVersion = account.destinyVersion;
          loadout.platform = account.platformLabel;

          // Filter out any vendor items and equip all if requested
          const warnitems = _.flatMap(Object.values(loadout.items), (items) =>
            items.filter((item) => !item.owner)
          );
          this.fillInDefinitionsForWarnItems(this.props.account.destinyVersion, warnitems);

          // TODO: find equivalent items for warnitems
          // tricky part, we only have hash!

          _.each(loadout.items, (items, type) => {
            loadout.items[type] = items.filter((item) => item.owner);
            if (args.equipAll && loadout.items[type][0]) {
              loadout.items[type][0].equipped = true;
            }
          });

          // TODO: match up items with real store items!

          this.setState({
            show: true,
            loadout,
            warnitems,
            showClass: Boolean(args.showClass),
            isNew: Boolean(args.isNew)
          });
        }
      ),
      dimLoadoutService.addItem$.subscribe((args: { item: DimItem; clickEvent: MouseEvent }) => {
        this.add(args.item, args.clickEvent);
      })
    );
  }

  componentWillUnmount() {
    this.listener();
    this.subscriptions.unsubscribe();
  }

  render() {
    const { types, buckets, itemSortOrder, classTypeOptions, storeIds } = this.props;
    const { show, loadout, warnitems, showClass, isNew } = this.state;

    if (!loadout || !show) {
      return null;
    }

    const bucketTypes = Object.keys(buckets.byType);

    return (
      <div id="loadout-drawer" className="loadout-create">
        <div className="loadout-content">
          <div id="loadout-options">
            <form name="vm.form" onSubmit={this.saveLoadout}>
              <input
                className="dim-input"
                name="name"
                onChange={this.setName}
                minLength={1}
                maxLength={50}
                required={true}
                type="search"
                value={loadout.name}
                placeholder={t('Loadouts.LoadoutName')}
              />{' '}
              {showClass && (
                <select name="classType" onChange={this.setClassType} value={loadout.classType}>
                  {classTypeOptions.map((option) => (
                    <option key={option.value} label={option.label} value={option.value} />
                  ))}
                </select>
              )}{' '}
              <button
                className="dim-button"
                disabled={!loadout.name.length || _.isEmpty(loadout.items)}
              >
                {t('Loadouts.Save')}
              </button>{' '}
              {!isNew && (
                <button className="dim-button" onClick={this.saveAsNew}>
                  {t('Loadouts.SaveAsNew')}
                </button>
              )}{' '}
              <button className="dim-button" onClick={this.close}>
                <span>{t('Loadouts.Cancel')}</span> <AppIcon icon={closeIcon} />
              </button>{' '}
              <span>
                <img src={spartan} className="loadout-equip-help" />
                <span>{t('Loadouts.ItemsWithIcon')}</span>
              </span>
            </form>
          </div>
          <LoadoutDrawerDropTarget
            bucketTypes={bucketTypes}
            storeIds={storeIds}
            onDroppedItem={this.add}
          >
            {warnitems.length > 0 && (
              <>
                <p>{t('Loadouts.VendorsCannotEquip')}</p>
                <div className="loadout-contents">
                  {warnitems.map((item) => (
                    <div key={item.id} className="loadout-item">
                      <InventoryItem item={item} />
                      <div className="close" onClick={() => this.removeWarnItem(item)} />
                      <div className="fa warn" />
                    </div>
                  ))}
                </div>
                <p>{t('Loadouts.VendorsCanEquip')}</p>
              </>
            )}
            <div className="loadout-contents">
              {types.map(
                (value) =>
                  loadout.items[value] &&
                  loadout.items[value].length > 0 && (
                    <div key={value} className={`loadout-${value} loadout-bucket`}>
                      {sortItems(loadout.items[value], itemSortOrder).map((item) => (
                        <div
                          key={item.id}
                          onClick={() => this.equip(item)}
                          className="loadout-item"
                        >
                          <InventoryItem item={item} />
                          <div className="close" onClick={(e) => this.remove(item, e)} />
                          {item.equipped && <div className="equipped" ng-show="item.equipped" />}
                        </div>
                      ))}
                    </div>
                  )
              )}
            </div>
          </LoadoutDrawerDropTarget>
        </div>
      </div>
    );
  }

  private add = (item: DimItem, e?: MouseEvent) => {
    console.log('ADD!', item);
    const { loadout } = this.state;
    if (!loadout) {
      return;
    }
    if (item.canBeInLoadout()) {
      const clone = copy(item);

      const discriminator = clone.type.toLowerCase();
      const typeInventory = (loadout.items[discriminator] = loadout.items[discriminator] || []);

      clone.amount = Math.min(clone.amount, e && e.shiftKey ? 5 : 1);

      const dupe = _.find(typeInventory, { hash: clone.hash, id: clone.id });

      let maxSlots = 10;
      if (item.type === 'Material') {
        maxSlots = 20;
      } else if (item.type === 'Consumable') {
        maxSlots = 19;
      }

      if (!dupe) {
        if (typeInventory.length < maxSlots) {
          clone.equipped = item.equipment && typeInventory.length === 0;

          // Only allow one subclass per burn
          if (clone.type === 'Class') {
            const other = loadout.items.class;
            if (other && other.length && other[0].dmg !== clone.dmg) {
              loadout.items.class.splice(0, loadout.items.class.length);
            }
            clone.equipped = true;
          }

          typeInventory.push(clone);
        } else {
          toaster.pop('warning', '', t('Loadouts.MaxSlots', { slots: maxSlots }));
        }
      } else if (dupe && clone.maxStackSize > 1) {
        const increment = Math.min(dupe.amount + clone.amount, dupe.maxStackSize) - dupe.amount;
        dupe.amount += increment;
        // TODO: handle stack splits
      }
      console.log(loadout);

      this.setState({ loadout });
    } else {
      toaster.pop('warning', '', t('Loadouts.OnlyItems'));
    }
  };

  private remove = (item, $event) => {
    const { loadout } = this.state;

    if (!loadout) {
      return;
    }
    const discriminator = item.type.toLowerCase();
    const typeInventory = (loadout.items[discriminator] = loadout.items[discriminator] || []);

    const index = typeInventory.findIndex((i) => i.hash === item.hash && i.id === item.id);

    if (index >= 0) {
      const decrement = $event.shiftKey ? 5 : 1;
      item.amount -= decrement;
      if (item.amount <= 0) {
        typeInventory.splice(index, 1);
      }
    }

    if (item.equipped && typeInventory.length > 0) {
      typeInventory[0].equipped = true;
    }

    this.setState({ loadout });
  };

  private setName = (e: React.ChangeEvent<HTMLInputElement>) => {
    this.setState({
      loadout: {
        ...this.state.loadout!,
        name: e.target.value
      }
    });
  };

  private setClassType = (e: React.ChangeEvent<HTMLSelectElement>) => {
    this.setState({
      loadout: {
        ...this.state.loadout!,
        classType: parseInt(e.target.value, 10)
      }
    });
  };

  private saveLoadout = (e) => {
    e.preventDefault();
    const { loadout } = this.state;
    if (!loadout) {
      return;
    }

    dimLoadoutService.saveLoadout(loadout).catch((e) => {
      toaster.pop(
        'error',
        t('Loadouts.SaveErrorTitle'),
        t('Loadouts.SaveErrorDescription', {
          loadoutName: loadout.name,
          error: e.message
        })
      );
      console.error(e);
    });
    this.close(e);
  };

  private saveAsNew = (e) => {
    e.preventDefault();
    const { loadout } = this.state;

    if (!loadout) {
      return;
    }
    loadout.id = uuidv4(); // Let it be a new ID
    this.saveLoadout(e);
  };

  private close = (e?) => {
    e && e.preventDefault();
    this.setState({ show: false });
    dimLoadoutService.dialogOpen = false;
  };

  private fillInDefinitionsForWarnItems = (destinyVersion: 1 | 2, warnitems: DimItem[]) => {
    if (!warnitems || !warnitems.length) {
      return;
    }

    if (destinyVersion === 2) {
      getD2Definitions().then((defs) => {
        for (const warnItem of warnitems) {
          const itemDef = defs.InventoryItem.get(warnItem.hash);
          if (itemDef) {
            warnItem.icon = itemDef.displayProperties.icon;
            warnItem.name = itemDef.displayProperties.name;
          }
        }
        this.setState({ warnitems });
      });
    } else {
      getD1Definitions().then((defs) => {
        for (const warnItem of warnitems) {
          const itemDef = defs.InventoryItem.get(warnItem.hash);
          if (itemDef) {
            warnItem.icon = itemDef.icon;
            warnItem.name = itemDef.itemName;
          }
        }
        this.setState({ warnitems });
      });
    }
  };

  private removeWarnItem = (item: DimItem) => {
    const { warnitems } = this.state;

    this.setState({
      warnitems: warnitems.filter((i) => !(i.hash === item.hash && i.id === item.id))
    });
  };

  private equip = (item: DimItem) => {
    const { loadout } = this.state;
    if (!loadout) {
      return;
    }

    if (item.equipment) {
      if (item.type === 'Class' && !item.equipped) {
        item.equipped = true;
      } else if (item.equipped) {
        item.equipped = false;
      } else {
        const allItems: DimItem[] = _.flatten(Object.values(loadout.items));
        if (item.equippingLabel) {
          const exotics = allItems.filter(
            (i) => i.equippingLabel === item.equippingLabel && i.equipped
          );
          for (const exotic of exotics) {
            exotic.equipped = false;
          }
        }

        allItems.filter((i) => i.type === item.type && i.equipped).forEach((i) => {
          i.equipped = false;
        });

        item.equipped = true;
      }
    }

    this.setState({ loadout });
  };
}

export default connect(mapStateToProps)(LoadoutDrawer);<|MERGE_RESOLUTION|>--- conflicted
+++ resolved
@@ -23,12 +23,9 @@
 import LoadoutDrawerDropTarget from './LoadoutDrawerDropTarget';
 import { InventoryBuckets } from '../inventory/inventory-buckets';
 import './loadout-drawer.scss';
-<<<<<<< HEAD
 import { closeIcon, AppIcon } from '../shell/icons';
-=======
 import { Subscriptions } from '../rx-utils';
 import { DestinyAccount } from '../accounts/destiny-account.service';
->>>>>>> cc0f14c3
 
 interface StoreProps {
   types: string[];
