import _ from 'lodash';
import { SyncService, DimData } from '../storage/sync.service';
import { DimItem } from '../inventory/item-types';
<<<<<<< HEAD
import { D2StoresService } from '../inventory/d2-stores';
import { D1StoresService } from '../inventory/d1-stores';
import * as actions from './actions';
import { LoadoutClass, LoadoutItem, Loadout } from './loadout-types';
import { ThunkResult } from 'app/store/reducers';
import { loadoutsSelector } from './reducer';
=======
import * as actions from './actions';
import { LoadoutItem, Loadout } from './loadout-types';
import { ThunkResult } from 'app/store/reducers';
import { loadoutsSelector } from './reducer';
import { DestinyVersion } from '@destinyitemmanager/dim-api-types';
import { DestinyClass } from 'bungie-api-ts/destiny2';

/** This is the enum loadouts have been stored with - it does not align with DestinyClass */
enum LoadoutClass {
  any = -1,
  warlock = 0,
  titan = 1,
  hunter = 2
}

const loadoutClassToClassType = {
  [LoadoutClass.warlock]: DestinyClass.Warlock,
  [LoadoutClass.titan]: DestinyClass.Titan,
  [LoadoutClass.hunter]: DestinyClass.Hunter,
  [LoadoutClass.any]: DestinyClass.Unknown
};

const classTypeToLoadoutClass = {
  [DestinyClass.Titan]: LoadoutClass.titan,
  [DestinyClass.Hunter]: LoadoutClass.hunter,
  [DestinyClass.Warlock]: LoadoutClass.warlock,
  [DestinyClass.Unknown]: LoadoutClass.any
};
>>>>>>> 2fdf95b7

/** The format loadouts are stored in. */
interface DehydratedLoadout {
  id: string;
  classType: LoadoutClass;
  name: string;
  items: LoadoutItem[];
  destinyVersion?: DestinyVersion;
  /** Platform membership ID this loadout is associated with */
  membershipId?: string;
  platform?: string;
  /** Whether to move other items not in the loadout off the character when applying the loadout. */
  clearSpace?: boolean;
  version: 'v3.0';
}

/** Called when sync service is loaded to populate loadouts in Redux */
export function loadLoadouts(data: DimData): ThunkResult<void> {
  return async (dispatch) => {
<<<<<<< HEAD
    const newLoadouts = 'loadouts-v3.0' in data ? processLoadout(data, 'v3.0') : [];
=======
    const newLoadouts = 'loadouts-v3.0' in data ? processLoadout(data) : [];
>>>>>>> 2fdf95b7
    if (newLoadouts.length) {
      dispatch(actions.loaded(newLoadouts));
    }
  };
}

export function saveLoadout(loadout: Loadout): ThunkResult<Loadout | undefined> {
  return async (dispatch, getState) => {
    const clashingLoadout = getClashingLoadout(loadoutsSelector(getState()), loadout);

    if (!clashingLoadout) {
      dispatch(actions.updateLoadout(loadout));
      await saveLoadouts(getState().loadouts.loadouts);
    }

    return clashingLoadout;
  };
}

export function deleteLoadout(loadout: Loadout): ThunkResult<void> {
  return async (dispatch, getState) => {
    dispatch(actions.deleteLoadout(loadout.id));

    await SyncService.remove(loadout.id);
    // remove the loadout ID from the list of loadout IDs
    await SyncService.set({
      'loadouts-v3.0': getState().loadouts.loadouts.map((l) => l.id)
    });
  };
}

async function saveLoadouts(loadouts: Loadout[]): Promise<Loadout[]> {
  const loadoutPrimitives = loadouts.map(dehydrate);

  const data = {
    'loadouts-v3.0': loadoutPrimitives.map((l) => l.id),
    ..._.keyBy(loadoutPrimitives, (l) => l.id)
  };

  await SyncService.set(data);
  return loadouts;
}

/** Find other loadouts that have the same name as a proposed new loadout. */
function getClashingLoadout(loadouts: Loadout[], newLoadout: Loadout): Loadout | undefined {
  return loadouts.find(
    (loadout) =>
      loadout.name === newLoadout.name &&
      loadout.id !== newLoadout.id &&
      (loadout.classType === newLoadout.classType || loadout.classType === DestinyClass.Unknown)
  );
}

function processLoadout(data: DimData): Loadout[] {
  if (!data) {
    return [];
  }

  const ids = data['loadouts-v3.0'];
  const loadouts: Loadout[] = ids
    ? ids.filter((id) => data[id]).map((id) => hydrate(data[id]))
    : [];

  const objectTest = (item) => _.isObject(item) && !(Array.isArray(item) || _.isFunction(item));
  const hasGuid = (item) => _.has(item, 'id') && isGuid(item.id);
  const loadoutGuids = new Set(loadouts.map((i) => i.id));
  const containsLoadoutGuids = (item) => loadoutGuids.has(item.id);

  const orphanIds = Object.values(data)
    .filter((item) => objectTest(item) && hasGuid(item) && !containsLoadoutGuids(item))
    .map((i: DehydratedLoadout) => i.id);

  if (orphanIds.length > 0) {
    SyncService.remove(orphanIds);
  }

  return loadouts;
}

/** Read the storage format of a loadout into the in-memory format. */
function hydrate(loadoutPrimitive: DehydratedLoadout): Loadout {
  const result: Loadout = {
    id: loadoutPrimitive.id,
    name: loadoutPrimitive.name,
    platform: loadoutPrimitive.platform,
    membershipId: loadoutPrimitive.membershipId,
    destinyVersion: loadoutPrimitive.destinyVersion || 1,
    classType:
      loadoutClassToClassType[
        loadoutPrimitive.classType === undefined ? -1 : loadoutPrimitive.classType
      ],
    items: loadoutPrimitive.items.map((item) => ({
      id: item.id || '0',
      hash: item.hash,
      amount: item.amount || 1,
      equipped: Boolean(item.equipped)
    })),
    clearSpace: loadoutPrimitive.clearSpace
  };

  // Blizzard.net is no more, they're all Steam now
  if (result.platform === 'Blizzard') {
    result.platform = 'Steam';
  }

  return result;
}

/** Transform the loadout into its storage format. */
function dehydrate(loadout: Loadout): DehydratedLoadout {
  const items = loadout.items.map((item) => ({
    id: item.id,
    hash: item.hash,
    amount: item.amount,
    equipped: item.equipped
  })) as DimItem[];

  return {
    id: loadout.id,
    name: loadout.name,
    classType: classTypeToLoadoutClass[loadout.classType],
    version: 'v3.0',
    platform: loadout.platform,
    membershipId: loadout.membershipId,
    destinyVersion: loadout.destinyVersion,
    clearSpace: loadout.clearSpace,
    items
  };
}

function isGuid(stringToTest: string) {
  if (!stringToTest || !stringToTest.length) {
    return false;
  }

  if (stringToTest[0] === '{') {
    stringToTest = stringToTest.substring(1, stringToTest.length - 1);
  }

  const regexGuid = /^(\{){0,1}[0-9a-fA-F]{8}-[0-9a-fA-F]{4}-[0-9a-fA-F]{4}-[0-9a-fA-F]{4}-[0-9a-fA-F]{12}(\}){0,1}$/gi;

  return regexGuid.test(stringToTest);
}<|MERGE_RESOLUTION|>--- conflicted
+++ resolved
@@ -1,14 +1,6 @@
 import _ from 'lodash';
 import { SyncService, DimData } from '../storage/sync.service';
 import { DimItem } from '../inventory/item-types';
-<<<<<<< HEAD
-import { D2StoresService } from '../inventory/d2-stores';
-import { D1StoresService } from '../inventory/d1-stores';
-import * as actions from './actions';
-import { LoadoutClass, LoadoutItem, Loadout } from './loadout-types';
-import { ThunkResult } from 'app/store/reducers';
-import { loadoutsSelector } from './reducer';
-=======
 import * as actions from './actions';
 import { LoadoutItem, Loadout } from './loadout-types';
 import { ThunkResult } from 'app/store/reducers';
@@ -37,7 +29,6 @@
   [DestinyClass.Warlock]: LoadoutClass.warlock,
   [DestinyClass.Unknown]: LoadoutClass.any
 };
->>>>>>> 2fdf95b7
 
 /** The format loadouts are stored in. */
 interface DehydratedLoadout {
@@ -57,11 +48,7 @@
 /** Called when sync service is loaded to populate loadouts in Redux */
 export function loadLoadouts(data: DimData): ThunkResult<void> {
   return async (dispatch) => {
-<<<<<<< HEAD
-    const newLoadouts = 'loadouts-v3.0' in data ? processLoadout(data, 'v3.0') : [];
-=======
     const newLoadouts = 'loadouts-v3.0' in data ? processLoadout(data) : [];
->>>>>>> 2fdf95b7
     if (newLoadouts.length) {
       dispatch(actions.loaded(newLoadouts));
     }
