import { ReactStateDeclaration } from '@uirouter/react';
<<<<<<< HEAD
import { DeveloperComponent } from './developer.component';
import { angular2react } from 'angular2react';
import { lazyInjector } from '../../lazyInjector';
import ComponentPlayground from './ComponentPlayground';

export const states: ReactStateDeclaration[] = [
  {
    name: 'developer',
    url: '/developer',
    component: angular2react(
      'dimDeveloper',
      DeveloperComponent,
      lazyInjector.$injector as angular.auto.IInjectorService
    )
  },
  {
    name: 'components',
    url: '/components',
    component: ComponentPlayground
  }
];
=======
import Developer from './Developer';

export const states: ReactStateDeclaration[] =
  $DIM_FLAVOR === 'dev'
    ? [
        {
          name: 'developer',
          url: '/developer',
          component: Developer
        }
      ]
    : [];
>>>>>>> 450e6df5
<|MERGE_RESOLUTION|>--- conflicted
+++ resolved
@@ -1,28 +1,6 @@
 import { ReactStateDeclaration } from '@uirouter/react';
-<<<<<<< HEAD
-import { DeveloperComponent } from './developer.component';
-import { angular2react } from 'angular2react';
-import { lazyInjector } from '../../lazyInjector';
+import Developer from './Developer';
 import ComponentPlayground from './ComponentPlayground';
-
-export const states: ReactStateDeclaration[] = [
-  {
-    name: 'developer',
-    url: '/developer',
-    component: angular2react(
-      'dimDeveloper',
-      DeveloperComponent,
-      lazyInjector.$injector as angular.auto.IInjectorService
-    )
-  },
-  {
-    name: 'components',
-    url: '/components',
-    component: ComponentPlayground
-  }
-];
-=======
-import Developer from './Developer';
 
 export const states: ReactStateDeclaration[] =
   $DIM_FLAVOR === 'dev'
@@ -31,7 +9,11 @@
           name: 'developer',
           url: '/developer',
           component: Developer
+        },
+        {
+          name: 'components',
+          url: '/components',
+          component: ComponentPlayground
         }
       ]
-    : [];
->>>>>>> 450e6df5
+    : [];