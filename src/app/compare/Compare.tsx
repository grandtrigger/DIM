--- conflicted
+++ resolved
@@ -18,18 +18,10 @@
 import { DestinyDisplayPropertiesDefinition } from 'bungie-api-ts/destiny2';
 import { makeDupeID } from 'app/search/search-filter';
 import { D2ManifestDefinitions } from '../destiny2/d2-definitions';
-<<<<<<< HEAD
-import { getSpecialtySocketMetadata } from 'app/utils/item-utils';
-=======
 import {
   getItemSpecialtyModSlotDisplayName,
   getSpecialtySocketMetadata,
 } from 'app/utils/item-utils';
-// import intrinsicLookupTable from 'data/d2/intrinsic-perk-lookup.json';
-// we are falling back to using just an exactly matching intrinsic perk for now
-// archetypes are difficult.
-import { INTRINSIC_PLUG_CATEGORY } from 'app/inventory/store/sockets';
->>>>>>> 2f0a0246
 import ElementIcon from 'app/inventory/ElementIcon';
 import { DimStore } from 'app/inventory/store-types';
 import { storesSelector } from 'app/inventory/selectors';
