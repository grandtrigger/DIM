--- conflicted
+++ resolved
@@ -10,12 +10,8 @@
 import store from '../../store/store';
 import { connect } from 'react-redux';
 import { RootState } from '../../store/reducers';
-<<<<<<< HEAD
-import { thumbsUpIcon, AppIcon } from '../icons';
-=======
 import { refresh } from '../refresh';
 import { AppIcon, thumbsUpIcon } from '../icons';
->>>>>>> cc0f14c3
 
 interface StoreProps {
   reviewsModeSelection: number;
