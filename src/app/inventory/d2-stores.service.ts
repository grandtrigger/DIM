import { IPromise } from 'angular';
import {
  DestinyCharacterComponent,
  DestinyItemComponent,
  DestinyItemComponentSetOfint64,
  DestinyProfileResponse,
  DestinyProgression
  } from 'bungie-api-ts/destiny2';
import { BehaviorSubject } from 'rxjs/BehaviorSubject';
import { Subject } from 'rxjs/Subject';
import * as _ from 'underscore';
import { compareAccounts, DestinyAccount } from '../accounts/destiny-account.service';
import { getCharacters, getStores } from '../bungie-api/destiny2-api';
import { bungieErrorToaster } from '../bungie-api/error-toaster';
<<<<<<< HEAD
import { getBuckets, D2InventoryBuckets } from '../destiny2/d2-buckets.service';
=======
import { getBuckets, DimInventoryBuckets, DimInventoryBucket } from '../destiny2/d2-buckets.service';
>>>>>>> 0f21bafb
import { getDefinitions, D2ManifestDefinitions } from '../destiny2/d2-definitions.service';
import { bungieNetPath } from '../dim-ui/bungie-image';
import { reportException } from '../exceptions';
import { optimalLoadout } from '../loadout/loadout-utils';
import { Loadout } from '../loadout/loadout.service';
import '../rx-operators';
import { D2ManifestService } from '../manifest/manifest-service';
import { flatMap, sum } from '../util';
import { resetIdTracker, processItems } from './store/d2-item-factory.service';
import { makeVault, makeCharacter } from './store/d2-store-factory.service';
import { NewItemsService } from './store/new-items.service';
import { getItemInfoSource } from './dim-item-info';
<<<<<<< HEAD
import { DestinyTrackerServiceType } from '../item-review/destiny-tracker.service';
import { $rootScope, $q } from 'ngimport';
import { $stateParams, loadingTracker, toaster } from '../ngimport-more';
import { t } from 'i18next';
import { D2Vault, D2Store, D2StoreServiceType } from './store-types';
import { DimItem } from './item-types';
=======

export interface StoreServiceType {
  getActiveStore(): DimStore | undefined;
  getStores(): DimStore[];
  getStore(id: string): DimStore | undefined;
  getVault(): DimVault | undefined;
  getAllItems(): DimItem[];
  getStoresStream(account: DestinyAccount): ConnectableObservable<DimStore[]>;
  getItemAcrossStores(params: {
    id?: string;
    hash?: number;
    location?: DimInventoryBucket;
    owner?: string;
  }): DimItem | undefined;
  updateCharacters(account?: DestinyAccount): IPromise<DimStore[]>;
  reloadStores(): Promise<DimStore[]>;
  refreshRatingsData(): void;
}
>>>>>>> 0f21bafb

/**
 * TODO: For now this is a copy of StoreService customized for D2. Over time we should either
 * consolidate them, or at least organize them better.
 */
export function D2StoresService(
  dimDestinyTrackerService: DestinyTrackerServiceType
): D2StoreServiceType {
  'ngInject';

  let _stores: D2Store[] = [];

  // A subject that keeps track of the current account. Because it's a
  // behavior subject, any new subscriber will always see its last
  // value.
  const accountStream = new BehaviorSubject<DestinyAccount | null>(null);

  // The triggering observable for force-reloading stores.
  const forceReloadTrigger = new Subject();

  // A stream of stores that switches on account changes and supports reloading.
  // This is a ConnectableObservable that must be connected to start.
  const storesStream = accountStream
        // Only emit when the account changes
        .distinctUntilChanged(compareAccounts)
        // But also re-emit the current value of the account stream
        // whenever the force reload triggers
        .merge(forceReloadTrigger.switchMap(() => accountStream.take(1)))
        // Whenever either trigger happens, load stores
        .switchMap(loadStores)
        // Keep track of the last value for new subscribers
        .publishReplay(1);

  // TODO: If we can make the store structures immutable, we could use
  //       distinctUntilChanged to avoid emitting store updates when
  //       nothing changed!

  const service = {
    getActiveStore: () => _stores.find((s) => s.current),
    getStores: () => _stores,
    getStore: (id) => _stores.find((s) => s.id === id),
    getVault: () => _stores.find((s) => s.isVault) as D2Vault | undefined,
    getAllItems: () => flatMap(_stores, (s) => s.items),
    getStoresStream,
    getItemAcrossStores,
    updateCharacters,
    reloadStores,
    refreshRatingsData
  };

  return service;

  /**
   * Find an item among all stores that matches the params provided.
   */
  function getItemAcrossStores(params: {
    id?: string;
    hash?: number;
    location?: DimInventoryBucket;
    owner?: string;
  }) {
    const predicate = _.iteratee(_.pick(params, 'id', 'hash', 'location', 'owner')) as (DimItem) => boolean;
    for (const store of _stores) {
      const result = store.items.find(predicate);
      if (result) {
        return result;
      }
    }
    return undefined;
  }

  /**
   * Update the high level character information for all the stores
   * (level, light, int/dis/str, etc.). This does not update the
   * items in the stores - to do that, call reloadStores.
   */
  function updateCharacters(account: DestinyAccount): IPromise<D2Store[]> {
    // TODO: the $stateParam defaults are just for now, to bridge callsites that don't know platform
    if (!account) {
      if ($stateParams.membershipId && $stateParams.platformType) {
        account = {
          membershipId: $stateParams.membershipId,
          platformType: $stateParams.platformType,
          displayName: 'Unknown',
          platformLabel: 'Unknown',
          destinyVersion: 2
        };
      } else {
        throw new Error("Don't know membership ID and platform type");
      }
    }

    return $q.all([
      getDefinitions(),
      getCharacters(account)
    ]).then(([defs, profileInfo]: [D2ManifestDefinitions, DestinyProfileResponse]) => {
      _stores.forEach((dStore) => {
        if (!dStore.isVault) {
          const bStore = profileInfo.characters.data[dStore.id];
          dStore.updateCharacterInfo(defs, bStore);
        }
      });
      return _stores;
    });
  }

  /**
   * Set the current account, and get a stream of stores updates.
   * This will keep returning stores even if something else changes
   * the account by also calling "storesStream". This won't force the
   * stores to reload unless they haven't been loaded at all.
   *
   * @return a stream of store updates
   */
  function getStoresStream(account: DestinyAccount) {
    accountStream.next(account);
    // Start the stream the first time it's asked for. Repeated calls
    // won't do anything.
    storesStream.connect();
    return storesStream;
  }

  /**
   * Force the inventory and characters to reload.
   * @return the new stores
   */
  function reloadStores() {
    // adhere to the old contract by returning the next value as a
    // promise We take 2 from the stream because the publishReplay
    // will always return the latest value instantly, and we want the
    // next value (the refreshed value). toPromise returns the last
    // value in the sequence.
    const promise = storesStream.take(2).toPromise();
    forceReloadTrigger.next(); // signal the force reload
    return promise;
  }

  /**
   * Returns a promise for a fresh view of the stores and their items.
   */
  function loadStores(account): IPromise<D2Store[] | undefined> {
    // Save a snapshot of all the items before we update
    const previousItems = NewItemsService.buildItemSet(_stores);
    const firstLoad = (previousItems.size === 0);

    resetIdTracker();

    const reloadPromise = $q.all([
      getDefinitions(),
      getBuckets(),
      NewItemsService.loadNewItems(account),
      getItemInfoSource(account),
      getStores(account)
    ])
      .then(([defs, buckets, newItems, itemInfoService, profileInfo]) => {
        NewItemsService.applyRemovedNewItems(newItems);

        const lastPlayedDate = findLastPlayedDate(profileInfo);

        // TODO: components may be hidden (privacy)

        if (!profileInfo.profileInventory.data || !profileInfo.characterInventories.data) {
          console.error("Vault or character inventory was missing - bailing in order to avoid corruption");
          throw new Error(t('BungieService.Difficulties'));
        }

        const processVaultPromise = processVault(
          profileInfo.profileInventory.data ? profileInfo.profileInventory.data.items : [],
          profileInfo.profileCurrencies.data ? profileInfo.profileCurrencies.data.items : [],
          profileInfo.itemComponents,
          buckets,
          previousItems,
          newItems,
          itemInfoService);

        const processStorePromises = Object.keys(profileInfo.characters.data).map((characterId) => processCharacter(
          defs,
          profileInfo.characters.data[characterId],
          profileInfo.characterInventories.data && profileInfo.characterInventories.data[characterId] ? profileInfo.characterInventories.data[characterId].items : [],
          profileInfo.profileInventory.data ? profileInfo.profileInventory.data.items : [],
          profileInfo.characterEquipment.data && profileInfo.characterEquipment.data[characterId] ? profileInfo.characterEquipment.data[characterId].items : [],
          profileInfo.itemComponents,
          profileInfo.characterProgressions.data ? profileInfo.characterProgressions.data[characterId].progressions : [],
          buckets,
          previousItems,
          newItems,
          itemInfoService,
          lastPlayedDate));

        return $q.all([defs, buckets, newItems, itemInfoService, processVaultPromise, ...processStorePromises]);
      })
      .then(([defs, buckets, newItems, itemInfoService, vault, ...characters]: [D2ManifestDefinitions, D2InventoryBuckets, Set<string>, any, D2Vault, D2Store[]]) => {
        // Save and notify about new items (but only if this wasn't the first load)
        if (!firstLoad) {
          // Save the list of new item IDs
          NewItemsService.applyRemovedNewItems(newItems);
          NewItemsService.saveNewItems(newItems, account);
        }

        const stores: D2Store[] = [...characters, vault];
        _stores = stores;

        // TODO: update vault counts for character account-wide
        updateVaultCounts(buckets, characters.find((c) => c.current), vault);

        dimDestinyTrackerService.fetchReviews(stores);

        itemInfoService.cleanInfos(stores);

        stores.forEach((s) => updateBasePower(stores, s, defs));

        // Let our styling know how many characters there are
        document.querySelector('html')!.style.setProperty("--num-characters", String(_stores.length - 1));

        dimDestinyTrackerService.reattachScoresFromCache(stores);

        return stores;
      })
      .catch((e) => {
        toaster.pop(bungieErrorToaster(e));
        console.error('Error loading stores', e);
        reportException('d2stores', e);
        // It's important that we swallow all errors here - otherwise
        // our observable will fail on the first error. We could work
        // around that with some rxjs operators, but it's easier to
        // just make this never fail.
        return undefined;
      })
      .finally(() => {
        $rootScope.$broadcast('dim-filter-invalidate');
        D2ManifestService.isLoaded = true;
      });

    loadingTracker.addPromise(reloadPromise);
    return reloadPromise;
  }

  /**
   * Process a single character from its raw form to a DIM store, with all the items.
   */
  function processCharacter(
    defs: D2ManifestDefinitions,
    character: DestinyCharacterComponent,
    characterInventory: DestinyItemComponent[],
    profileInventory: DestinyItemComponent[],
    characterEquipment: DestinyItemComponent[],
    itemComponents: DestinyItemComponentSetOfint64,
    progressions: { [key: number]: DestinyProgression },
    buckets: D2InventoryBuckets,
    previousItems,
    newItems,
    itemInfoService,
    lastPlayedDate: Date
  ): IPromise<D2Store> {
    const store = makeCharacter(defs, character, lastPlayedDate);

    // This is pretty much just needed for the xp bar under the character header
    store.progression = progressions ? { progressions: Object.values(progressions) } : null;

    // We work around the weird account-wide buckets by assigning them to the current character
    let items = characterInventory.concat(Object.values(characterEquipment));
    if (store.current) {
      items = items.concat(Object.values(profileInventory).filter((i) => {
        // items that can be stored in a vault
        return buckets.byHash[i.bucketHash].vaultBucket;
      }));
    }

    return processItems(store, items, itemComponents, previousItems, newItems, itemInfoService).then((items) => {
      store.items = items;

      // by type-bucket
      store.buckets = _.groupBy(items, (i) => {
        return i.location.id;
      });

      // Fill in any missing buckets
      Object.values(buckets.byType).forEach((bucket) => {
        if (!store.buckets[bucket.id]) {
          store.buckets[bucket.id] = [];
        }
      });

      return store;
    });
  }

  function processVault(
    profileInventory: DestinyItemComponent[],
    profileCurrencies: DestinyItemComponent[],
    itemComponents: DestinyItemComponentSetOfint64,
    buckets: D2InventoryBuckets,
    previousItems: Set<string>,
    newItems: Set<string>,
    itemInfoService
  ): IPromise<D2Vault> {
    const store = makeVault(buckets, profileCurrencies);

    const items = Object.values(profileInventory).filter((i) => {
      // items that cannot be stored in the vault, and are therefore *in* a vault
      return !buckets.byHash[i.bucketHash].vaultBucket;
    });
    return processItems(store, items, itemComponents, previousItems, newItems, itemInfoService).then((items) => {
      store.items = items;

      // by type-bucket
      store.buckets = _.groupBy(items, (i) => i.location.id);

      store.d2VaultCounts = {};

      // Fill in any missing buckets
      Object.values(buckets.byType).forEach((bucket) => {
        if (!store.buckets[bucket.id]) {
          store.buckets[bucket.id] = [];
        }

        if (bucket.vaultBucket) {
          const vaultBucketId = bucket.vaultBucket.id;
          store.d2VaultCounts[vaultBucketId] = store.d2VaultCounts[vaultBucketId] || {
            count: 0,
            bucket: bucket.accountWide ? bucket : bucket.vaultBucket
          };
          store.d2VaultCounts[vaultBucketId].count += store.buckets[bucket.id].length;
        }
      });

      store.vaultCounts = {};
      ['Weapons', 'Armor', 'General', 'Inventory'].forEach((category) => {
        store.vaultCounts[category] = 0;
        buckets.byCategory[category].forEach((bucket) => {
          if (store.buckets[bucket.id]) {
            store.vaultCounts[category] += store.buckets[bucket.id].length;
          }
        });
      });

      return store;
    });
  }

  /**
   * Find the date of the most recently played character.
   */
  function findLastPlayedDate(profileInfo: DestinyProfileResponse) {
    return Object.values(profileInfo.characters.data).reduce((memo, character: DestinyCharacterComponent) => {
      const d1 = new Date(character.dateLastPlayed);
      return (memo) ? ((d1 >= memo) ? d1 : memo) : d1;
    }, new Date(0));
  }

  // Add a fake stat for "max base power"
  function updateBasePower(stores, store, defs) {
    if (!store.isVault) {
      const def = defs.Stat.get(1935470627);
      const maxBasePower = getBasePower(maxBasePowerLoadout(stores, store));

      const hasClassified = flatMap(_stores, (s) => s.items).some((i) => {
        return i.classified &&
          (i.location.sort === 'Weapons' ||
           i.location.sort === 'Armor' ||
           i.type === 'Ghost');
      });

      store.stats.maxBasePower = {
        id: 'maxBasePower',
        name: t('Stats.MaxBasePower'),
        hasClassified,
        description: def.displayProperties.description,
        value: hasClassified ? `${maxBasePower}*` : maxBasePower,
        icon: bungieNetPath(def.displayProperties.icon),
        tiers: [maxBasePower],
        tierMax: 330,
        tier: 0
      };
    }
  }

  function maxBasePowerLoadout(stores: D2Store[], store: D2Store) {
    const statHashes = new Set([
      1480404414, // Attack
      3897883278, // Defense
    ]);

    const applicableItems = flatMap(stores, (s) => s.items).filter((i) => {
      return i.canBeEquippedBy(store) &&
        i.primStat && // has a primary stat (sanity check)
        statHashes.has(i.primStat.statHash); // one of our selected stats
    });

    const bestItemFn = (item) => {
      let value = item.basePower;

      // Break ties when items have the same stats. Note that this should only
      // add less than 0.25 total, since in the exotics special case there can be
      // three items in consideration and you don't want to go over 1 total.
      if (item.owner === store.id) {
        // Prefer items owned by this character
        value += 0.1;
        if (item.equipped) {
          // Prefer them even more if they're already equipped
          value += 0.1;
        }
      } else if (item.owner === 'vault') {
        // Prefer items in the vault over items owned by a different character
        // (but not as much as items owned by this character)
        value += 0.05;
      }
      return value;
    };

    return optimalLoadout(applicableItems, bestItemFn, '');
  }

  function getBasePower(loadout: Loadout) {
    // https://www.reddit.com/r/DestinyTheGame/comments/6yg4tw/how_overall_power_level_is_calculated/
    const itemWeight = {
      Weapons: 6,
      Armor: 5,
      General: 4
    };
    // 3 Weapons, 4 Armor, 1 General
    const itemWeightDenominator = 42;
    const items = _.flatten(Object.values(loadout.items)).filter((i: DimItem) => i.equipped);

    const exactBasePower = sum(items, (item) => {
      return (item.basePower * itemWeight[item.type === 'ClassItem' ? 'General' : item.location.sort]);
    }) / itemWeightDenominator;

    // Floor-truncate to one significant digit since the game doesn't round
    return (Math.floor(exactBasePower * 10) / 10).toFixed(1);
  }

  // TODO: vault counts are silly and convoluted. We really need an
  // object to represent a Profile.
  function updateVaultCounts(buckets: D2InventoryBuckets, activeStore: D2Store, vault: D2Vault) {
    // Fill in any missing buckets
    Object.values(buckets.byType).forEach((bucket) => {
      if (bucket.accountWide && bucket.vaultBucket) {
        const vaultBucketId = bucket.id;
        vault.d2VaultCounts[vaultBucketId] = vault.d2VaultCounts[vaultBucketId] || {
          count: 0,
          bucket
        };
        vault.d2VaultCounts[vaultBucketId].count += activeStore.buckets[bucket.id].length;
      }
    });
    activeStore.vault = vault; // god help me
  }

  function refreshRatingsData() {
    dimDestinyTrackerService.clearCache();
    dimDestinyTrackerService.fetchReviews(_stores);
  }
}<|MERGE_RESOLUTION|>--- conflicted
+++ resolved
@@ -12,11 +12,7 @@
 import { compareAccounts, DestinyAccount } from '../accounts/destiny-account.service';
 import { getCharacters, getStores } from '../bungie-api/destiny2-api';
 import { bungieErrorToaster } from '../bungie-api/error-toaster';
-<<<<<<< HEAD
 import { getBuckets, D2InventoryBuckets } from '../destiny2/d2-buckets.service';
-=======
-import { getBuckets, DimInventoryBuckets, DimInventoryBucket } from '../destiny2/d2-buckets.service';
->>>>>>> 0f21bafb
 import { getDefinitions, D2ManifestDefinitions } from '../destiny2/d2-definitions.service';
 import { bungieNetPath } from '../dim-ui/bungie-image';
 import { reportException } from '../exceptions';
@@ -29,33 +25,13 @@
 import { makeVault, makeCharacter } from './store/d2-store-factory.service';
 import { NewItemsService } from './store/new-items.service';
 import { getItemInfoSource } from './dim-item-info';
-<<<<<<< HEAD
 import { DestinyTrackerServiceType } from '../item-review/destiny-tracker.service';
 import { $rootScope, $q } from 'ngimport';
 import { $stateParams, loadingTracker, toaster } from '../ngimport-more';
 import { t } from 'i18next';
 import { D2Vault, D2Store, D2StoreServiceType } from './store-types';
 import { DimItem } from './item-types';
-=======
-
-export interface StoreServiceType {
-  getActiveStore(): DimStore | undefined;
-  getStores(): DimStore[];
-  getStore(id: string): DimStore | undefined;
-  getVault(): DimVault | undefined;
-  getAllItems(): DimItem[];
-  getStoresStream(account: DestinyAccount): ConnectableObservable<DimStore[]>;
-  getItemAcrossStores(params: {
-    id?: string;
-    hash?: number;
-    location?: DimInventoryBucket;
-    owner?: string;
-  }): DimItem | undefined;
-  updateCharacters(account?: DestinyAccount): IPromise<DimStore[]>;
-  reloadStores(): Promise<DimStore[]>;
-  refreshRatingsData(): void;
-}
->>>>>>> 0f21bafb
+import { DimInventoryBucket } from './inventory-types';
 
 /**
  * TODO: For now this is a copy of StoreService customized for D2. Over time we should either
