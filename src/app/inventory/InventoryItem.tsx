import * as React from 'react';
import classNames from 'classnames';
import { DimItem } from './item-types';
import './InventoryItem.scss';
import { TagValue, itemTags } from './dim-item-info';
import getBadgeInfo from './get-badge-info';
import BungieImage, { bungieBackgroundStyle } from '../dim-ui/BungieImage';
import { percent } from './dimPercentWidth.directive';
import { getColor } from '../shell/dimAngularFilters.filter';
<<<<<<< HEAD
import { AppIcon, starIcon, lockIcon } from '../shell/icons';
import { IconDefinition } from '@fortawesome/fontawesome-svg-core';
// tslint:disable-next-line:no-implicit-dependencies
import newOverlay from 'app/images/overlay.svg';
import { faCaretUp, faCaretDown, faMinus } from '@fortawesome/free-solid-svg-icons';
=======
import {
  AppIcon,
  starIcon,
  halfStarIcon,
  starOutlineIcon,
  lockIcon,
  thumbsUpIcon
} from '../shell/icons';
import { IconDefinition } from '@fortawesome/fontawesome-svg-core';
import { InventoryCuratedRoll } from '../curated-rolls/curatedRollService';
>>>>>>> 3b87cbd4

const tagIcons: { [tag: string]: IconDefinition | undefined } = {};
itemTags.forEach((tag) => {
  if (tag.type) {
    tagIcons[tag.type] = tag.icon;
  }
});

interface Props {
  item: DimItem;
  /** Show this item as new? */
  isNew?: boolean;
  /** User defined tag */
  tag?: TagValue;
  /** Rating value */
  rating?: number;
  hideRating?: boolean;
  /** Has this been hidden by a search? */
  searchHidden?: boolean;
  curationEnabled?: boolean;
  inventoryCuratedRoll?: InventoryCuratedRoll;
  /** TODO: item locked needs to be passed in */
  onClick?(e);
  onDoubleClick?(e);
}

// TODO: Separate high and low levels (display vs display logic)
export default class InventoryItem extends React.Component<Props> {
  render() {
    const {
      item,
      isNew,
      tag,
      rating,
      searchHidden,
      hideRating,
      curationEnabled,
      inventoryCuratedRoll,
      onClick,
      onDoubleClick
    } = this.props;

    const badgeInfo = getBadgeInfo(item);

    const itemImageStyles = {
      diamond: borderless(item),
      masterwork: item.masterwork,
      complete: item.complete,
      capped: badgeInfo.isCapped,
      exotic: item.isExotic,
      fullstack: item.maxStackSize > 1 && item.amount === item.maxStackSize,
      'search-hidden': searchHidden
    };

    return (
      <div
        id={item.index}
        onClick={onClick}
        onDoubleClick={onDoubleClick}
        title={`${item.name}\n${item.typeName}`}
        className={classNames('item', itemImageStyles)}
      >
        {item.percentComplete > 0 && !item.complete && (
          <div className="item-xp-bar">
            <div className="item-xp-bar-amount" style={{ width: percent(item.percentComplete) }} />
          </div>
        )}
        <div style={bungieBackgroundStyle(item.icon)} className="item-img" />
        {badgeInfo.showBadge && (
          <div className={classNames(badgeInfo.badgeClassNames)}>
            {item.isDestiny1() && item.quality && (
              <div className="item-quality" style={getColor(item.quality.min, 'backgroundColor')}>
                {item.quality.min}%
              </div>
            )}
            {rating !== undefined && !hideRating && (
              <div className="item-review">
                <RatingIcon rating={rating} />
              </div>
            )}
            <div className="primary-stat">
              {item.dmg && <ElementIcon element={item.dmg} />}
              {badgeInfo.badgeCount}
            </div>
          </div>
        )}
        {item.masterwork && <div className="overlay" />}
        {(tag || item.locked) && (
          <div className="icons">
            {item.locked && <AppIcon className="item-tag" icon={lockIcon} />}
            {tag && tagIcons[tag] && <AppIcon className="item-tag" icon={tagIcons[tag]!} />}
          </div>
        )}
        {curationEnabled && inventoryCuratedRoll && inventoryCuratedRoll.isCuratedRoll && (
          <div className="icons">
            <AppIcon className="item-tag" icon={thumbsUpIcon} />
          </div>
        )}
        {isNew && <div className="new-item" />}
      </div>
    );
  }
}

function ElementIcon({ element }: { element: DimItem['dmg'] }) {
  const images = {
    arc: 'arc',
    solar: 'thermal',
    void: 'void'
  };

  if (images[element]) {
    return (
      <BungieImage
        className={`element ${element}`}
        src={`/img/destiny_content/damage_types/destiny2/${images[element]}.png`}
      />
    );
  }
  return null;
}

function RatingIcon({ rating }: { rating: number }) {
  if (rating === 5) {
    return <AppIcon className="godroll" icon={starIcon} />;
  }

  if (rating < 4) {
    return <AppIcon className="dogroll" icon={faCaretDown} />;
  }

  if (rating >= 4.7) {
    return <AppIcon className="goodroll" icon={faCaretUp} />;
  }

  return <AppIcon className="mehroll" icon={faMinus} />;
}

export function borderless(item: DimItem) {
  return (
    (item.isDestiny2 &&
      item.isDestiny2() &&
      (item.bucket.hash === 3284755031 ||
        (item.itemCategoryHashes && item.itemCategoryHashes.includes(268598612)))) ||
    item.isEngram
  );
}<|MERGE_RESOLUTION|>--- conflicted
+++ resolved
@@ -7,24 +7,10 @@
 import BungieImage, { bungieBackgroundStyle } from '../dim-ui/BungieImage';
 import { percent } from './dimPercentWidth.directive';
 import { getColor } from '../shell/dimAngularFilters.filter';
-<<<<<<< HEAD
-import { AppIcon, starIcon, lockIcon } from '../shell/icons';
-import { IconDefinition } from '@fortawesome/fontawesome-svg-core';
-// tslint:disable-next-line:no-implicit-dependencies
-import newOverlay from 'app/images/overlay.svg';
-import { faCaretUp, faCaretDown, faMinus } from '@fortawesome/free-solid-svg-icons';
-=======
-import {
-  AppIcon,
-  starIcon,
-  halfStarIcon,
-  starOutlineIcon,
-  lockIcon,
-  thumbsUpIcon
-} from '../shell/icons';
+import { AppIcon, starIcon, lockIcon, thumbsUpIcon } from '../shell/icons';
 import { IconDefinition } from '@fortawesome/fontawesome-svg-core';
 import { InventoryCuratedRoll } from '../curated-rolls/curatedRollService';
->>>>>>> 3b87cbd4
+import { faCaretUp, faCaretDown, faMinus } from '@fortawesome/free-solid-svg-icons';
 
 const tagIcons: { [tag: string]: IconDefinition | undefined } = {};
 itemTags.forEach((tag) => {
