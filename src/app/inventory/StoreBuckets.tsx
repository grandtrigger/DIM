import * as React from 'react';
import { DimStore, DimVault, D2Store } from './store-types';
import StoreBucket from './StoreBucket';
import { Settings } from '../settings/settings';
import { InventoryBucket } from './inventory-buckets';
import classNames from 'classnames';
import { t } from 'i18next';
<<<<<<< HEAD
=======
import { InventoryState } from './reducer';
import { ReviewsState } from '../item-review/reducer';
import { DimItem } from './item-types';
import { pullablePostmasterItems, pullFromPostmaster } from '../loadout/postmaster';
import { queueAction } from './action-queue';
import { dimItemService } from './dimItemService.factory';
import { toaster } from '../ngimport-more';
import { $rootScope } from 'ngimport';
>>>>>>> 21c208cd

/** One row of store buckets, one for each character and vault. */
export function StoreBuckets({
  bucket,
  collapsedSections,
  stores,
  vault,
  toggleSection
}: {
  bucket: InventoryBucket;
  collapsedSections: Settings['collapsedSections'];
  stores: DimStore[];
  vault: DimVault;
  toggleSection(id: string): void;
}) {
  let content: React.ReactNode;

  // Don't show buckets with no items
  if (!stores.some((s) => s.buckets[bucket.id].length > 0)) {
    return null;
  }

  if (collapsedSections[bucket.id]) {
    content = (
      <div onClick={() => toggleSection(bucket.id)} className="store-text collapse">
        <span>{t('Bucket.Show', { bucket: bucket.name })}</span>
      </div>
    );
  } else if (bucket.accountWide) {
    // If we're in mobile view, we only render one store
    const allStoresView = stores.length > 1;
    const currentStore = stores.find((s) => s.current)!;
    content = (
      <>
        {(allStoresView || stores[0] !== vault) && (
          <div className="store-cell account-wide">
            <StoreBucket bucketId={bucket.id} storeId={currentStore.id} />
          </div>
        )}
        {(allStoresView || stores[0] === vault) && (
          <div className="store-cell vault">
            <StoreBucket bucketId={bucket.id} storeId={vault.id} />
          </div>
        )}
      </>
    );
  } else {
    content = stores.map((store) => (
      <div
        key={store.id}
        className={classNames('store-cell', {
          vault: store.isVault
        })}
      >
        {(!store.isVault || bucket.vaultBucket) && (
          <StoreBucket bucketId={bucket.id} storeId={store.id} />
        )}
        {bucket.type === 'LostItems' &&
          store.isDestiny2() &&
          store.buckets[bucket.id].length > 0 && <PullFromPostmaster store={store} />}
      </div>
    ));
  }

  return (
    <div className="store-row items">
      <i
        onClick={() => toggleSection(bucket.id)}
        className={classNames(
          'fa collapse',
          collapsedSections[bucket.id] ? 'fa-plus-square-o' : 'fa-minus-square-o'
        )}
      />
      {content}
    </div>
  );
}

function PullFromPostmaster({ store }: { store: D2Store }) {
  const numPullablePostmasterItems = pullablePostmasterItems(store).length;
  if (numPullablePostmasterItems === 0) {
    return null;
  }

  // We need the Angular apply to drive the toaster, until Angular is gone
  function onClick() {
    queueAction(() => $rootScope.$apply(() => pullFromPostmaster(store, dimItemService, toaster)));
  }

  return (
    <div className="dim-button bucket-button" onClick={onClick}>
      <i className="fa fa-envelope" /> <span className="badge">{numPullablePostmasterItems}</span>{' '}
      {t('Loadouts.PullFromPostmaster')}
    </div>
  );
}<|MERGE_RESOLUTION|>--- conflicted
+++ resolved
@@ -5,17 +5,11 @@
 import { InventoryBucket } from './inventory-buckets';
 import classNames from 'classnames';
 import { t } from 'i18next';
-<<<<<<< HEAD
-=======
-import { InventoryState } from './reducer';
-import { ReviewsState } from '../item-review/reducer';
-import { DimItem } from './item-types';
 import { pullablePostmasterItems, pullFromPostmaster } from '../loadout/postmaster';
 import { queueAction } from './action-queue';
 import { dimItemService } from './dimItemService.factory';
 import { toaster } from '../ngimport-more';
 import { $rootScope } from 'ngimport';
->>>>>>> 21c208cd
 
 /** One row of store buckets, one for each character and vault. */
 export function StoreBuckets({
