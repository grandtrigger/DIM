import _ from 'lodash';
import { DimItem, DimSockets, DimGridNode } from './item-types';
import { t } from 'app/i18next-t';
import Papa from 'papaparse';
import { getActivePlatform } from '../accounts/platforms';
import { tagConfig, getTag, getNotes, ItemInfos } from './dim-item-info';
import store from '../store/store';
import { D2SeasonInfo } from './d2-season-info';
import { D2EventInfo } from 'data/d2/d2-event-info';
import D2Sources from 'data/d2/source-info';
import seasonalSocketHashesByName from 'data/d2/seasonal-mod-slots.json';
import { getRating } from '../item-review/reducer';
import { DtrRating } from '../item-review/dtr-api-types';
import { DestinyClass } from 'bungie-api-ts/destiny2';
import { DimStore } from './store-types';
<<<<<<< HEAD
import { getClass } from './store/character-utils';
=======
import { setItemNote, setItemTagsBulk } from './actions';
import { ThunkResult } from 'app/store/reducers';
>>>>>>> 7c50a36f

// step node names we'll hide, we'll leave "* Chroma" for now though, since we don't otherwise indicate Chroma
const FILTER_NODE_NAMES = [
  'Upgrade Defense',
  'Ascend',
  'Infuse',
  'Increase Intellect',
  'Increase Discipline',
  'Increase Strength',
  'Twist Fate',
  'The Life Exotic',
  'Reforge Artifact',
  'Reforge Shell',
  'Deactivate Chroma',
  'Kinetic Damage',
  'Solar Damage',
  'Arc Damage',
  'Void Damage',
  'Default Shader',
  'Default Ornament',
  'Empty Mod Socket',
  'No Projection'
];

// ignore raid sources in favor of more detailed sources
delete D2Sources.raid;

export function downloadCsvFiles(
  stores: DimStore[],
  itemInfos: ItemInfos,
  type: 'Weapons' | 'Armor' | 'Ghost'
) {
  // perhaps we're loading
  if (stores.length === 0) {
    alert(t('Settings.ExportSSNoStores'));
    return;
  }
  const nameMap = {};
  let allItems: DimItem[] = [];
  stores.forEach((store) => {
    allItems = allItems.concat(store.items);
    nameMap[store.id] =
      store.id === 'vault'
        ? 'Vault'
        : `${capitalizeFirstLetter(getClass(store.classType))}(${store.powerLevel})`;
  });
  const items: DimItem[] = [];
  allItems.forEach((item) => {
    if (!item.primStat && type !== 'Ghost') {
      return;
    }

    if (type === 'Weapons') {
      if (
        item.primStat &&
        (item.primStat.statHash === 368428387 || item.primStat.statHash === 1480404414)
      ) {
        items.push(item);
      }
    } else if (type === 'Armor') {
      if (item.primStat?.statHash === 3897883278) {
        items.push(item);
      }
    } else if (type === 'Ghost' && item.bucket.hash === 4023194814) {
      items.push(item);
    }
  });
  switch (type) {
    case 'Weapons':
      downloadWeapons(items, nameMap, itemInfos);
      break;
    case 'Armor':
      downloadArmor(items, nameMap, itemInfos);
      break;
    case 'Ghost':
      downloadGhost(items, nameMap, itemInfos);
      break;
  }
}

interface CSVRow {
  Notes: string;
  Tag: string;
  Hash: string;
  Id: string;
}

export function importTagsNotesFromCsv(files: File[]): ThunkResult<any> {
  return async (dispatch) => {
    const account = getActivePlatform();
    if (!account) {
      return;
    }

    let total = 0;

    for (const file of files) {
      const results = await new Promise<Papa.ParseResult>((resolve, reject) =>
        Papa.parse(file, {
          header: true,
          complete: resolve,
          error: reject
        })
      );
      if (
        results.errors &&
        results.errors.length &&
        !results.errors.every((e) => e.code === 'TooManyFields' || e.code === 'TooFewFields')
      ) {
        throw new Error(results.errors[0].message);
      }
      const contents: CSVRow[] = results.data;

      if (!contents || !contents.length) {
        throw new Error(t('Csv.EmptyFile'));
      }

      const row = contents[0];
      if (!('Id' in row) || !('Hash' in row) || !('Tag' in row) || !('Notes' in row)) {
        throw new Error(t('Csv.WrongFields'));
      }

      dispatch(
        setItemTagsBulk(
          _.compact(
            contents.map((row) => {
              if ('Id' in row && 'Hash' in row) {
                row.Tag = row.Tag.toLowerCase();
                row.Id = row.Id.replace(/"/g, ''); // strip quotes from row.Id
                return {
                  tag: row.Tag in tagConfig ? tagConfig[row.Tag].type : undefined,
                  itemId: row.Id
                };
              }
            })
          )
        )
      );

      for (const row of contents) {
        if ('Id' in row && 'Hash' in row) {
          row.Tag = row.Tag.toLowerCase();
          row.Id = row.Id.replace(/"/g, ''); // strip quotes from row.Id
          dispatch(
            setItemNote({
              note: row.Notes,
              itemId: row.Id
            })
          );
        }
      }

      total += contents.length;
    }

    return total;
  };
}

function capitalizeFirstLetter(str: string) {
  if (!str || str.length === 0) {
    return '';
  }
  return str.charAt(0).toUpperCase() + str.slice(1);
}

function downloadCsv(filename: string, csv: string) {
  filename = `${filename}.csv`;
  const pom = document.createElement('a');
  pom.setAttribute('href', `data:text/csv;charset=utf-8,${encodeURIComponent(csv)}`);
  pom.setAttribute('download', filename);
  document.body.appendChild(pom);
  pom.click();
  document.body.removeChild(pom);
}

function buildSocketNames(sockets: DimSockets): string[] {
  const socketItems = sockets.sockets.map((s) =>
    s.plugOptions
      .filter((p) => !FILTER_NODE_NAMES.some((n) => n === p.plugItem.displayProperties.name))
      .map((p) =>
        s.plug?.plugItem.hash === p.plugItem.hash
          ? `${p.plugItem.displayProperties.name}*`
          : p.plugItem.displayProperties.name
      )
  );

  return socketItems.flat();
}

function buildNodeNames(nodes: DimGridNode[]): string[] {
  return _.compact(
    nodes.map((node) => {
      if (FILTER_NODE_NAMES.includes(node.name)) {
        return;
      }
      return node.activated ? `${node.name}*` : node.name;
    })
  );
}

function getMaxPerks(items: DimItem[]) {
  // We need to always emit enough columns for all perks
  return (
    _.max(
      items.map(
        (item) =>
          (item.talentGrid
            ? buildNodeNames(item.talentGrid.nodes)
            : item.isDestiny2() && item.sockets
            ? buildSocketNames(item.sockets)
            : []
          ).length
      )
    ) || 0
  );
}

function addPerks(row: object, item: DimItem, maxPerks: number) {
  const perks = item.talentGrid
    ? buildNodeNames(item.talentGrid.nodes)
    : item.isDestiny2() && item.sockets
    ? buildSocketNames(item.sockets)
    : [];

  _.times(maxPerks, (index) => {
    row[`Perks ${index}`] = perks[index];
  });
}

function downloadGhost(items: DimItem[], nameMap: { [key: string]: string }, itemInfos: ItemInfos) {
  // We need to always emit enough columns for all perks
  const maxPerks = getMaxPerks(items);

  const data = items.map((item) => {
    const row: any = {
      Name: item.name,
      Hash: item.hash,
      Id: `"${item.id}"`,
      Tag: getTag(item, itemInfos),
      Tier: item.tier,
      Source: source(item),
      Owner: nameMap[item.owner],
      Locked: item.locked,
      Equipped: item.equipped,
      Notes: getNotes(item, itemInfos)
    };

    addPerks(row, item, maxPerks);

    return row;
  });

  downloadCsv('destinyGhosts', Papa.unparse(data));
}

function equippable(item: DimItem) {
  return item.classType === DestinyClass.Unknown ? 'Any' : item.classTypeNameLocalized;
}

export function source(item: DimItem) {
  if (item.isDestiny2()) {
    return (
      Object.keys(D2Sources).find(
        (src) =>
          D2Sources[src].sourceHashes.includes(item.source) ||
          D2Sources[src].itemHashes.includes(item.hash)
      ) || ''
    );
  }
}

export const armorStatHashes = {
  Mobility: 2996146975,
  Resilience: 392767087,
  Recovery: 1943323491,
  Discipline: 1735777505,
  Intellect: 144602215,
  Strength: 4244567218,
  Total: -1000
};

function downloadArmor(items: DimItem[], nameMap: { [key: string]: string }, itemInfos: ItemInfos) {
  // We need to always emit enough columns for all perks
  const maxPerks = getMaxPerks(items);

  const seasonalModsByHash = {};
  for (const mod in seasonalSocketHashesByName) {
    const hashes = seasonalSocketHashesByName[mod];
    hashes.forEach((hash) => {
      seasonalModsByHash[hash] = mod;
    });
  }

  const data = items.map((item) => {
    const row: any = {
      Name: item.name,
      Hash: item.hash,
      Id: `"${item.id}"`,
      Tag: getTag(item, itemInfos),
      Tier: item.tier,
      Type: item.typeName,
      Source: source(item),
      Equippable: equippable(item),
      [item.isDestiny1() ? 'Light' : 'Power']: item.primStat?.value
    };
    if (item.isDestiny2()) {
      row['Masterwork Type'] = item.masterworkInfo?.statName;
      row['Masterwork Tier'] = item.masterworkInfo?.tier
        ? Math.min(10, item.masterworkInfo.tier)
        : undefined;
    }
    row.Owner = nameMap[item.owner];
    if (item.isDestiny1()) {
      row['% Leveled'] = (item.percentComplete * 100).toFixed(0);
    }
    row.Locked = item.locked;
    row.Equipped = item.equipped;
    if (item.isDestiny1()) {
      row.Year = item.year;
    } else if (item.isDestiny2()) {
      row.Year = D2SeasonInfo[item.season].year;
    }
    if (item.isDestiny2()) {
      row.Season = item.season;
      row.Event = item.event ? D2EventInfo[item.event].name : '';
    }

    const dtrRating = getDtrRating(item);

    if (dtrRating?.overallScore) {
      row['DTR Rating'] = dtrRating.overallScore;
      row['# of Reviews'] = dtrRating.ratingCount;
    } else {
      row['DTR Rating'] = 'N/A';
      row['# of Reviews'] = 'N/A';
    }
    if (item.isDestiny1()) {
      row['% Quality'] = item.quality ? item.quality.min : 0;
    }
    const stats: { [name: string]: { value: number; pct: number; base: number } } = {};
    if (item.isDestiny1() && item.stats) {
      item.stats.forEach((stat) => {
        let pct = 0;
        if (stat.scaled?.min) {
          pct = Math.round((100 * stat.scaled.min) / (stat.split || 1));
        }
        stats[stat.statHash] = {
          value: stat.value,
          pct,
          base: 0
        };
      });
    } else if (item.isDestiny2() && item.stats) {
      item.stats.forEach((stat) => {
        stats[stat.statHash] = {
          value: stat.value,
          base: stat.base,
          pct: 0
        };
      });
    }
    if (item.isDestiny1()) {
      row['% IntQ'] = stats.Intellect ? stats.Intellect.pct : 0;
      row['% DiscQ'] = stats.Discipline ? stats.Discipline.pct : 0;
      row['% StrQ'] = stats.Strength ? stats.Strength.pct : 0;
      row.Int = stats.Intellect ? stats.Intellect.value : 0;
      row.Disc = stats.Discipline ? stats.Discipline.value : 0;
      row.Str = stats.Strength ? stats.Strength.value : 0;
    } else {
      const armorStats = Object.keys(armorStatHashes).map((statName) => ({
        name: statName,
        stat: stats[armorStatHashes[statName]]
      }));
      armorStats.forEach((stat) => {
        row[stat.name] = stat.stat ? stat.stat.value : 0;
      });
      armorStats.forEach((stat) => {
        row[`${stat.name} (Base)`] = stat.stat ? stat.stat.base : 0;
      });

      if (item.isDestiny2() && item.sockets) {
        const seasonalMods = item.sockets.sockets
          .map((socket) => socket?.plug?.plugItem?.plug?.plugCategoryHash)
          .map((hash) => hash && seasonalModsByHash[hash])
          .filter((mod) => mod)
          .sort();
        row['Seasonal Mod'] = seasonalMods.length > 0 ? seasonalMods.join(',') : '';
      }
    }

    row.Notes = getNotes(item, itemInfos);

    addPerks(row, item, maxPerks);

    return row;
  });
  downloadCsv('destinyArmor', Papa.unparse(data));
}

function getDtrRating(item: DimItem): DtrRating | undefined {
  return getRating(item, store.getState().reviews.ratings);
}

function downloadWeapons(
  items: DimItem[],
  nameMap: { [key: string]: string },
  itemInfos: ItemInfos
) {
  // We need to always emit enough columns for all perks
  const maxPerks = getMaxPerks(items);

  const data = items.map((item) => {
    const row: any = {
      Name: item.name,
      Hash: item.hash,
      Id: `"${item.id}"`,
      Tag: getTag(item, itemInfos),
      Tier: item.tier,
      Type: item.typeName,
      Source: source(item),
      [item.isDestiny1() ? 'Light' : 'Power']: item.primStat?.value,
      Category: item.bucket.type,
      Element:
        (item.isDestiny1() && item.element?.damageTypeName) ||
        (item.isDestiny2() && item.element?.displayProperties.name) ||
        undefined
    };
    if (item.isDestiny2()) {
      row['Masterwork Type'] = item.masterworkInfo?.statName;
      row['Masterwork Tier'] = item.masterworkInfo?.tier
        ? Math.min(10, item.masterworkInfo.tier)
        : undefined;
    }
    row.Owner = nameMap[item.owner];
    if (item.isDestiny1()) {
      row['% Leveled'] = (item.percentComplete * 100).toFixed(0);
    }
    row.Locked = item.locked;
    row.Equipped = item.equipped;
    if (item.isDestiny1()) {
      row.Year = item.year;
    } else if (item.isDestiny2()) {
      row.Year = D2SeasonInfo[item.season].year;
    }
    if (item.isDestiny2()) {
      row.Season = item.season;
      row.Event = item.event ? D2EventInfo[item.event].name : '';
    }

    const dtrRating = getDtrRating(item);

    if (dtrRating?.overallScore) {
      row['DTR Rating'] = dtrRating.overallScore;
      row['# of Reviews'] = dtrRating.ratingCount;
    } else {
      row['DTR Rating'] = 'N/A';
      row['# of Reviews'] = 'N/A';
    }

    const stats = {
      aa: 0,
      impact: 0,
      range: 0,
      stability: 0,
      rof: 0,
      reload: 0,
      magazine: 0,
      equipSpeed: 0,
      drawtime: 0,
      chargetime: 0,
      accuracy: 0,
      recoil: 0,
      blastRadius: 0,
      velocity: 0
    };

    if (item.stats) {
      item.stats.forEach((stat) => {
        if (stat.value) {
          switch (stat.statHash) {
            case 2715839340: // Recoil direction
              stats.recoil = stat.value;
              break;
            case 1345609583: // Aim Assist
              stats.aa = stat.value;
              break;
            case 4043523819: // Impact
              stats.impact = stat.value;
              break;
            case 1240592695: // Range
              stats.range = stat.value;
              break;
            case 155624089: // Stability
              stats.stability = stat.value;
              break;
            case 4284893193: // Rate of fire
              stats.rof = stat.value;
              break;
            case 4188031367: // Reload
              stats.reload = stat.value;
              break;
            case 3871231066: // Magazine
            case 925767036: // Energy
              stats.magazine = stat.value;
              break;
            case 943549884: // Equip Speed
              stats.equipSpeed = stat.value;
              break;
            case 447667954: // Draw Time
              stats.drawtime = stat.value;
              break;
            case 2961396640: // Charge Time
              stats.chargetime = stat.value;
              break;
            case 1591432999: // accuracy
              stats.accuracy = stat.value;
              break;
            case 3614673599: // Blast Radius
              stats.blastRadius = stat.value;
              break;
            case 2523465841: // Velocity
              stats.velocity = stat.value;
              break;
          }
        }
      });
    }

    row.Recoil = stats.recoil;
    row.AA = stats.aa;
    row.Impact = stats.impact;
    row.Range = stats.range;
    row['Blast Radius'] = stats.blastRadius;
    row.Velocity = stats.velocity;
    row.Stability = stats.stability;
    row.ROF = stats.rof;
    row.Reload = stats.reload;
    row.Mag = stats.magazine;
    row.Equip = stats.equipSpeed;
    row['Charge Time'] = stats.chargetime;
    if (item.isDestiny2()) {
      row['Draw Time'] = stats.drawtime;
      row.Accuracy = stats.accuracy;
    }
    row.Notes = getNotes(item, itemInfos);

    addPerks(row, item, maxPerks);

    return row;
  });
  downloadCsv('destinyWeapons', Papa.unparse(data));
}<|MERGE_RESOLUTION|>--- conflicted
+++ resolved
@@ -13,12 +13,9 @@
 import { DtrRating } from '../item-review/dtr-api-types';
 import { DestinyClass } from 'bungie-api-ts/destiny2';
 import { DimStore } from './store-types';
-<<<<<<< HEAD
-import { getClass } from './store/character-utils';
-=======
 import { setItemNote, setItemTagsBulk } from './actions';
 import { ThunkResult } from 'app/store/reducers';
->>>>>>> 7c50a36f
+import { getClass } from './store/character-utils';
 
 // step node names we'll hide, we'll leave "* Chroma" for now though, since we don't otherwise indicate Chroma
 const FILTER_NODE_NAMES = [
