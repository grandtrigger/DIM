--- conflicted
+++ resolved
@@ -138,26 +138,6 @@
         itemInfos: action.payload
       };
 
-<<<<<<< HEAD
-    case getType(actions.setTagsAndNotesForItem):
-      if (action.payload.info) {
-        return {
-          ...state,
-          itemInfos: {
-            ...state.itemInfos,
-            [action.payload.id]: action.payload.info
-          }
-        };
-      } else {
-        // Remove the note via destructuring
-        const { [action.payload.id]: removedKey, ...itemInfos } = state.itemInfos;
-
-        return {
-          ...state,
-          itemInfos
-        };
-      }
-=======
     case getType(actions.setItemTag):
       return produce(state, (draft) => {
         setTag(draft, action.payload.itemId, action.payload.tag);
@@ -181,7 +161,6 @@
           delete draft.itemInfos[itemId];
         }
       });
->>>>>>> 044f6577
 
     // Stack dragging
     case getType(actions.stackableDrag):
