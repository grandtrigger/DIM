--- conflicted
+++ resolved
@@ -1,11 +1,6 @@
-<<<<<<< HEAD
-import { copy as angularCopy, IPromise } from 'angular';
-import * as _ from 'lodash';
-=======
 import { IPromise } from 'angular';
 import copy from 'fast-copy';
-import * as _ from 'underscore';
->>>>>>> fd1ea09a
+import * as _ from 'lodash';
 import { DimError } from '../bungie-api/bungie-service-helper';
 import {
   equip as d1equip,
