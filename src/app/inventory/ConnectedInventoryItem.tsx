--- conflicted
+++ resolved
@@ -49,77 +49,8 @@
   };
 }
 
-type Props = ProvidedProps & StoreProps;
-
 /**
  * An item that can load its auxiliary state directly from Redux. Not suitable
  * for showing a ton of items, but useful!
  */
-<<<<<<< HEAD
-function ConnectedInventoryItem({
-  item,
-  isNew,
-  tag,
-  notes,
-  rating,
-  hideRating,
-  onClick,
-  onDoubleClick,
-  searchHidden,
-  inventoryCuratedRoll,
-  curationEnabled
-}: Props) {
-  return (
-    <InventoryItem
-      item={item}
-      isNew={isNew}
-      tag={tag}
-      notes={notes}
-      rating={rating}
-      hideRating={hideRating}
-      onClick={onClick}
-      onDoubleClick={onDoubleClick}
-      searchHidden={searchHidden}
-      curationEnabled={curationEnabled}
-      inventoryCuratedRoll={inventoryCuratedRoll}
-    />
-  );
-=======
-class ConnectedInventoryItem extends React.Component<Props> {
-  render() {
-    const {
-      item,
-      isNew,
-      tag,
-      notes,
-      rating,
-      onClick,
-      onShiftClick,
-      onDoubleClick,
-      searchHidden,
-      inventoryCuratedRoll,
-      curationEnabled,
-      innerRef
-    } = this.props;
-
-    return (
-      <InventoryItem
-        item={item}
-        isNew={isNew}
-        tag={tag}
-        notes={notes}
-        rating={rating}
-        onClick={onClick}
-        onShiftClick={onShiftClick}
-        onDoubleClick={onDoubleClick}
-        searchHidden={searchHidden}
-        curationEnabled={curationEnabled}
-        inventoryCuratedRoll={inventoryCuratedRoll}
-        innerRef={innerRef}
-      />
-    );
-  }
->>>>>>> e7ec18f9
-}
-
-export default connect<StoreProps>(mapStateToProps)(ConnectedInventoryItem);+export default connect<StoreProps>(mapStateToProps)(InventoryItem);