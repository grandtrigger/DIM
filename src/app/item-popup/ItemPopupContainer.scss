// - - - - - - - - - - - - - - - - - - - - - - - - - - - - -
// Move Popup
//
// The popup displaying info and actions for an single item.
// - - - - - - - - - - - - - - - - - - - - - - - - - - - - -

@import '../variables.scss';

.move-popup-dialog {
  min-height: 77px;
  width: 375px;
  z-index: 8;

  --backgroundColor: 0, 0%, 0%;

  &.is-Exotic {
    --backgroundColor: 48, 71%, 5%;
  }
  &.is-Legendary {
    --backgroundColor: 279, 36%, 5%;
  }
  &.is-Rare {
    --backgroundColor: 213, 34%, 6%;
  }
  &.is-Uncommon {
    --backgroundColor: 126, 35%, 5%;
  }
  &.is-Common {
    --backgroundColor: 0, 0%, 7%;
  }
  > div:first-child {
    height: 100%;
    background-color: #{'hsl(var(--backgroundColor))'};
<<<<<<< HEAD
    overflow: auto;
=======
    contain: content;
    @supports (backdrop-filter: blur(30px)) {
      background-color: #{'hsla(var(--backgroundColor), 0.75)'};
      backdrop-filter: brightness(1.2) blur(30px);
    }
    .windows & {
      background-color: #{'hsl(var(--backgroundColor))'};
      backdrop-filter: none;
    }
>>>>>>> 3219db25
  }
  box-shadow: 0 -1px 24px 4px #222;

  .arrow {
    width: 0;
    height: 0;
    border-style: solid;
    position: absolute;
    margin: 5px;
    border-color: black;
  }

  &[x-placement^='top'] .arrow {
    border-width: 5px 5px 0 5px;
    border-left-color: transparent;
    border-right-color: transparent;
    border-bottom-color: transparent;
    bottom: -5px;
    left: calc(50% - 5px);
    margin-top: 0;
    margin-bottom: 0;
  }

  &[x-placement^='bottom'] .arrow {
    border-width: 0 5px 5px 5px;
    border-left-color: transparent;
    border-right-color: transparent;
    border-top-color: transparent;
    top: -5px;
    left: calc(50% - 5px);
    margin-top: 0;
    margin-bottom: 0;

    border-bottom-color: white;

    &.is-Exotic {
      border-bottom-color: $exotic;
    }
    &.is-Legendary {
      border-bottom-color: $legendary;
    }
    &.is-Rare {
      border-bottom-color: $rare;
    }
    &.is-Uncommon {
      border-bottom-color: $uncommon;
    }
    &.is-Common {
      border-bottom-color: $common;
    }
  }
  &[x-placement^='right'] .arrow {
    border-width: 5px 5px 5px 0;
    border-left-color: transparent;
    border-top-color: transparent;
    border-bottom-color: transparent;
    left: -5px;
    top: calc(50% - 5px);
    margin-left: 0;
    margin-right: 0;
  }
  &[x-placement^='left'] .arrow {
    border-width: 5px 0 5px 5px;
    border-top-color: transparent;
    border-right-color: transparent;
    border-bottom-color: transparent;
    right: -5px;
    top: calc(50% - 5px);
    margin-left: 0;
    margin-right: 0;
  }
  textarea {
    resize: vertical;
  }
}

.move-popup-tabs {
  display: flex;
  justify-content: space-around;
}
.move-popup-tab {
  color: hsl(0, 0%, 80%);
  padding: 5px 0 3px;
  cursor: pointer;
  width: 100%;
  text-align: center;
  border-bottom: 2px solid transparent;
  &.selected {
    opacity: 1;
    border-bottom: 2px solid $orange;
  }
  &:hover {
    color: white;
    background-color: #3f3f3f;
  }
}

/**
 * Move Popup - Details
 */

.item-popup-collapsed {
  display: flex;
  flex-direction: row;
  justify-content: center;
}

.item-details-body {
  overflow: hidden;
}

.item-details {
  margin: 10px;
  box-sizing: border-box;

  &.warning {
    background-color: #bd362f !important;
    padding: 8px;
    border: 2px solid rgba(255, 255, 255, 0.5);
    a {
      color: white;
      font-size: 12px;
    }
  }
}

.item-description {
  margin: 5px 10px;
  white-space: pre-wrap;
  font-style: italic;
}

.item-lore {
  margin: 5px 10px;
  img {
    vertical-align: text-bottom;
  }
}

.item-shader {
  display: block;
  margin: 15px auto;
}

.masterwork-progress {
  margin: 4px 0px;
  padding: 4px 10px 4px;
  background: #333;

  strong {
    color: $orange;
  }

  img {
    width: 16px;
    height: 16px;
    margin-bottom: -4px;
  }
}

.item-perks {
  margin: 5px 10px;
}

.item-perk {
  display: flex;
  flex-direction: row;

  img {
    height: 48px;
    width: 48px;
  }
}

.item-perk-info {
  flex: 1;
  margin-left: 8px;
}
.item-perk-name {
  font-weight: bold;
  margin-bottom: 2px;
}
.failure-reason {
  color: white;
  background-color: #923c3c;
  margin: 0;
  padding: 2px 8px;
}

.ammo-type {
  background-size: 26px;
  height: 15px;
  width: 20px;
  margin-right: 4px;
  background-color: rgba(0, 0, 0, 0.7);
  background-position: center;
  background-repeat: no-repeat;
  border-radius: 5px;
  margin-top: 1px;
  flex-shrink: 0;
}

.ammo-primary {
  background-image: url(https://www.bungie.net/common/destiny2_content/icons/dc4bb9bcdd4ae8a83fb9007a51d7d711.png);
}
.ammo-special {
  background-image: url(https://www.bungie.net/common/destiny2_content/icons/b6d3805ca8400272b7ee7935b0b75c79.png);
}
.ammo-heavy {
  background-image: url(https://www.bungie.net/common/destiny2_content/icons/9fa60d5a99c9ff9cea0fb6dd690f26ec.png);
}

.sheet {
  .move-popup {
    width: auto;
    box-shadow: none;
  }
}

.item-popup {
  .sheet-header {
    padding: 0;
    border: none;
  }
  .sheet-close {
    color: black;
    opacity: 0.7;
  }
  .sheet-handle div {
    background-color: black;
    opacity: 0.7;
  }

  &.is-Uncommon,
  &.is-Rare,
  &.is-Legendary {
    .sheet-close {
      color: white;
    }
    .sheet-handle div {
      background-color: white;
    }
  }
}

.owned-icon,
.acquired-icon {
  width: calc(var(--item-size) / 4) !important;
  height: calc(var(--item-size) / 4) !important;
  vertical-align: -0.125em;
  border-radius: 50%;
  padding: 3px;
  box-sizing: border-box;
  .mods & {
    width: calc(var(--item-size) / 2.5) !important;
    height: calc(var(--item-size) / 2.5) !important;
    vertical-align: -0.5em;
    padding: 0px;
    filter: invert(1);
    background: none !important;
  }
}

.acquired-icon {
  background: #3c94ff;
}

.owned-icon {
  background: #44bd32;
}<|MERGE_RESOLUTION|>--- conflicted
+++ resolved
@@ -31,19 +31,7 @@
   > div:first-child {
     height: 100%;
     background-color: #{'hsl(var(--backgroundColor))'};
-<<<<<<< HEAD
-    overflow: auto;
-=======
     contain: content;
-    @supports (backdrop-filter: blur(30px)) {
-      background-color: #{'hsla(var(--backgroundColor), 0.75)'};
-      backdrop-filter: brightness(1.2) blur(30px);
-    }
-    .windows & {
-      background-color: #{'hsl(var(--backgroundColor))'};
-      backdrop-filter: none;
-    }
->>>>>>> 3219db25
   }
   box-shadow: 0 -1px 24px 4px #222;
 
