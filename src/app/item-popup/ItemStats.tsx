--- conflicted
+++ resolved
@@ -29,13 +29,8 @@
   );
 
   return (
-<<<<<<< HEAD
-    <div role="table" className={clsx(className, styles.stats, { [styles.hasIcons]: hasIcons })}>
+    <div className={clsx(className, styles.stats, { [styles.hasIcons]: hasIcons })}>
       {stats.map((stat) => (
-=======
-    <div className={clsx(styles.stats, { [styles.hasIcons]: hasIcons })}>
-      {item.stats.map((stat) => (
->>>>>>> 0fb97828
         <ItemStat key={stat.statHash} stat={stat} item={item} />
       ))}
 
