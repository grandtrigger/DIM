import * as React from 'react';
import { DimItem } from '../inventory/item-types';
import { t } from 'i18next';
import { percent } from '../inventory/dimPercentWidth.directive';
import { settings } from '../settings/settings';
import ItemOverview from './ItemDetails';
import { ItemPopupExtraInfo } from './item-popup';
import ItemActions from './ItemActions';
import classNames from 'classnames';
import ItemReviews from '../item-review/ItemReviews';

export enum ItemPopupTab {
  Overview,
  Reviews
}

/** The main portion of the item popup, with pages of info (Actions, Details, Reviews) */
export default function ItemPopupBody({
  item,
  failureStrings,
  extraInfo,
  tab,
  onTabChanged
}: {
  item: DimItem;
  failureStrings?: string[];
  extraInfo?: ItemPopupExtraInfo;
  tab: ItemPopupTab;
  onTabChanged(tab: ItemPopupTab): void;
}) {
  failureStrings = Array.from(failureStrings || []);
  if (!item.canPullFromPostmaster && item.location.inPostmaster) {
    failureStrings.push(t('MovePopup.CantPullFromPostmaster'));
  }

  const showDetailsByDefault = !item.equipment && item.notransfer;
  // TODO: ugh
  const itemDetails = showDetailsByDefault || settings.itemDetails;

  return (
    <div>
      {/* TODO: Should these be in the details? Or in the header? */}
      {item.percentComplete !== null && !item.complete && (
        <div className="item-xp-bar" style={{ width: percent(item.percentComplete) }} />
      )}
      {failureStrings.map(
        (failureString) =>
          failureString.length > 0 && (
            <div className="item-details failure-reason" key={failureString}>
              {failureString}
            </div>
          )
      )}
<<<<<<< HEAD
      {itemDetails && (
        <div className="move-popup-details">
          {/* TODO: Should tabs be in the header? */}
          {item.reviewable && (
            <div className="move-popup-tabs">
              <span
                className={classNames('move-popup-tab', {
                  selected: tab === ItemPopupTab.Overview
                })}
                onClick={() => onTabChanged(ItemPopupTab.Overview)}
              >
                {t('MovePopup.OverviewTab')}
              </span>
              <span
                className={classNames('move-popup-tab', { selected: tab === ItemPopupTab.Reviews })}
                onClick={() => onTabChanged(ItemPopupTab.Reviews)}
              >
                {t('MovePopup.ReviewsTab')}
              </span>
            </div>
          )}
          {tab === ItemPopupTab.Overview && <ItemOverview item={item} extraInfo={extraInfo} />}
          {tab === ItemPopupTab.Reviews && <ItemReviews item={item} />}

          <ItemActions item={item} />
        </div>
      )}
=======
      <div className="move-popup-details">
        {itemDetails && (
          <>
            {/* TODO: Should tabs be in the header? */}
            {item.reviewable && (
              <div className="move-popup-tabs">
                <span
                  className={classNames('move-popup-tab', {
                    selected: tab === ItemPopupTab.Overview
                  })}
                  onClick={() => onTabChanged(ItemPopupTab.Overview)}
                >
                  {t('MovePopup.OverviewTab')}
                </span>
                <span
                  className={classNames('move-popup-tab', {
                    selected: tab === ItemPopupTab.Reviews
                  })}
                  onClick={() => onTabChanged(ItemPopupTab.Reviews)}
                >
                  {t('MovePopup.ReviewsTab')}
                </span>
              </div>
            )}
            {tab === ItemPopupTab.Overview && <ItemOverview item={item} extraInfo={extraInfo} />}
            {tab === ItemPopupTab.Reviews && <OldItemReviews item={item} />}
          </>
        )}
        <ItemActions item={item} />
      </div>
>>>>>>> b5ac21f8
    </div>
  );
}<|MERGE_RESOLUTION|>--- conflicted
+++ resolved
@@ -51,35 +51,6 @@
             </div>
           )
       )}
-<<<<<<< HEAD
-      {itemDetails && (
-        <div className="move-popup-details">
-          {/* TODO: Should tabs be in the header? */}
-          {item.reviewable && (
-            <div className="move-popup-tabs">
-              <span
-                className={classNames('move-popup-tab', {
-                  selected: tab === ItemPopupTab.Overview
-                })}
-                onClick={() => onTabChanged(ItemPopupTab.Overview)}
-              >
-                {t('MovePopup.OverviewTab')}
-              </span>
-              <span
-                className={classNames('move-popup-tab', { selected: tab === ItemPopupTab.Reviews })}
-                onClick={() => onTabChanged(ItemPopupTab.Reviews)}
-              >
-                {t('MovePopup.ReviewsTab')}
-              </span>
-            </div>
-          )}
-          {tab === ItemPopupTab.Overview && <ItemOverview item={item} extraInfo={extraInfo} />}
-          {tab === ItemPopupTab.Reviews && <ItemReviews item={item} />}
-
-          <ItemActions item={item} />
-        </div>
-      )}
-=======
       <div className="move-popup-details">
         {itemDetails && (
           <>
@@ -105,12 +76,11 @@
               </div>
             )}
             {tab === ItemPopupTab.Overview && <ItemOverview item={item} extraInfo={extraInfo} />}
-            {tab === ItemPopupTab.Reviews && <OldItemReviews item={item} />}
+            {tab === ItemPopupTab.Reviews && <ItemReviews item={item} />}
           </>
         )}
         <ItemActions item={item} />
       </div>
->>>>>>> b5ac21f8
     </div>
   );
 }