import React from 'react';
import {
  DimStat,
  DimItem,
  D1Stat,
  D1Item,
  DimSocketCategory,
  DimSocket
} from 'app/inventory/item-types';
import { statsMs, armorStats } from 'app/inventory/store/stats';
import RecoilStat from './RecoilStat';
import { percent, getColor } from 'app/shell/filters';
import clsx from 'clsx';
import BungieImage from 'app/dim-ui/BungieImage';
import idx from 'idx';
import _ from 'lodash';
import { t } from 'app/i18next-t';
import styles from './ItemStat.m.scss';
import ExternalLink from 'app/dim-ui/ExternalLink';
import { AppIcon, helpIcon } from 'app/shell/icons';
import { DestinySocketCategoryStyle } from 'bungie-api-ts/destiny2';
import { getSocketsWithStyle } from '../utils/socket-utils';

// used in displaying the modded segments on item stats
const modItemCategoryHashes = [
  1052191496, // weapon mods
  4062965806, // armor mods (pre-2.0)
  4104513227 // armor 2.0 mods
];

const TOTAL_STAT_HASH = -1000;

/**
 * A single stat line.
 */
export default function ItemStat({ stat, item }: { stat: DimStat; item: DimItem }) {
  const value = stat.value;
  const armor2MasteroworkSockets =
    item.isDestiny2() &&
    item.sockets &&
    getSocketsWithStyle(item.sockets, DestinySocketCategoryStyle.EnergyMeter);
  const armor2MasterworkValue =
    armor2MasteroworkSockets && getSumOfArmorStats(armor2MasteroworkSockets, [stat.statHash]);
  const isMasterworkedStat =
    item.isDestiny2() && item.masterworkInfo && stat.statHash === item.masterworkInfo.statHash;
  const masterworkValue =
    (item.isDestiny2() && item.masterworkInfo && item.masterworkInfo.statValue) || 0;
  const masterworkDisplayValue = (isMasterworkedStat && masterworkValue) || armor2MasterworkValue;

  const moddedStatValue = getModdedStatValue(item, stat);

  let baseBar = value;

  if (moddedStatValue) {
    baseBar -= moddedStatValue;
  }

  if (masterworkDisplayValue) {
    baseBar -= masterworkDisplayValue;
  }

  const segments: [number, string?][] = [[baseBar]];

  if (moddedStatValue) {
    segments.push([moddedStatValue, styles.moddedStatBar]);
  }

  if (masterworkDisplayValue) {
    segments.push([masterworkDisplayValue, styles.masterworkStatBar]);
  }

  const displayValue = value;

  // Get the values that contribute to the total stat value
  let totalDetails:
    | { baseTotalValue: number; totalModsValue: number; totalMasterworkValue: number }
    | undefined;

  if (item.isDestiny2() && stat.statHash === TOTAL_STAT_HASH) {
    totalDetails = breakDownTotalValue(value, item, armor2MasteroworkSockets || []);
  }

  const optionalClasses = {
    [styles.masterworked]: isMasterworkedStat,
    [styles.modded]: Boolean(moddedStatValue)
  };

  return (
    <>
      <div
        className={clsx(styles.statName, optionalClasses)}
        aria-label={stat.displayProperties.name}
        title={stat.displayProperties.description}
      >
        {stat.displayProperties.name}
      </div>

      <div className={clsx(styles.value, optionalClasses)}>
        {stat.additive && '+'}
        {displayValue}
      </div>

      {statsMs.includes(stat.statHash) && (
        <div className={clsx(optionalClasses)}>{t('Stats.Milliseconds')}</div>
      )}

      {stat.displayProperties.hasIcon && (
        <div className={styles.icon}>
          <BungieImage src={stat.displayProperties.icon} alt="" />
        </div>
      )}

      {isD1Stat(item, stat) && stat.qualityPercentage && stat.qualityPercentage.min > 0 && (
        <div className={styles.quality} style={getColor(stat.qualityPercentage.min, 'color')}>
          ({stat.qualityPercentage.range})
        </div>
      )}

      {stat.statHash === 2715839340 && (
        <div className={styles.statBar}>
          <RecoilStat stat={stat} />
        </div>
      )}

      {stat.bar && (
        <div
          className={styles.statBar}
          aria-label={stat.displayProperties.name}
          title={stat.displayProperties.description}
          aria-hidden="true"
        >
          <div className={styles.barContainer}>
            {segments.map(([val, className], index) => (
              <div
                key={index}
                className={clsx(styles.barInner, className)}
                style={{ width: percent(val / stat.maximumValue) }}
              />
            ))}
          </div>
        </div>
      )}

<<<<<<< HEAD
      {totalDetails &&
        Boolean(totalDetails.baseTotalValue) &&
        Boolean(totalDetails.totalModsValue || totalDetails.totalMasterworkValue) && (
          <div className={styles.totalStatDetailed}>
            <span>{totalDetails.baseTotalValue}</span>
            {Boolean(totalDetails.totalModsValue) && (
              <span className={styles.totalStatModded}>{` + ${totalDetails.totalModsValue}`}</span>
            )}
            {Boolean(totalDetails.totalMasterworkValue) && (
              <span className={styles.totalStatMasterwork}>
                {` + ${totalDetails.totalMasterworkValue}`}
              </span>
            )}
          </div>
        )}
    </div>
=======
      {totalDetails && Boolean(totalDetails.totalModsValue || totalDetails.totalMasterworkValue) && (
        <div
          className={clsx(styles.totalStatDetailed, optionalClasses)}
          aria-label={stat.displayProperties.name}
          title={stat.displayProperties.description}
        >
          <span>{totalDetails.baseTotalValue}</span>
          {Boolean(totalDetails.totalModsValue) && (
            <span className={styles.totalStatModded}>{` + ${totalDetails.totalModsValue}`}</span>
          )}
          {Boolean(totalDetails.totalMasterworkValue) && (
            <span className={styles.totalStatMasterwork}>
              {` + ${totalDetails.totalMasterworkValue}`}
            </span>
          )}
        </div>
      )}
    </>
>>>>>>> 0b4a270e
  );
}

/**
 * A special stat row for D1 items that have item quality calculations
 */
export function D1QualitySummaryStat({ item }: { item: D1Item }) {
  if (!item.quality) {
    return null;
  }
  return (
    <>
      <div className={styles.statName}>{t('Stats.Quality')}</div>
      <div className={styles.qualitySummary} style={getColor(item.quality.min, 'color')}>
        {t('Stats.OfMaxRoll', { range: item.quality.range })}
        <ExternalLink
          href="https://github.com/DestinyItemManager/DIM/wiki/View-how-good-the-stat-(Int-Dis-Str)-roll-on-your-armor-is"
          title={t('Stats.PercentHelp')}
        >
          <AppIcon icon={helpIcon} />
        </ExternalLink>
      </div>
    </>
  );
}

function getPlugHashesFromCategory(category: DimSocketCategory) {
  return category.sockets
    .map((socket) => idx(socket, (socket) => socket.plug.plugItem.hash) || null)
    .filter(Boolean);
}

/**
 * Gets all sockets that have a plug which doesn't get grouped in the Reusable socket category.
 * The reusable socket category is used in armor 1.0 for perks and stats.
 */
function getNonReuseableModSockets(item: DimItem) {
  if (!item.isDestiny2() || !item.sockets) {
    return [];
  }

  const reusableSocketCategory = item.sockets.categories.find(
    (category) => category.category.categoryStyle === DestinySocketCategoryStyle.Reusable
  );

  const reusableSocketHashes =
    (reusableSocketCategory && getPlugHashesFromCategory(reusableSocketCategory)) || [];

  return item.sockets.sockets.filter((socket) => {
    const plugItemHash = idx(socket, (socket) => socket.plug.plugItem.hash) || null;
    const categoryHashes = idx(socket, (socket) => socket.plug.plugItem.itemCategoryHashes) || [];
    return (
      _.intersection(categoryHashes, modItemCategoryHashes).length > 0 &&
      !reusableSocketHashes.includes(plugItemHash)
    );
  });
}

/**
 * Looks through the item sockets to find any weapon/armor mods that modify this stat.
 * Returns the total value the stat is modified by, or 0 if it is not being modified.
 */
function getModdedStatValue(item: DimItem, stat: DimStat) {
  const modSockets = getNonReuseableModSockets(item).filter((socket) =>
    Object.keys(idx(socket, (socket) => socket.plug.stats) || {}).includes(String(stat.statHash))
  );

  // _.sum returns 0 for empty array
  return _.sum(
    modSockets.map((socket) =>
      socket.plug && socket.plug.stats ? socket.plug.stats[stat.statHash] : 0
    )
  );
}

export function isD1Stat(item: DimItem, _stat: DimStat): _stat is D1Stat {
  return item.isDestiny1();
}

/**
 * Sums up all the armor statistics from the plug in the socket.
 */
function getSumOfArmorStats(sockets: DimSocket[], armorStatHashes: number[]) {
  return _.sumBy(sockets, (socket) =>
    _.sumBy(
      armorStatHashes,
      (armorStatHash) => (socket.plug && socket.plug.stats && socket.plug.stats[armorStatHash]) || 0
    )
  );
}

function breakDownTotalValue(statValue: number, item: DimItem, masterworkSockets: DimSocket[]) {
  const modSockets = getNonReuseableModSockets(item);
  // Armor 1.0 doesn't increase stats when masterworked
  const totalModsValue = getSumOfArmorStats(modSockets, armorStats);
  const totalMasterworkValue = masterworkSockets
    ? getSumOfArmorStats(masterworkSockets, armorStats)
    : 0;
  const baseTotalValue = statValue - totalModsValue - totalMasterworkValue;

  return { baseTotalValue, totalModsValue, totalMasterworkValue };
}<|MERGE_RESOLUTION|>--- conflicted
+++ resolved
@@ -141,11 +141,14 @@
         </div>
       )}
 
-<<<<<<< HEAD
       {totalDetails &&
         Boolean(totalDetails.baseTotalValue) &&
         Boolean(totalDetails.totalModsValue || totalDetails.totalMasterworkValue) && (
-          <div className={styles.totalStatDetailed}>
+          <div
+            className={clsx(styles.totalStatDetailed, optionalClasses)}
+            aria-label={stat.displayProperties.name}
+            title={stat.displayProperties.description}
+          >
             <span>{totalDetails.baseTotalValue}</span>
             {Boolean(totalDetails.totalModsValue) && (
               <span className={styles.totalStatModded}>{` + ${totalDetails.totalModsValue}`}</span>
@@ -157,27 +160,7 @@
             )}
           </div>
         )}
-    </div>
-=======
-      {totalDetails && Boolean(totalDetails.totalModsValue || totalDetails.totalMasterworkValue) && (
-        <div
-          className={clsx(styles.totalStatDetailed, optionalClasses)}
-          aria-label={stat.displayProperties.name}
-          title={stat.displayProperties.description}
-        >
-          <span>{totalDetails.baseTotalValue}</span>
-          {Boolean(totalDetails.totalModsValue) && (
-            <span className={styles.totalStatModded}>{` + ${totalDetails.totalModsValue}`}</span>
-          )}
-          {Boolean(totalDetails.totalMasterworkValue) && (
-            <span className={styles.totalStatMasterwork}>
-              {` + ${totalDetails.totalMasterworkValue}`}
-            </span>
-          )}
-        </div>
-      )}
     </>
->>>>>>> 0b4a270e
   );
 }
 
