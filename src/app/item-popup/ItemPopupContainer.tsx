import './ItemPopupContainer.scss';

import ItemPopupBody, { ItemPopupTab } from './ItemPopupBody';
import { ItemPopupExtraInfo, showItemPopup$ } from './item-popup';

import ClickOutside from '../dim-ui/ClickOutside';
import { DimItem } from '../inventory/item-types';
import { DimStore } from 'app/inventory/store-types';
import GlobalHotkeys from '../hotkeys/GlobalHotkeys';
import ItemActions from './ItemActions';
import ItemPopupHeader from './ItemPopupHeader';
import ItemTagHotkeys from './ItemTagHotkeys';
import Popper from 'popper.js';
import React from 'react';
import { RootState } from '../store/reducers';
import Sheet from '../dim-ui/Sheet';
import { Subscriptions } from '../utils/rx-utils';
import { connect } from 'react-redux';
import { getSpecialtySocketMetadata } from 'app/utils/item-utils';
import { router } from '../router';
import { setSetting } from '../settings/actions';
<<<<<<< HEAD
=======
import ItemPopupBody, { ItemPopupTab } from './ItemPopupBody';
import './ItemPopupContainer.scss';
import ItemTagHotkeys from './ItemTagHotkeys';
import GlobalHotkeys from '../hotkeys/GlobalHotkeys';
import { t } from 'app/i18next-t';
import { storesSelector } from 'app/inventory/selectors';
import { DimStore } from 'app/inventory/store-types';
import ItemActions from './ItemActions';
>>>>>>> fc64dbe2
import { settingsSelector } from 'app/settings/reducer';
import { storesSelector } from 'app/inventory/reducer';
import { t } from 'app/i18next-t';

interface ProvidedProps {
  boundarySelector?: string;
}

interface StoreProps {
  isPhonePortrait: boolean;
  itemDetails: boolean;
  stores: DimStore[];
  language: string;
}

function mapStateToProps(state: RootState): StoreProps {
  const settings = settingsSelector(state);
  return {
    stores: storesSelector(state),
    isPhonePortrait: state.shell.isPhonePortrait,
    itemDetails: settings.itemDetails,
    language: settings.language
  };
}

const mapDispatchToProps = {
  setSetting
};
type DispatchProps = typeof mapDispatchToProps;

type Props = ProvidedProps & StoreProps & DispatchProps;

interface State {
  item?: DimItem;
  element?: Element;
  extraInfo?: ItemPopupExtraInfo;
  tab: ItemPopupTab;
}

const popperOptions = {
  placement: 'right',
  eventsEnabled: false,
  modifiers: {
    preventOverflow: {
      priority: ['bottom', 'top', 'right', 'left']
    },
    flip: {
      behavior: ['top', 'bottom', 'right', 'left']
    },
    offset: {
      offset: '0,5px'
    },
    arrow: {
      element: '.arrow'
    }
  }
} as any;

/**
 * A container that can show a single item popup/tooltip. This is a
 * single element to help prevent multiple popups from showing at once.
 */
class ItemPopupContainer extends React.Component<Props, State> {
  state: State = { tab: ItemPopupTab.Overview };
  private subscriptions = new Subscriptions();
  private popper?: Popper;
  private popupRef = React.createRef<HTMLDivElement>();
  // tslint:disable-next-line:ban-types
  private unregisterTransitionHook?: Function;

  componentDidMount() {
    this.subscriptions.add(
      showItemPopup$.subscribe(({ item, element, extraInfo }) => {
        if (!item || item === this.state.item) {
          this.onClose();
        } else {
          this.clearPopper();
          this.setState(({ tab }) => ({
            item,
            element,
            extraInfo,
            tab: !item.reviewable && tab === ItemPopupTab.Reviews ? ItemPopupTab.Overview : tab
          }));
          if ($DIM_FLAVOR !== 'release') {
            console.log(item);
            console.log(getSpecialtySocketMetadata(item));
          }
        }
      })
    );

    this.unregisterTransitionHook = router.transitionService.onBefore({}, () => this.onClose());
  }

  componentWillUnmount() {
    this.subscriptions.unsubscribe();
    if (this.unregisterTransitionHook) {
      this.unregisterTransitionHook();
      this.unregisterTransitionHook = undefined;
    }
  }

  componentDidUpdate() {
    this.reposition();
  }

  render() {
    const { isPhonePortrait, itemDetails, stores, language } = this.props;
    const { extraInfo = {}, tab } = this.state;
    let { item } = this.state;

    if (!item) {
      return null;
    }

    // Try to find an updated version of the item!
    item = maybeFindItem(item, stores);

    const header = (
      <ItemPopupHeader
        item={item}
        language={language}
        expanded={isPhonePortrait || itemDetails}
        showToggle={!isPhonePortrait}
        onToggleExpanded={this.toggleItemDetails}
      />
    );

    const body = (
      <ItemPopupBody
        item={item}
        extraInfo={extraInfo}
        tab={tab}
        expanded={isPhonePortrait || itemDetails}
        onTabChanged={this.onTabChanged}
        onToggleExpanded={this.toggleItemDetails}
      />
    );

    const footer = <ItemActions key={item.index} item={item} />;

    return isPhonePortrait ? (
      <Sheet
        onClose={this.onClose}
        header={header}
        sheetClassName={`item-popup is-${item.tier}`}
        footer={footer}
      >
        {body}
      </Sheet>
    ) : (
      <div
        className={`move-popup-dialog is-${item.tier}`}
        ref={this.popupRef}
        role="dialog"
        aria-modal="false"
      >
        <ClickOutside onClickOutside={this.onClose}>
          <ItemTagHotkeys item={item}>
            {header}
            {body}
            <div className="item-details">{footer}</div>
          </ItemTagHotkeys>
        </ClickOutside>
        <div className={`arrow is-${item.tier}`} />
        <GlobalHotkeys
          hotkeys={[
            {
              combo: 'esc',
              description: t('Hotkey.ClearDialog'),
              callback: () => {
                this.onClose();
              }
            }
          ]}
        />
      </div>
    );
  }

  private onTabChanged = (tab: ItemPopupTab) => {
    if (tab !== this.state.tab) {
      this.setState({ tab });
    }
  };

  private onClose = () => {
    this.setState({ item: undefined, element: undefined });
  };

  // Reposition the popup as it is shown or if its size changes
  private reposition = () => {
    const { element } = this.state;
    const { boundarySelector } = this.props;

    if (element && this.popupRef.current) {
      if (this.popper) {
        this.popper.scheduleUpdate();
      } else {
        const headerHeight = document.getElementById('header')!.clientHeight;
        const boundaryElement = boundarySelector && document.querySelector(boundarySelector);
        const padding = {
          left: 0,
          top: headerHeight + (boundaryElement ? boundaryElement.clientHeight : 0) + 5,
          right: 0,
          bottom: 0
        };
        popperOptions.modifiers.preventOverflow.padding = padding;
        popperOptions.modifiers.preventOverflow.boundariesElement = 'viewport';
        popperOptions.modifiers.flip.padding = padding;
        popperOptions.modifiers.flip.boundariesElement = 'viewport';

        this.popper = new Popper(element, this.popupRef.current, popperOptions);
        this.popper.scheduleUpdate(); // helps fix arrow position
      }
    }
  };

  private clearPopper = () => {
    if (this.popper) {
      this.popper.destroy();
      this.popper = undefined;
    }
  };

  private toggleItemDetails = () => {
    this.props.setSetting('itemDetails', !this.props.itemDetails);
  };
}

export default connect<StoreProps, DispatchProps>(
  mapStateToProps,
  mapDispatchToProps
)(ItemPopupContainer);

/**
 * The passed in item may be old - look through stores to try and find a newer version!
 * This helps with items that have objectives, like Pursuits.
 *
 * TODO: This doesn't work for the synthetic items created for Milestones.
 */
function maybeFindItem(item: DimItem, stores: DimStore[]) {
  // Don't worry about non-instanced items
  if (item.id === '0') {
    return item;
  }

  for (const store of stores) {
    for (const storeItem of store.items) {
      if (storeItem.id === item.id) {
        return storeItem;
      }
    }
  }
  // Didn't find it, use what we've got.
  return item;
}<|MERGE_RESOLUTION|>--- conflicted
+++ resolved
@@ -19,19 +19,8 @@
 import { getSpecialtySocketMetadata } from 'app/utils/item-utils';
 import { router } from '../router';
 import { setSetting } from '../settings/actions';
-<<<<<<< HEAD
-=======
-import ItemPopupBody, { ItemPopupTab } from './ItemPopupBody';
-import './ItemPopupContainer.scss';
-import ItemTagHotkeys from './ItemTagHotkeys';
-import GlobalHotkeys from '../hotkeys/GlobalHotkeys';
-import { t } from 'app/i18next-t';
+import { settingsSelector } from 'app/settings/reducer';
 import { storesSelector } from 'app/inventory/selectors';
-import { DimStore } from 'app/inventory/store-types';
-import ItemActions from './ItemActions';
->>>>>>> fc64dbe2
-import { settingsSelector } from 'app/settings/reducer';
-import { storesSelector } from 'app/inventory/reducer';
 import { t } from 'app/i18next-t';
 
 interface ProvidedProps {
