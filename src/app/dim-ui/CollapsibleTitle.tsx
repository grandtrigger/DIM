--- conflicted
+++ resolved
@@ -42,13 +42,12 @@
 
 type Props = StoreProps & ProvidedProps & DispatchProps;
 
-<<<<<<< HEAD
 function CollapsibleTitle({ title, collapsed, children, toggle, extra, className, style }: Props) {
   return (
     <>
       <div className={classNames('title', className, { collapsed })} style={style} onClick={toggle}>
         <span className="collapse-handle">
-          <AppIcon className="collapse" icon={collapsed ? expandIcon : collapseIcon} />{' '}
+          <AppIcon className="collapse-icon" icon={collapsed ? expandIcon : collapseIcon} />{' '}
           <span>{title}</span>
         </span>
         {extra}
@@ -56,28 +55,6 @@
       {!collapsed && children}
     </>
   );
-=======
-class CollapsibleTitle extends React.Component<Props> {
-  render() {
-    const { title, collapsed, children, toggle, extra, className, style } = this.props;
-    return (
-      <>
-        <div
-          className={classNames('title', className, { collapsed })}
-          style={style}
-          onClick={toggle}
-        >
-          <span className="collapse-handle">
-            <AppIcon className="collapse-icon" icon={collapsed ? expandIcon : collapseIcon} />{' '}
-            <span>{title}</span>
-          </span>
-          {extra}
-        </div>
-        {!collapsed && children}
-      </>
-    );
-  }
->>>>>>> a6a654ce
 }
 
 export default connect<StoreProps, DispatchProps>(
