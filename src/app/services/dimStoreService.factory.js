--- conflicted
+++ resolved
@@ -127,12 +127,7 @@
    * If this is called while a reload is already happening, it'll return the promise
    * for the ongoing reload rather than kicking off a new reload.
    */
-<<<<<<< HEAD
   // TODO: better way to ping the observable?
-=======
-  // TODO: this feels like a good use for observables
-  // TODO: maintain a cache w/ expiry and force-updates, rather than having stuff like activity-tracker handle pacing
->>>>>>> 05d4ab82
   function reloadStores(account) {
     // TODO: the $stateParam defaults are just for now, to bridge callsites that don't know platform
     if (!account) {
