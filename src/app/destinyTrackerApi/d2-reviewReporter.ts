import { D2ReviewDataCache } from "./d2-reviewDataCache";
import { DestinyAccount } from "../accounts/destiny-account.service";
<<<<<<< HEAD
import { DtrUserReview, DtrReviewer } from '../item-review/destiny-tracker.service';
import { $q, $http } from 'ngimport';
=======
import { DtrUserReview, Reviewer, DimReviewReport } from '../item-review/destiny-tracker.service';
>>>>>>> 003561c1
import { UserFilter } from "./userFilter";
import { loadingTracker } from "../ngimport-more";
import { handleD2SubmitErrors } from "./d2-trackerErrorHandler";
import { dtrFetch } from "./dtr-service-helper";

export interface DimReviewReport {
  reviewId: string;
  reporter: DtrReviewer;
  text: string;
}

/**
 * Class to support reporting bad takes.
 */
class D2ReviewReporter {
  _userFilter = new UserFilter();
  _reviewDataCache: D2ReviewDataCache;
  constructor(reviewDataCache) {
    this._reviewDataCache = reviewDataCache;
  }

  _getReporter(membershipInfo: DestinyAccount): DtrReviewer {
    return {
      membershipId: membershipInfo.membershipId,
      membershipType: membershipInfo.platformType,
      displayName: membershipInfo.displayName
    };
  }

  _generateReviewReport(reviewId: string, membershipInfo: DestinyAccount): DimReviewReport {
    const reporter = this._getReporter(membershipInfo);

    return {
      reviewId,
      text: "",
      reporter
    };
  }

  _submitReportReviewPromise(reviewId: string, membershipInfo: DestinyAccount) {
    const reviewReport = this._generateReviewReport(reviewId, membershipInfo);
    const promise = dtrFetch(
      'https://db-api.destinytracker.com/api/external/reviews/report',
      reviewReport
    ).then(handleD2SubmitErrors, handleD2SubmitErrors);

    loadingTracker.addPromise(promise);

    return promise;
  }

  _ignoreReportedUser(review: DtrUserReview) {
    const reportedMembershipId = review.reviewer.membershipId;
    this._userFilter.ignoreUser(reportedMembershipId);
  }

  /**
   * Report a written review.
   * Also quietly adds the associated user to a block list.
   */
  reportReview(review: DtrUserReview, membershipInfo: DestinyAccount | null) {
    if (review.isHighlighted || review.isReviewer || !membershipInfo) {
      return;
    }

    this._submitReportReviewPromise(review.id, membershipInfo)
        .then(() => {
          this._reviewDataCache.markReviewAsIgnored(review);
          this._ignoreReportedUser(review);
        });
  }
}

export { D2ReviewReporter };<|MERGE_RESOLUTION|>--- conflicted
+++ resolved
@@ -1,11 +1,6 @@
 import { D2ReviewDataCache } from "./d2-reviewDataCache";
 import { DestinyAccount } from "../accounts/destiny-account.service";
-<<<<<<< HEAD
 import { DtrUserReview, DtrReviewer } from '../item-review/destiny-tracker.service';
-import { $q, $http } from 'ngimport';
-=======
-import { DtrUserReview, Reviewer, DimReviewReport } from '../item-review/destiny-tracker.service';
->>>>>>> 003561c1
 import { UserFilter } from "./userFilter";
 import { loadingTracker } from "../ngimport-more";
 import { handleD2SubmitErrors } from "./d2-trackerErrorHandler";
